--- conflicted
+++ resolved
@@ -54,15 +54,11 @@
 void accessValuesAndStringify() {
   // Create following JSON: {"n1": 10, "n2": 20, "n1 + n2": 30}
   JSON j1 = JSON::parse("{\"n1\": 10, \"n2\": 20}");
-<<<<<<< HEAD
-  j1["n1 + n2"] = j1["n1"].get<int>() + j1["n2"].get<int>();
-=======
   j1["n1 + n2"] = j1["n1"].get<int>() + j1["n2"].get<int>(); // One way to cast into integer
   
   // casting json into integer using explicit cast
   int x = int(j1["n1"]) + int(j1["n2"]);
   assert(x == int(j1["n1 + n2"]));
->>>>>>> a2ed53d5
 
   // Print the serialized json to  stdout
   std::cout<<j1.toString()<<endl;
