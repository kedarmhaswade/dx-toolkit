#!/usr/bin/env python
# coding: utf-8
#
# Copyright (C) 2013-2015 DNAnexus, Inc.
#
# This file is part of dx-toolkit (DNAnexus platform client libraries).
#
#   Licensed under the Apache License, Version 2.0 (the "License"); you may not
#   use this file except in compliance with the License. You may obtain a copy
#   of the License at
#
#       http://www.apache.org/licenses/LICENSE-2.0
#
#   Unless required by applicable law or agreed to in writing, software
#   distributed under the License is distributed on an "AS IS" BASIS, WITHOUT
#   WARRANTIES OR CONDITIONS OF ANY KIND, either express or implied. See the
#   License for the specific language governing permissions and limitations
#   under the License.

from __future__ import print_function, unicode_literals

import os, sys, datetime, getpass, collections, re, json, argparse, copy, hashlib, io, time, subprocess, glob, logging
import shlex # respects quoted substrings when splitting

import requests

logging.basicConfig(level=logging.INFO)

from ..compat import (USING_PYTHON2, basestring, str, input, wrap_stdio_in_codecs, decode_command_line_args,
                      unwrap_stream, sys_encoding)

wrap_stdio_in_codecs()
decode_command_line_args()

import dxpy
from ..cli import try_call, prompt_for_yn, INTERACTIVE_CLI
from ..cli import workflow as workflow_cli
from ..cli.cp import cp
from ..cli.download import (download_one_file, download)
from ..cli.parsers import (no_color_arg, delim_arg, env_args, stdout_args, all_arg, json_arg, parser_dataobject_args,
                           parser_single_dataobject_output_args, process_properties_args,
                           find_by_properties_and_tags_args, process_find_by_property_args, process_dataobject_args,
                           process_single_dataobject_output_args, find_executions_args, add_find_executions_search_gp,
                           set_env_from_args, extra_args, process_extra_args, DXParserError, exec_input_args,
                           instance_type_arg, process_instance_type_arg)
from ..cli.exec_io import (ExecutableInputs, format_choices_or_suggestions)
from ..cli.org import (get_org_invite_args, add_membership, remove_membership,
                       update_membership, find_orgs)
from ..exceptions import (err_exit, DXError, DXCLIError, DXAPIError, network_exceptions, default_expected_exceptions,
                          format_exception)
from ..utils import warn, group_array_by_field, normalize_timedelta, normalize_time_input

from ..app_categories import APP_CATEGORIES
from ..utils.printing import (CYAN, BLUE, YELLOW, GREEN, RED, WHITE, UNDERLINE, BOLD, ENDC, DNANEXUS_LOGO,
                              DNANEXUS_X, set_colors, set_delimiter, get_delimiter, DELIMITER, fill,
                              tty_rows, tty_cols, pager)
from ..utils.pretty_print import format_tree, format_table
from ..utils.resolver import (pick, paginate_and_pick, is_hashid, is_data_obj_id, is_container_id, is_job_id,
                              is_analysis_id, get_last_pos_of_char, resolve_container_id_or_name, resolve_path,
                              resolve_existing_path, get_app_from_path, resolve_app, get_exec_handler,
                              split_unescaped, ResolutionError, get_first_pos_of_char,
                              resolve_to_objects_or_project)
from ..utils.completer import (path_completer, DXPathCompleter, DXAppCompleter, LocalCompleter,
                               ListCompleter, MultiCompleter)
from ..utils.describe import (print_data_obj_desc, print_desc, print_ls_desc, get_ls_l_desc, print_ls_l_desc,
                              get_io_desc, get_find_executions_string)

try:
    import colorama
    colorama.init()
except:
    pass

if '_ARGCOMPLETE' not in os.environ:
    try:
        # Hack: on some operating systems, like Mac, readline spews
        # escape codes into the output at import time if TERM is set to
        # xterm (or xterm-256color). This can be a problem if dx is
        # being used noninteractively (e.g. --json) and its output will
        # be redirected or parsed elsewhere.
        #
        # http://reinout.vanrees.org/weblog/2009/08/14/readline-invisible-character-hack.html
        old_term_setting = None
        if 'TERM' in os.environ and os.environ['TERM'].startswith('xterm'):
            old_term_setting = os.environ['TERM']
            os.environ['TERM'] = 'vt100'
        import readline
        if old_term_setting:
            os.environ['TERM'] = old_term_setting

        if 'libedit' in readline.__doc__:
            print('Warning: incompatible readline module detected (libedit), tab completion disabled', file=sys.stderr)
    except ImportError:
        if os.name != 'nt':
            print('Warning: readline module is not available, tab completion disabled', file=sys.stderr)

state = {"interactive": False,
         "colors": "auto",
         "delimiter": None,
         "currentproj": None}
parser_map = {}
parser_categories_sorted = ["all", "session", "fs", "data", "metadata", "workflow", "exec", "other"]
parser_categories = {"all": {"desc": "\t\tAll commands",
                             "cmds": []},
                     "session": {"desc": "\tManage your login session",
                                 "cmds": []},
                     "fs": {"desc": "\t\tNavigate and organize your projects and files",
                            "cmds": []},
                     "data": {"desc": "\t\tView, download, and upload data",
                              "cmds": []},
                     "metadata": {"desc": "\tView and modify metadata for projects, data, and executions",
                                 "cmds": []},
                     "workflow": {"desc": "\tView and modify workflows",
                                  "cmds": []},
                     "exec": {"desc": "\t\tManage and run apps, applets, and workflows",
                              "cmds": []},
                     "other": {"desc": "\t\tMiscellaneous advanced utilities",
                               "cmds": []}}

class ResultCounter():
    def __init__(self):
        self.counter = 0

    def __call__(self):
        self.counter += 1
        return ('\n' if self.counter > 1 else '') + UNDERLINE() + 'Result ' + \
            str(self.counter) + ':' + ENDC()

def get_json_from_stdin():
    user_json_str = input('Type JSON here> ')
    user_json = None
    try:
        user_json = json.loads(user_json_str)
    except ValueError:
        parser.exit(1, 'Error: user input could not be parsed as JSON\n')
        return None
    return user_json

def set_cli_colors(args=argparse.Namespace()):
    if 'color' in args:
        state['colors'] = args.color
    if state['colors'] == 'auto':
        set_colors(sys.stdout.isatty())
    else:
        set_colors(state['colors'] == 'on')

def set_delim(args=argparse.Namespace()):
    if 'delimiter' in args:
        state['delimiter'] = args.delimiter
    else:
        state['delimiter'] = None
    set_delimiter(state['delimiter'])

# Loading command line arguments
args_list = sys.argv[1:]

# Loading other variables used for pretty-printing
if "LESS" in os.environ:
    os.environ["LESS"] = os.environ["LESS"] + " -RS"
else:
    os.environ["LESS"] = "-RS"

# This completer is for the command-line in the shell.  It assumes the
# first word is always a subcommand and that if the first word is a
# subcommand with further subcommands, then the second word must be an
# appropriate sub-subcommand.
class DXCLICompleter():
    subcommands = {'find': ['data ', 'projects ', 'apps ', 'jobs ', 'executions ', 'analyses ', 'org_projects '],
                   'new': ['record ', 'project ', 'workflow '],
                   'add': ['developers ', 'users ', 'stage '],
                   'remove': ['developers ', 'users ', 'stage '],
                   'update': ['stage ', 'workflow ']}

    silent_commands = set(['import'])

    def __init__(self):
        self.commands = [subcmd + ' ' for subcmd in subparsers.choices.keys() if subcmd not in self.silent_commands]
        self.matches = []
        self.text = None

    def get_command_matches(self, prefix):
        self.matches = [cmd for cmd in self.commands if cmd.startswith(prefix)]

    def get_subcommand_matches(self, command, prefix):
        if command in self.subcommands:
            self.matches = [command + ' ' + sub for sub in self.subcommands[command] if sub.startswith(prefix)]

    def get_matches(self, text, want_prefix=False):
        self.text = text
        space_pos = get_last_pos_of_char(' ', text)
        words = split_unescaped(' ', text)
        if len(words) > 0 and space_pos == len(text) - 1:
            words.append('')
        num_words = len(words)
        self.matches = []
        if num_words == 0:
            self.get_command_matches('')
        elif num_words == 1:
            self.get_command_matches(words[0])
        elif num_words == 2 and words[0] in self.subcommands:
            self.get_subcommand_matches(words[0], words[1])
        else:
            if words[0] == 'run':
                path_matches = path_completer(words[-1],
                                              classes=['applet', 'workflow'],
                                              visibility="visible")
            elif words[0] in ['cd', 'rmdir', 'mkdir', 'tree']:
                path_matches = path_completer(words[-1],
                                              expected='folder')
            elif words[0] in ['export']:
                path_matches = path_completer(words[-1],
                                              classes=['gtable'])
            elif words[0] in ['head']:
                path_matches = path_completer(words[-1],
                                              classes=['gtable', 'file'])
            elif words[0] in ['cat', 'download']:
                path_matches = path_completer(words[-1],
                                              classes=['file'])
            elif words[0] in ['ls', 'rm', 'mv', 'cp']:
                path_matches = path_completer(words[-1])
            elif words[0] in ['get_details', 'set_details', 'set_visibility', 'add_types', 'remove_types', 'close', 'get']:
                path_matches = path_completer(words[-1])
            elif words[0] in ['describe', 'rename', 'set_properties', 'unset_properties']:
                path_matches = path_completer(words[-1], include_current_proj=True)
            elif words[0] in ['rmproject', 'invite']:
                path_matches = path_completer(words[-1], expected='project', include_current_proj=True)
            else:
                path_matches = []

            if want_prefix:
                self.matches = [text[:space_pos + 1] + match for match in path_matches]
            else:
                self.matches = path_matches

            # Also find app name matches and append to
            # self.matches, preferably a list of installed apps
            if words[0] in ['run', 'install', 'uninstall']:
                try:
                    initial_results = list(dxpy.find_apps(describe={"fields": {"name": True,
                                                                               "installed": True}}))
                    if words[0] in ['run', 'uninstall']:
                        filtered_results = [result for result in initial_results if
                                            result['describe']['installed']]
                    else:
                        filtered_results = [result for result in initial_results if
                                            not result['describe']['installed']]
                    app_names = [result['describe']['name'] for result in filtered_results]
                    app_matches = [name for name in app_names if name.startswith(words[-1])]
                    if want_prefix:
                        self.matches += [text[:space_pos + 1] + match for match in app_matches]
                    else:
                        self.matches += app_matches
                except:
                    pass

        return self.matches

    def complete(self, text, state):
        if state == 0:
            self.get_matches(text, want_prefix=True)

        if state < len(self.matches):
            return self.matches[state]
        else:
            return None

def login(args):
    if not state['interactive']:
        args.save = True

    default_authserver = 'https://auth.dnanexus.com'
    using_default = False

    if args.auth_token and not args.token:
        args.token = args.auth_token
        args.auth_token = None

    # API server should have already been set up if --host or one of
    # the --special-host flags has been set.
    if args.token is None:
        if args.host is not None or args.port is not None:
            if args.host is None or args.port is None:
                parser.exit(2, fill('Error: Only one of --host and --port were provided; provide either both or neither of the values') + '\n')
            protocol = args.protocol or ("https" if (args.port == 443) else "http")
            authserver = protocol + '://' + args.host
            authserver += ':' + str(args.port)
        else:
            authserver = default_authserver

        using_default = authserver == default_authserver

        def get_token(**data):
            return dxpy.DXHTTPRequest(authserver+"/system/newAuthToken", data,
                                      prepend_srv=False, auth=None, always_retry=True)

        def get_credentials(reuse=None, get_otp=False):
            if reuse:
                username, password = reuse
            else:
                username = None
                while not username:
                    if 'DX_USERNAME' in os.environ:
                        username = input('Username [' + os.environ['DX_USERNAME'] + ']: ') or os.environ['DX_USERNAME']
                    else:
                        username = input('Username: ')
                dxpy.config.write("DX_USERNAME", username)
                with unwrap_stream('stdin'):
                    password = getpass.getpass()

            otp = input('Verification code: ') if get_otp else None
            return dict(username=username, password=password, otp=otp)

        print('Acquiring credentials from ' + authserver)
        attempt, using_otp, reuse = 1, False, None
        while attempt <= 3:
            try:
                credentials = get_credentials(reuse=reuse, get_otp=using_otp)
                token_res = get_token(expires=normalize_time_input(args.timeout, future=True), **credentials)
                break
            except (KeyboardInterrupt, EOFError):
                err_exit()
            except dxpy.DXAPIError as e:
                if e.name == 'OTPRequiredError':
                    using_otp = True
                    reuse = (credentials['username'], credentials['password'])
                    continue
                elif e.name in ('UsernameOrPasswordError', 'OTPMismatchError'):
                    if attempt < 3:
                        if e.name == 'UsernameOrPasswordError':
                            warn("Incorrect username and/or password")
                        else:
                            warn("Incorrect verification code")
                        attempt += 1
                        continue
                    else:
                        err_exit("Incorrect username and/or password", arg_parser=parser)
                else:
                    err_exit("Login error: {}".format(e), arg_parser=parser)
            except Exception as e:
                err_exit("Login error: {}".format(e), arg_parser=parser)

        sec_context=json.dumps({'auth_token': token_res["access_token"], 'auth_token_type': token_res["token_type"]})

        if using_default:
            set_api(dxpy.DEFAULT_APISERVER_PROTOCOL, dxpy.DEFAULT_APISERVER_HOST, dxpy.DEFAULT_APISERVER_PORT, args.save)
    else:
        sec_context = '{"auth_token":"' + args.token + '","auth_token_type":"Bearer"}'
        # Ensure correct API server
        if args.host is None:
            set_api(dxpy.DEFAULT_APISERVER_PROTOCOL, dxpy.DEFAULT_APISERVER_HOST, dxpy.DEFAULT_APISERVER_PORT, args.save)
            using_default = True

    os.environ['DX_SECURITY_CONTEXT'] = sec_context
    dxpy.set_security_context(json.loads(sec_context))
    if args.save:
        dxpy.config.write("DX_SECURITY_CONTEXT", sec_context)

    # If login via token, obtain current username from auth server.
    if args.token is not None:
        host, port = None, None
        if dxpy.APISERVER_HOST not in ['api.dnanexus.com', 'stagingapi.dnanexus.com']:
            host, port = args.host, args.port
        try:
            dxpy.config.write("DX_USERNAME", dxpy.user_info(host, port)['username'])
        except DXError as details:
            # Consider failure to obtain username to be a non-fatal error.
            print("Could not obtain username from auth server. Consider setting both --host and --port.", file=sys.stderr)
            print(fill(str(details)), file=sys.stderr)

    if using_default or args.staging:
        try:
            greeting = dxpy.api.system_greet({'client': 'dxclient', 'version': 'v'+dxpy.TOOLKIT_VERSION})
            if greeting.get('messages'):
                print(BOLD("New messages from ") + DNANEXUS_LOGO())
                for message in greeting['messages']:
                    print(BOLD("Date:    ") + datetime.datetime.fromtimestamp(message['date']/1000).ctime())
                    print(BOLD("Subject: ") + fill(message['title'], subsequent_indent=' '*9))
                    body = message['body'].splitlines()
                    if len(body) > 0:
                        print(BOLD("Message: ") + body[0])
                        for line in body[1:]:
                            print(' '*9 + line)
        except Exception as e:
            warn("Error while retrieving greet data: {}".format(e))

    args.current = False
    args.name = None
    args.level = 'CONTRIBUTE'
    args.public = False

    if args.host is not None and not args.staging and not using_default:
        setenv(args)
    elif args.projects:
        pick_and_set_project(args)

    if args.save and not args.token:
        msg = "You are now logged in. Your credentials are stored in {conf_dir} and will expire in {timeout}. {tip}"
        tip = "Use " + BOLD("dx login --timeout") + " to control the expiration date, or " + BOLD("dx logout") + \
              " to end this session."
        print(fill(msg.format(conf_dir=dxpy.config.get_user_conf_dir(),
                              timeout=datetime.timedelta(seconds=normalize_time_input(args.timeout)/1000),
                              tip=tip)))

def logout(args):
    if dxpy.AUTH_HELPER is not None:
        authserver = dxpy.get_auth_server_name(args.host, args.port)
        print("Deleting credentials from {}...".format(authserver))
        token = dxpy.AUTH_HELPER.security_context["auth_token"]
        try:
            token_sig = hashlib.sha256(token).hexdigest()
            response = dxpy.DXHTTPRequest(authserver + "/system/destroyAuthToken",
                                          dict(tokenSignature=token_sig),
                                          prepend_srv=False,
                                          max_retries=1)
            print("Deleted token with signature", token_sig)
        except dxpy.DXAPIError as e:
            print(format_exception(e))
        except:
            err_exit()
        if state["interactive"]:
            dxpy.AUTH_HELPER = None
        else:
            dxpy.config.write("DX_SECURITY_CONTEXT", None)

def set_api(protocol, host, port, write):
    dxpy.config.update(DX_APISERVER_PROTOCOL=protocol,
                       DX_APISERVER_HOST=host,
                       DX_APISERVER_PORT=port)
    if write:
        dxpy.config.save()

def set_project(project, write, name=None):
    if dxpy.JOB_ID is None:
        dxpy.config["DX_PROJECT_CONTEXT_ID"] = project
        dxpy.config["DX_PROJECT_CONTEXT_NAME"] = name
    else:
        dxpy.config["DX_WORKSPACE_ID"] = project
    if write:
        dxpy.config.save()
    dxpy.set_workspace_id(project)

def set_wd(folder, write):
    dxpy.config.update(DX_CLI_WD=folder)
    if write:
        dxpy.config.save()

# Will raise KeyboardInterrupt, EOFError
def prompt_for_env_var(prompt_str, env_var_str):
    prompt = prompt_str
    default = None
    if env_var_str in os.environ:
        default = os.environ[env_var_str]
        prompt += ' [' + default + ']: '
    else:
        prompt += ': '
    while True:
        value = input(prompt)
        if value != '':
            return value
        elif default is not None:
            return default


def pick_and_set_project(args):
    try:
        result_generator = dxpy.find_projects(describe=True,
                                              name=args.name, name_mode='glob',
                                              level=('VIEW' if args.public else args.level),
                                              explicit_perms=(not args.public if not args.public else None),
                                              public=(args.public if args.public else None),
                                              first_page_size=10)
    except:
        err_exit('Error while listing available projects')
    any_results = False
    first_pass = True
    while True:
        results = []
        for _ in range(10):
            try:
                results.append(next(result_generator))
                any_results = True
            except StopIteration:
                break
            except:
                err_exit('Error while listing available projects')
        if not any_results:
            parser.exit(0, '\n' + fill("No projects to choose from.  You can create one with the command " +
                                       BOLD("dx new project") + ".  To pick from projects for which you only have " +
                                       " VIEW permissions, use " + BOLD("dx select --level VIEW") + " or " +
                                       BOLD("dx select --public") + ".") + '\n')
        elif len(results) == 0:
            parser.exit(1, 'No projects left to choose from.\n')

        if first_pass:
            if not args.public and args.level == "CONTRIBUTE":
                print('')
                print(fill("Note: Use " + BOLD("dx select --level VIEW") + " or " + BOLD("dx select --public") +
                           " to select from projects for which you only have VIEW permissions."))
            first_pass = False

        project_ids = [result['id'] for result in results]

        # Eliminate current default if it is not a found project
        try:
            default = project_ids.index(dxpy.WORKSPACE_ID)
        except:
            default = None

        print("")
        if args.public:
            print("Available public projects:")
        else:
            print("Available projects ({level} or higher):".format(level=args.level))
        choice = try_call(pick,
                          [result['describe']['name'] + ' (' + result['level'] + ')' for result in results],
                          default,
                          more_choices=(len(results) == 10))
        if choice == 'm':
            continue
        else:
            print('Setting current project to: ' + BOLD(results[choice]['describe']['name']))
            set_project(project_ids[choice], not state['interactive'] or args.save, name=results[choice]['describe']['name'])
            state['currentproj'] = results[choice]['describe']['name']
            set_wd('/', not state['interactive'] or args.save)
            return

def whoami(args):
    if dxpy.AUTH_HELPER is None:
        parser.exit(3, 'You are not logged in; run "dx login" to obtain a token.\n')
    user_id = dxpy.whoami()
    if args.user_id:
        print(user_id)
    else:
        print(dxpy.api.user_describe(user_id)['handle'])

def setenv(args):
    if not state['interactive']:
        args.save = True
    if args.current:
        dxpy.config.save()
    else:
        try:
            api_protocol = prompt_for_env_var('API server protocol (choose "http" or "https")', 'DX_APISERVER_PROTOCOL')
            api_host = prompt_for_env_var('API server host', 'DX_APISERVER_HOST')
            api_port = prompt_for_env_var('API server port', 'DX_APISERVER_PORT')
            set_api(api_protocol, api_host, api_port, args.save)
        except:
            parser.exit(1, '\n')

    if args.projects:
        args.name = None
        args.public = False
        args.current = False
        args.level = 'CONTRIBUTE'
        pick_and_set_project(args)

def clearenv(args):
    if args.interactive:
        print("The clearenv command is not available in the interactive shell")
        return
    dxpy.config.clear(reset=args.reset)

def env(args):
    if args.bash:
        if dxpy.AUTH_HELPER is not None:
            print("export DX_SECURITY_CONTEXT='" + json.dumps(dxpy.AUTH_HELPER.security_context) + "'")
        if dxpy.APISERVER_PROTOCOL is not None:
            print("export DX_APISERVER_PROTOCOL=" + dxpy.APISERVER_PROTOCOL)
        if dxpy.APISERVER_HOST is not None:
            print("export DX_APISERVER_HOST=" + dxpy.APISERVER_HOST)
        if dxpy.APISERVER_PORT is not None:
            print("export DX_APISERVER_PORT=" + dxpy.APISERVER_PORT)
        if dxpy.WORKSPACE_ID is not None:
            print("export DX_PROJECT_CONTEXT_ID=" + dxpy.WORKSPACE_ID)
    elif args.dx_flags:
        flags_str = ''
        if dxpy.AUTH_HELPER is not None:
            token = dxpy.AUTH_HELPER.security_context.get('auth_token', None)
            if token is not None:
                flags_str += ' --auth-token ' + token
        if dxpy.APISERVER_PROTOCOL is not None:
            flags_str += ' --apiserver-protocol ' + dxpy.APISERVER_PROTOCOL
        if dxpy.APISERVER_HOST is not None:
            flags_str += ' --apiserver-host ' + dxpy.APISERVER_HOST
        if dxpy.APISERVER_PORT is not None:
            flags_str += ' --apiserver-port ' + dxpy.APISERVER_PORT
        if dxpy.WORKSPACE_ID is not None:
            flags_str += ' --project-context-id ' + dxpy.WORKSPACE_ID
        print(flags_str)
    else:
        if dxpy.AUTH_HELPER is not None:
            print("Auth token used\t\t" + dxpy.AUTH_HELPER.security_context.get("auth_token", "none"))
        print("API server protocol\t" + dxpy.APISERVER_PROTOCOL)
        print("API server host\t\t" + dxpy.APISERVER_HOST)
        print("API server port\t\t" + dxpy.APISERVER_PORT)
        print("Current workspace\t" + str(dxpy.WORKSPACE_ID))
        if "DX_PROJECT_CONTEXT_NAME" in os.environ:
            print(u'Current workspace name\t"{n}"'.format(n=dxpy.config.get("DX_PROJECT_CONTEXT_NAME")))
        print("Current folder\t\t" + dxpy.config.get("DX_CLI_WD", "None"))
        print("Current user\t\t" + str(os.environ.get("DX_USERNAME")))

def get_pwd():
    pwd_str = None
    if dxpy.WORKSPACE_ID is not None:
        if state['currentproj'] is None:
            try:
                proj_name = dxpy.api.project_describe(dxpy.WORKSPACE_ID)['name']
                state['currentproj'] = proj_name
            except:
                pass
    if state['currentproj'] is not None:
        pwd_str = state['currentproj'] + ':' + dxpy.config.get('DX_CLI_WD', u'/')
    return pwd_str

def pwd(args):
    pwd_str = get_pwd()
    if pwd_str is not None:
        print(pwd_str)
    else:
        parser.exit(1, 'Current project is not set\n')

def api(args):
    json_input = json.loads(args.input_json)
    if args.input is not None:
        with (sys.stdin if args.input == '-' else open(args.input, 'r')) as fd:
            data = fd.read()
            try:
                json_input = json.loads(data)
            except ValueError:
                parser.exit(1, 'Error: file contents could not be parsed as JSON\n')
    resp = None
    try:
        resp = dxpy.DXHTTPRequest('/' + args.resource + '/' + args.method,
                                  json_input)
    except:
        err_exit()
    try:
        print(json.dumps(resp, indent=4))
    except ValueError:
        parser.exit(1, 'Error: server response could not be parsed as JSON\n')

def invite(args):
    # If --project is a valid project (ID or name), then appending ":"
    # should not hurt the path resolution.
    if ':' not in args.project:
        args.project += ':'
    project, _none, _none = try_call(resolve_existing_path,
                                     args.project, 'project')
    if args.invitee != 'PUBLIC' and not '-' in args.invitee and not '@' in args.invitee:
        args.invitee = 'user-' + args.invitee.lower()
    project_invite_input = {"invitee": args.invitee, "level": args.level}
    if not args.send_email:
        project_invite_input["suppressEmailNotification"] = not args.send_email
    try:
        resp = dxpy.api.project_invite(project, project_invite_input)
    except:
        err_exit()
    print('Invited ' + args.invitee + ' to ' + project + ' (' + resp['state'] + ')')

def uninvite(args):
    # If --project is a valid project (ID or name), then appending ":"
    # should not hurt the path resolution.
    if ':' not in args.project:
        args.project += ':'
    project, _none, _none = try_call(resolve_existing_path,
                                     args.project, 'project')
    if args.entity != 'PUBLIC' and not '-' in args.entity:
        args.entity = 'user-' + args.entity.lower()
    try:
        dxpy.api.project_decrease_permissions(project, {args.entity: None})
    except:
        err_exit()
    print('Uninvited ' + args.entity + ' from ' + project)

def select(args):
    if args.project is not None:
        if get_last_pos_of_char(':', args.project) != -1:
            args.path = args.project
        else:
            args.path = args.project + ':'
        cd(args)
        print("Selected project", split_unescaped(":", args.project)[0].replace("\\:", ":"))
    else:
        pick_and_set_project(args)

def cd(args):
    # entity_result should be None because expected='folder'
    project, folderpath = try_call(resolve_existing_path, args.path, 'folder')[:2]

    if project is not None:
        project_name = try_call(dxpy.get_handler(project).describe)['name']

        # It is obvious what the project is
        if project != dxpy.WORKSPACE_ID or 'DX_PROJECT_CONTEXT_NAME' not in os.environ:
            # Cache ID and name if necessary
            set_project(project, not state['interactive'], name=project_name)
            state['currentproj'] = project_name
    else:
        parser.exit(1, 'Error: No current project was given\n')

    # TODO: attempt to add caching later if it's an issue
    # if project in cached_project_paths and folderpath in cached_project_paths[project]:
    #     set_wd(folderpath, not interactive)

    try:
        dxproj = dxpy.get_handler(dxpy.WORKSPACE_ID)
        dxproj.list_folder(folder=folderpath)
    except:
        parser.exit(1, fill(folderpath + ': No such file or directory found in project ' + dxpy.WORKSPACE_ID) + '\n')
        return

    set_wd(folderpath, not state['interactive'])

def cmp_names(x):
    return x['describe']['name'].lower()

def ls(args):
    project, folderpath, entity_results = try_call(resolve_existing_path, # TODO: this needs to honor "ls -a" (all) (args.obj/args.folders/args.full)
                                                   args.path,
                                                   ask_to_resolve=False)

    if project is None:
        parser.exit(1, fill('Current project must be set or specified before any data can be listed') + '\n')
    dxproj = dxpy.get_handler(project)
    only = ""
    if args.obj and not args.folders and not args.full:
        only = "objects"
    elif not args.obj and args.folders and not args.full:
        only = "folders"
    else:
        only = "all"

    resp = None
    if entity_results is None:
        try:
            # Request the minimal set of describe fields possible
            if args.brief:
                describe_input = dict(fields={'id': True, 'name': True})
            elif args.verbose:
                describe_input = True
            else:
                describe_input = dict(fields={'id': True, 'class': True, 'name': True})
            resp = dxproj.list_folder(folder=folderpath,
                                      describe=describe_input,
                                      only=only,
                                      includeHidden=args.all)

            # Listing the folder was successful

            if args.verbose:
                print(UNDERLINE('Project:') + ' ' + dxproj.describe()['name'] + ' (' + project + ')')
                print(UNDERLINE('Folder :') + ' ' + folderpath)

            if not args.obj:
                folders_to_print = ['/.', '/..'] if args.all else []
                folders_to_print += resp['folders']
                for folder in folders_to_print:
                    if args.full:
                        print(BOLD() + BLUE() + folder + ENDC())
                    else:
                        print(BOLD() + BLUE() + os.path.basename(folder) + '/' + ENDC())
            if not args.folders:
                resp["objects"] = sorted(resp["objects"], key=cmp_names)
                if args.verbose:
                    if len(resp['objects']) > 0:
                        print(BOLD() + 'State' + DELIMITER('\t') + 'Last modified' + DELIMITER('       ') + 'Size' + DELIMITER('     ') + 'Name' + DELIMITER(' (') + 'ID' + DELIMITER(')') + ENDC())
                    else:
                        print("No data objects found in the folder")
                if not args.brief and not args.verbose:
                    name_counts = collections.Counter(obj['describe']['name'] for obj in resp['objects'])
                for obj in resp['objects']:
                    if args.brief:
                        print(obj['id'])
                    elif args.verbose:
                        print_ls_l_desc(obj['describe'], include_project=False)
                    else:
                        print_ls_desc(obj['describe'], print_id=True if name_counts[obj['describe']['name']] > 1 else False)
        except:
            err_exit()
    else:
        # We have results to describe
        name_counts = collections.Counter(obj['describe']['name'] for obj in entity_results)
        for result in entity_results:
            # TODO: Figure out the right way to reason when to hide hidden files:
            # if result['describe']['hidden'] and not args.all:
            #     continue
            if result['describe']['project'] == project:
                if args.brief:
                    print(result['id'])
                elif args.verbose:
                    print_ls_l_desc(result['describe'], include_project=False)
                else:
                    print_ls_desc(result['describe'], print_id=True if name_counts[result['describe']['name']] > 1 else False)

def mkdir(args):
    had_error = False
    for path in args.paths:
        # Resolve the path and add it to the list
        try:
            project, folderpath, _none = resolve_path(path, expected='folder')
        except ResolutionError as details:
            print(fill('Could not resolve "' + path + '": ' + str(details)))
            had_error = True
            continue
        if project is None:
            print(fill('Could not resolve the project of "' + path + '"'))
        try:
            dxpy.api.project_new_folder(project, {"folder": folderpath, "parents": args.parents})
        except Exception as details:
            print("Error while creating " + folderpath + " in " + project)
            print("  " + str(details))
            had_error = True
    if had_error:
        parser.exit(1)

def rmdir(args):
    had_error = False
    for path in args.paths:
        try:
            project, folderpath, _none = resolve_path(path, expected='folder')
        except ResolutionError as details:
            print(fill('Could not resolve "' + path + '": ' + str(details)))
            had_error = True
            continue
        if project is None:
            print(fill('Could not resolve the project of "' + path + '"'))
        try:
            dxpy.api.project_remove_folder(project, {"folder": folderpath})
        except Exception as details:
            print("Error while removing " + folderpath + " in " + project)
            print("  " + str(details))
            had_error = True
    if had_error:
        parser.exit(1)

def rm(args):
    had_error = False
    projects = {}
    for path in args.paths:
        # Resolve the path and add it to the list
        try:
            project, folderpath, entity_results = resolve_existing_path(path, allow_mult=True, all_mult=args.all)
        except Exception as details:
            print(fill('Could not resolve "' + path + '": ' + str(details)))
            had_error = True
            continue
        if project is None:
            had_error = True
            print(fill('Could not resolve "' + path + '" to a project'))
            continue
        if project not in projects:
            projects[project] = {"folders": [], "objects": []}
        if entity_results is None:
            if folderpath is not None:
                if not args.recursive:
                    print(fill(u'Did not find "' + path + '" as a data object; if it is a folder, cannot remove it without setting the "-r" flag'))
                    had_error = True
                    continue
                else:
                    projects[project]['folders'].append(folderpath)
            else:
                print(fill('Path ' + path + ' resolved to a project; cannot remove a project using "rm"'))
                had_error = True
                continue
        else:
            projects[project]['objects'] += [result['id'] for result in entity_results]

    for project in projects:
        for folder in projects[project]['folders']:
            try:
                # set force as true so the underlying API requests are idempotent
                dxpy.api.project_remove_folder(project,
                                               {"folder": folder, "recurse": True, "force": True},
                                               always_retry=True)
            except Exception as details:
                print("Error while removing " + folder + " from " + project)
                print("  " + str(details))
                had_error = True
        try:
            # set force as true so the underlying API requests are idempotent
            dxpy.api.project_remove_objects(project,
                                            {"objects": projects[project]['objects'], "force": True},
                                            always_retry=True)
        except Exception as details:
            print("Error while removing " + json.dumps(projects[project]['objects']) + " from " + project)
            print("  " + str(details))
            had_error = True
    if had_error:
        # TODO: 'dx rm' and related commands should separate out user error exceptions and internal code exceptions
        parser.exit(1)

def rmproject(args):
    had_error = False
    for project in args.projects:
        # Be forgiving if they offer an extraneous colon
        substrings = split_unescaped(':', project)
        if len(substrings) > 1 or (len(substrings) == 1 and project[0] == ':'):
            print(fill('Unable to remove "' + project + '": a nonempty string was found to the right of an unescaped colon'))
            had_error = True
            continue
        if len(substrings) == 0:
            if project[0] == ':':
                print(fill('Unable to remove ":": to remove the current project, use its name or ID'))
                had_error = True
                continue
        proj_id = try_call(resolve_container_id_or_name, substrings[0])
        if proj_id is None:
            print(fill('Unable to remove "' + project + '": could not resolve to a project ID'))
            had_error = True
            continue
        try:
            proj_desc = dxpy.api.project_describe(proj_id)
            if args.confirm:
                value = input(fill('About to delete project "' + proj_desc['name'] + '" (' + proj_id + ')') + '\nPlease confirm [y/n]: ')
                if len(value) == 0 or value.lower()[0] != 'y':
                    had_error = True
                    print(fill('Aborting deletion of project "' + proj_desc['name'] + '"'))
                    continue
            try:
                dxpy.api.project_destroy(proj_id, {"terminateJobs": not args.confirm})
            except dxpy.DXAPIError as apierror:
                if apierror.name == 'InvalidState':
                    value = input(fill('WARNING: there are still unfinished jobs in the project.') + '\nTerminate all jobs and delete the project? [y/n]: ')
                    if len(value) == 0 or value.lower()[0] != 'y':
                        had_error = True
                        print(fill('Aborting deletion of project "' + proj_desc['name'] + '"'))
                        continue
                    dxpy.api.project_destroy(proj_id, {"terminateJobs": True})
                else:
                    raise apierror
            if not args.quiet:
                print(fill('Successfully deleted project "' + proj_desc['name'] + '"'))
        except EOFError:
            print('')
            parser.exit(1)
        except KeyboardInterrupt:
            print('')
            parser.exit(1)
        except Exception as details:
            print(fill('Was unable to remove ' + project + ', ' + str(details)))
            had_error = True
    if had_error:
        parser.exit(1)

# ONLY for within the SAME project.  Will exit fatally otherwise.
def mv(args):
    dest_proj, dest_path, _none = try_call(resolve_path, args.destination, expected='folder')
    try:
        if dest_path is None:
            raise ValueError()
        dx_dest = dxpy.get_handler(dest_proj)
        dx_dest.list_folder(folder=dest_path, only='folders')
    except:
        if dest_path is None:
            parser.exit(1, 'Cannot move to a hash ID\n')
        # Destination folder path is new => renaming
        if len(args.sources) != 1:
            # Can't rename more than one object
            parser.exit(1, 'The destination folder does not exist\n')
        last_slash_pos = get_last_pos_of_char('/', dest_path)
        if last_slash_pos == 0:
            dest_folder = '/'
        else:
            dest_folder = dest_path[:last_slash_pos]
        dest_name = dest_path[last_slash_pos + 1:].replace('\/', '/')
        try:
            dx_dest.list_folder(folder=dest_folder, only='folders')
        except:
            parser.exit(1, 'The destination folder does not exist\n')

        # Either rename the data object or rename the folder
        src_proj, src_path, src_results = try_call(resolve_existing_path,
                                                   args.sources[0],
                                                   allow_mult=True, all_mult=args.all)

        if src_proj != dest_proj:
            parser.exit(1, fill('Error: Using "mv" for moving something from one project to another is unsupported.') + '\n')

        if src_results is None:
            if src_path == '/':
                parser.exit(1, fill('Cannot rename root folder; to rename the project, please use the "dx rename" subcommand.') + '\n')
            try:
                dxpy.api.project_rename_folder(src_proj, {"folder": src_path, "newpath": dest_path})
                return
            except:
                err_exit()
        else:
            try:
                if src_results[0]['describe']['folder'] != dest_folder:
                    dxpy.api.project_move(src_proj,
                                          {"objects": [result['id'] for result in src_results],
                                           "destination": dest_folder})
                for result in src_results:
                    dxpy.DXHTTPRequest('/' + result['id'] + '/rename',
                                       {"project": src_proj,
                                        "name": dest_name})
                return
            except:
                err_exit()

    if len(args.sources) == 0:
        parser.exit(1, 'No sources provided to move\n')
    src_objects = []
    src_folders = []
    for source in args.sources:
        src_proj, src_folderpath, src_results = try_call(resolve_existing_path,
                                                         source,
                                                         allow_mult=True, all_mult=args.all)
        if src_proj != dest_proj:
            parser.exit(1, fill('Using "mv" for moving something from one project to another is unsupported.  Please use "cp" and "rm" instead.') + '\n')

        if src_results is None:
            src_folders.append(src_folderpath)
        else:
            src_objects += [result['id'] for result in src_results]
    try:
        dxpy.api.project_move(src_proj,
                              {"objects": src_objects,
                               "folders": src_folders,
                               "destination": dest_path})
    except:
        err_exit()


def tree(args):
    project, folderpath, _none = try_call(resolve_existing_path, args.path,
                                          expected='folder')

    if project is None:
        parser.exit(1, fill('Current project must be set or specified before any data can be listed') + '\n')
    dxproj = dxpy.get_handler(project)

    tree = collections.OrderedDict()
    try:
        folders = [folder for folder in dxproj.describe(input_params={"folders": True})['folders']
                   if folder.startswith((folderpath + '/') if folderpath != '/' else '/')]
        folders = [ folder[len(folderpath):] for folder in folders ]
        for folder in folders:
            subtree = tree
            for path_element in folder.split("/"):
                if path_element == "":
                    continue
                path_element_desc = BOLD() + BLUE() + path_element + ENDC()
                subtree.setdefault(path_element_desc, collections.OrderedDict())
                subtree = subtree[path_element_desc]

        for item in sorted(dxpy.find_data_objects(project=project, folder=folderpath,
                                                  recurse=True, describe=True),
                           key=cmp_names):
            subtree = tree
            for path_element in item['describe']['folder'][len(folderpath):].split("/"):
                if path_element == "":
                    continue
                path_element_desc = BOLD() + BLUE() + path_element + ENDC()
                subtree = subtree[path_element_desc]
            if args.long:
                item_desc = get_ls_l_desc(item['describe'])
            else:
                item_desc = item['describe']['name']
                if item['describe']['class'] in ['applet', 'workflow']:
                    item_desc = BOLD() + GREEN() + item_desc + ENDC()
            subtree[item_desc] = None

        print(format_tree(tree, root=(BOLD() + BLUE() + args.path + ENDC())))
    except:
        err_exit()

def describe(args):
    try:
        if len(args.path) == 0:
            raise DXCLIError('Must provide a nonempty string to be described')

        # Attempt to resolve name
        # First, if it looks like a hash id, do that.
        json_input = {}
        json_input["properties"] = True
        if args.name and (args.verbose or args.details or args.json):
            raise DXCLIError('Cannot request --name in addition to one of --verbose, --details, or --json')
        # Always retrieve details too (just maybe don't render them)
        json_input["details"] = True
        if is_data_obj_id(args.path):
            # Should prefer the current project's version if possible
            if dxpy.WORKSPACE_ID is not None:
                try:
                    # But only put it in the JSON if you still have
                    # access.
                    dxpy.api.project_list_folder(dxpy.WORKSPACE_ID)
                    json_input['project'] = dxpy.WORKSPACE_ID
                except dxpy.DXAPIError as details:
                    if details.code != requests.codes.not_found:
                        raise

        # Otherwise, attempt to look for it as a data object or
        # execution
        try:
            project, _folderpath, entity_results = resolve_existing_path(args.path,
                                                                         expected='entity',
                                                                         ask_to_resolve=False,
                                                                         describe=json_input)
        except ResolutionError as details:
            # PermissionDenied or InvalidAuthentication
            if str(details).endswith('code 401'):
                # Surface permissions-related errors here (for data
                # objects, jobs, and analyses). Other types of errors
                # may be recoverable below.
                #
                # TODO: better way of obtaining the response code when
                # the exception corresponds to an API error
                raise DXCLIError(str(details))
            project, entity_results = None, None

        found_match = False

        json_output = []

        get_result_str = ResultCounter()

        # Could be a project
        json_input = {}
        json_input['countObjects'] = True
        json_input['properties'] = True
        if args.verbose:
            json_input["permissions"] = True
            json_input['appCaches'] = True
        if entity_results is None:
            if args.path[-1] == ':' and project is not None:
                # It is the project.
                try:
                    desc = dxpy.api.project_describe(project, json_input)
                    found_match = True
                    if args.json:
                        json_output.append(desc)
                    elif args.name:
                        print(desc['name'])
                    else:
                        print(get_result_str())
                        print_desc(desc, args.verbose)
                except dxpy.DXAPIError as details:
                    if details.code != requests.codes.not_found:
                        raise
            elif is_container_id(args.path):
                try:
                    desc = dxpy.api.project_describe(args.path, json_input)
                    found_match = True
                    if args.json:
                        json_output.append(desc)
                    elif args.name:
                        print(desc['name'])
                    else:
                        print(get_result_str())
                        print_desc(desc, args.verbose)
                except dxpy.DXAPIError as details:
                    if details.code != requests.codes.not_found:
                        raise

        # Found data object or is an id
        if entity_results is not None:
            if len(entity_results) > 0:
                found_match = True
            for result in entity_results:
                if args.json:
                    json_output.append(result['describe'])
                elif args.name:
                    print(result['describe']['name'])
                else:
                    print(get_result_str())
                    print_desc(result['describe'], args.verbose or args.details)

        if not is_hashid(args.path) and ':' not in args.path:

            # Could be an app name
            if args.path.startswith('app-'):
                try:
                    desc = dxpy.api.app_describe(args.path)
                    if args.json:
                        json_output.append(desc)
                    elif args.name:
                        print(desc['name'])
                    else:
                        print(get_result_str())
                        print_desc(desc, args.verbose)
                    found_match = True
                except dxpy.DXAPIError as details:
                    if details.code != requests.codes.not_found:
                        raise
            else:
                for result in dxpy.find_apps(name=args.path, describe=True):
                    if args.json:
                        json_output.append(result['describe'])
                    elif args.name:
                        print(result['describe']['name'])
                    else:
                        print(get_result_str())
                        print_desc(result['describe'], args.verbose)
                    found_match = True

            if args.path.startswith('user-'):
                # User
                try:
                    desc = dxpy.api.user_describe(args.path, {"appsInstalled": True, "subscriptions": True})
                    found_match = True
                    if args.json:
                        json_output.append(desc)
                    elif args.name:
                        print(str(desc['first']) + ' ' + str(desc['last']))
                    else:
                        print(get_result_str())
                        print_desc(desc, args.verbose)
                except dxpy.DXAPIError as details:
                    if details.code != requests.codes.not_found:
                        raise
            elif args.path.startswith('org-') or args.path.startswith('team-'):
                # Org or team
                try:
                    desc = dxpy.DXHTTPRequest('/' + args.path + '/describe', {})
                    found_match = True
                    if args.json:
                        json_output.append(desc)
                    elif args.name:
                        print(desc['id'])
                    else:
                        print(get_result_str())
                        print_desc(desc, args.verbose)
                except dxpy.DXAPIError as details:
                    if details.code != requests.codes.not_found:
                        raise

        if args.json:
            if args.multi:
                print(json.dumps(json_output, indent=4))
            elif len(json_output) > 1:
                raise DXCLIError('More than one match found for ' + args.path + '; to get all of them in JSON format, also provide the --multi flag.')
            elif len(json_output) == 0:
                raise DXCLIError('No match found for ' + args.path)
            else:
                print(json.dumps(json_output[0], indent=4))
        elif not found_match:
            raise DXCLIError("No matches found for " + args.path)
    except:
        err_exit()


def _validate_new_user_input(args):
    # TODO: Support interactive specification of `args.username`.
    # TODO: Support interactive specification of `args.email`.

    if args.org is None and len(DXNewUserOrgArgsAction.user_specified_opts) > 0:
        raise DXCLIError("Cannot specify {opts} without specifying --org".format(
            opts=DXNewUserOrgArgsAction.user_specified_opts
        ))


def _get_user_new_args(args):
    """
    PRECONDITION: `_validate_new_user_input()` has been called on `args`.
    """
    user_new_args = {"username": args.username,
                     "email": args.email}
    if args.first is not None:
        user_new_args["first"] = args.first
    if args.last is not None:
        user_new_args["last"] = args.last
    if args.middle is not None:
        user_new_args["middle"] = args.middle
    if args.token_duration is not None:
        user_new_args["tokenDuration"] = args.token_duration
    if args.occupation is not None:
        user_new_args["occupation"] = args.occupation
    if args.set_bill_to is True:
        user_new_args["billTo"] = args.org
    return user_new_args


def new_user(args):
    _validate_new_user_input(args)

    # Create user account.
    #
    # We prevent retries here because authserver is closing the server-side
    # connection in certain situations. We cannot simply set `always_retry` to
    # False here because we receive a 504 error code from the server.
    # TODO: Allow retries when authserver issue is resolved.
    dxpy.DXHTTPRequest(dxpy.get_auth_server_name() + "/user/new",
                       _get_user_new_args(args),
                       prepend_srv=False,
                       max_retries=0)

    if args.org is not None:
        # Invite new user to org.
        dxpy.api.org_invite(args.org, get_org_invite_args(args))

    if args.brief:
        print("user-" + args.username)
    else:
        print(fill("Created new user account (user-{u})".format(
            u=args.username
        )))


def new_project(args):
    if args.name == None:
        if INTERACTIVE_CLI:
            args.name = input("Enter name for new project: ")
        else:
            parser.exit(1, parser_new_project.format_help() +
                           fill("No project name supplied, and input is not interactive") + '\n')
    inputs = {"name": args.name}
    if args.bill_to:
        inputs["billTo"] = args.bill_to

    try:
        resp = dxpy.api.project_new(inputs)
        if args.brief:
            print(resp['id'])
        else:
            print(fill('Created new project called "' + args.name + '" (' + resp['id'] + ')'))
        if args.select or (INTERACTIVE_CLI and prompt_for_yn("Switch to new project now?", default=False)):
            set_project(resp['id'], write=True, name=args.name)
            set_wd('/', write=True)
    except:
        err_exit()

def new_record(args):
    try_call(process_dataobject_args, args)
    try_call(process_single_dataobject_output_args, args)
    init_from = None

    if args.init is not None:
        init_project, _init_folder, init_result = try_call(resolve_existing_path,
                                                           args.init,
                                                           expected='entity')
        init_from = dxpy.DXRecord(dxid=init_result['id'], project=init_project)

    if args.output is None:
        project = dxpy.WORKSPACE_ID
        folder = dxpy.config.get('DX_CLI_WD', u'/')
        name = None
    else:
        project, folder, name = resolve_path(args.output)

    dxrecord = None
    try:
        dxrecord = dxpy.new_dxrecord(project=project, name=name,
                                     tags=args.tags, types=args.types,
                                     hidden=args.hidden, properties=args.properties,
                                     details=args.details,
                                     folder=folder,
                                     close=args.close,
                                     parents=args.parents, init_from=init_from)
        if args.brief:
            print(dxrecord.get_id())
        else:
            print_desc(dxrecord.describe(incl_properties=True, incl_details=True), args.verbose)
    except:
        err_exit()

def new_gtable(args):
    try_call(process_dataobject_args, args)
    try_call(process_single_dataobject_output_args, args)

    if args.output is None:
        project = dxpy.WORKSPACE_ID
        folder = dxpy.config.get('DX_CLI_WD', u'/')
        name = None
    else:
        project, folder, name = resolve_path(args.output)

    args.columns = split_unescaped(',', args.columns)
    for i in range(len(args.columns)):
        if ':' in args.columns[i]:
            try:
                col_name, col_type = args.columns[i].split(':')
            except ValueError:
                parser.exit(1, 'Too many colons found in column spec ' + args.columns[i] + '\n')
            if col_type.startswith('bool'):
                col_type = 'boolean'
        else:
            col_name = args.columns[i]
            col_type = 'string'
        args.columns[i] = {'name': col_name, 'type': col_type}
    args.indices = [] if args.indices is None else json.loads(args.indices)
    if args.gri is not None:
        args.indices.append(dxpy.DXGTable.genomic_range_index(args.gri[0], args.gri[1], args.gri[2]))
        args.types = ['gri'] if args.types is None else args.types + ['gri']

    try:
        dxgtable = dxpy.new_dxgtable(project=project, name=name,
                                     tags=args.tags, types=args.types,
                                     hidden=args.hidden, properties=args.properties,
                                     details=args.details,
                                     folder=folder,
                                     parents=args.parents,
                                     columns=args.columns,
                                     indices=args.indices)
        if args.brief:
            print(dxgtable.get_id())
        else:
            print_desc(dxgtable.describe(incl_properties=True, incl_details=True))
    except:
        err_exit()

def set_visibility(args):
    had_error = False
    # Attempt to resolve name
    _project, _folderpath, entity_results = try_call(resolve_existing_path,
                                                     args.path,
                                                     expected='entity',
                                                     allow_mult=True, all_mult=args.all)

    if entity_results is None:
        parser.exit(1, fill('Could not resolve "' + args.path + '" to a name or ID') + '\n')

    for result in entity_results:
        try:
            dxpy.DXHTTPRequest('/' + result['id'] + '/setVisibility',
                               {"hidden": (args.visibility == 'hidden')})
        except (dxpy.DXAPIError,) + network_exceptions as details:
            print(format_exception(details), file=sys.stderr)
            had_error = True

    if had_error:
        parser.exit(1)

def get_details(args):
    # Attempt to resolve name
    _project, _folderpath, entity_result = try_call(resolve_existing_path,
                                                    args.path, expected='entity')

    if entity_result is None:
        parser.exit(1, fill('Could not resolve "' + args.path + '" to a name or ID') + '\n')

    try:
        print(json.dumps(dxpy.DXHTTPRequest('/' + entity_result['id'] + '/getDetails', {}), indent=4))
    except:
        err_exit()

def set_details(args):
    had_error = False
    # Attempt to resolve name
    _project, _folderpath, entity_results = try_call(resolve_existing_path,
                                                     args.path, expected='entity',
                                                     allow_mult=True, all_mult=args.all)

    if entity_results is None:
        err_exit(exception=ResolutionError('Could not resolve "' + args.path + '" to a name or ID'),
                 expected_exceptions=(ResolutionError,))

    # Throw error if both -f/--details-file and details supplied.
    if args.details is not None and args.details_file is not None:
        err_exit(exception=DXParserError('Cannot provide both -f/--details-file and details'),
                 expected_exceptions=(DXParserError,))

    elif args.details is not None:
        try:
            details = json.loads(args.details)
        except ValueError as e:
            err_exit('Error: Details could not be parsed as JSON', expected_exceptions=(ValueError,), exception=e)

    elif args.details_file is not None:
        with (sys.stdin if args.details_file == '-' else open(args.details_file, 'r')) as fd:
            data = fd.read()
            try:
                details = json.loads(data)
            except ValueError as e:
                err_exit('Error: File contents could not be parsed as JSON', expected_exceptions=(ValueError,),
                         exception=e)

    # Throw error if missing arguments.
    else:
        err_exit(exception=DXParserError('Must set one of -f/--details-file or details'),
                 expected_exceptions=(DXParserError,))

    for result in entity_results:
        try:
            dxpy.DXHTTPRequest('/' + result['id'] + '/setDetails', details)
        except (dxpy.DXAPIError,) + network_exceptions as exc_details:
            print(format_exception(exc_details), file=sys.stderr)
            had_error = True

    if had_error:
        parser.exit(1)

def add_types(args):
    had_error = False
    # Attempt to resolve name
    _project, _folderpath, entity_results = try_call(resolve_existing_path,
                                                     args.path,
                                                     expected='entity',
                                                     allow_mult=True, all_mult=args.all)

    if entity_results is None:
        parser.exit(1, fill('Could not resolve "' + args.path + '" to a name or ID') + '\n')

    for result in entity_results:
        try:
            dxpy.DXHTTPRequest('/' + result['id'] + '/addTypes',
                               {"types": args.types})
        except (dxpy.DXAPIError,) + network_exceptions as details:
            print(format_exception(details), file=sys.stderr)
            had_error = True
    if had_error:
        parser.exit(1)

def remove_types(args):
    had_error = False
    # Attempt to resolve name
    _project, _folderpath, entity_results = try_call(resolve_existing_path,
                                                     args.path,
                                                     expected='entity',
                                                     allow_mult=True, all_mult=args.all)

    if entity_results is None:
        parser.exit(1, fill('Could not resolve "' + args.path + '" to a name or ID') + '\n')

    for result in entity_results:
        try:
            dxpy.DXHTTPRequest('/' + result['id'] + '/removeTypes',
                               {"types": args.types})
        except (dxpy.DXAPIError,) + network_exceptions as details:
            print(format_exception(details), file=sys.stderr)
            had_error = True
    if had_error:
        parser.exit(1)

def add_tags(args):
    had_error = False
    # Attempt to resolve name
    project, _folderpath, entity_results = try_call(resolve_to_objects_or_project,
                                                    args.path,
                                                    args.all)

    if entity_results is not None:
        for result in entity_results:
            try:
                dxpy.DXHTTPRequest('/' + result['id'] + '/addTags',
                                   {"project": project,
                                    "tags": args.tags})
            except (dxpy.DXAPIError,) + network_exceptions as details:
                print(format_exception(details), file=sys.stderr)
                had_error = True
        if had_error:
            parser.exit(1)
    elif not project.startswith('project-'):
        parser.exit(1, 'Cannot add tags to a non-project data container\n')
    else:
        try:
            dxpy.DXHTTPRequest('/' + project + '/addTags',
                               {"tags": args.tags})
        except:
            err_exit()

def remove_tags(args):
    had_error = False
    # Attempt to resolve name
    project, _folderpath, entity_results = try_call(resolve_to_objects_or_project,
                                                    args.path,
                                                    args.all)

    if entity_results is not None:
        for result in entity_results:
            try:
                dxpy.DXHTTPRequest('/' + result['id'] + '/removeTags',
                                   {"project": project,
                                    "tags": args.tags})
            except (dxpy.DXAPIError,) + network_exceptions as details:
                print(format_exception(details), file=sys.stderr)
                had_error = True
        if had_error:
            parser.exit(1)
    elif not project.startswith('project-'):
        parser.exit(1, 'Cannot remove tags from a non-project data container\n')
    else:
        try:
            dxpy.DXHTTPRequest('/' + project + '/removeTags',
                               {"tags": args.tags})
        except:
            err_exit()

def rename(args):
    had_error = False
    # Attempt to resolve name
    project, _folderpath, entity_results = try_call(resolve_to_objects_or_project,
                                                    args.path,
                                                    args.all)

    if entity_results is not None:
        for result in entity_results:
            try:
                dxpy.DXHTTPRequest('/' + result['id'] + '/rename',
                                   {"project": project,
                                    "name": args.name})
            except (dxpy.DXAPIError,) + network_exceptions as details:
                print(format_exception(details), file=sys.stderr)
                had_error = True
        if had_error:
            parser.exit(1)
    elif not project.startswith('project-'):
        parser.exit(1, 'Cannot rename a non-project data container\n')
    else:
        try:
            dxpy.api.project_update(project, {"name": args.name})
        except:
            err_exit()

def set_properties(args):
    had_error = False
    # Attempt to resolve name
    project, _folderpath, entity_results = try_call(resolve_to_objects_or_project,
                                                    args.path,
                                                    args.all)

    try_call(process_properties_args, args)
    if entity_results is not None:
        for result in entity_results:
            try:
                dxpy.DXHTTPRequest('/' + result['id'] + '/setProperties',
                                   {"project": project,
                                    "properties": args.properties})
            except (dxpy.DXAPIError,) + network_exceptions as details:
                print(format_exception(details), file=sys.stderr)
                had_error = True
        if had_error:
            parser.exit(1)
    elif not project.startswith('project-'):
        parser.exit(1, 'Cannot set properties on a non-project data container\n')
    else:
        try:
            dxpy.api.project_set_properties(project, {"properties": args.properties})
        except:
            err_exit()

def unset_properties(args):
    had_error = False
    # Attempt to resolve name
    project, _folderpath, entity_results = try_call(resolve_to_objects_or_project,
                                                    args.path,
                                                    args.all)
    properties = {}
    for prop in args.properties:
        properties[prop] = None
    if entity_results is not None:
        for result in entity_results:
            try:
                dxpy.DXHTTPRequest('/' + result['id'] + '/setProperties',
                                   {"project": project,
                                    "properties": properties})
            except (dxpy.DXAPIError,) + network_exceptions as details:
                print(format_exception(details), file=sys.stderr)
                had_error = True
        if had_error:
            parser.exit(1)
    elif not project.startswith('project-'):
        parser.exit(1, 'Cannot unset properties on a non-project data container\n')
    else:
        try:
            dxpy.api.project_set_properties(project, {"properties": properties})
        except:
            err_exit()

def make_download_url(args):
    project, _folderpath, entity_result = try_call(resolve_existing_path, args.path, expected='entity')
    if entity_result is None:
        parser.exit(1, fill('Could not resolve ' + args.path + ' to a data object') + '\n')

    if entity_result['describe']['class'] != 'file':
        parser.exit(1, fill('Error: dx download is only for downloading file objects') + '\n')

    if args.filename is None:
        args.filename = entity_result['describe']['name']

    try:
        dxfile = dxpy.DXFile(entity_result['id'], project=project)
        url, _headers = dxfile.get_download_url(preauthenticated=True,
                                                duration=normalize_timedelta(args.duration)/1000 if args.duration else 24*3600,
                                                filename=args.filename,
                                                project=project)
        print(url)
    except:
        err_exit()


def get(args):
    # Attempt to resolve name
    project, _folderpath, entity_result = try_call(resolve_existing_path,
                                                   args.path, expected='entity')

    if entity_result is None:
        parser.exit(3, fill('Could not resolve ' + args.path + ' to a data object') + '\n')

    if entity_result['describe']['class'] == 'file':
        download_one_file(project, entity_result['describe'], entity_result['describe']['name'], args)
        return

    if entity_result['describe']['class'] not in ['record', 'applet']:
        parser.exit(3, 'Error: The given object is of class ' + entity_result['describe']['class'] + ' but an object of class file, record, or applet was expected\n')

    fd = None

    if entity_result['describe']['class'] == 'applet':
        if args.output == '-':
            parser.exit(3, 'Error: An applet cannot be dumped to stdout, please specify a directory\n')
        output_base = args.output or '.'
        applet_name = entity_result['describe']['name'].replace('/', '%2F')
        if os.path.isdir(output_base):
            output_path = os.path.join(output_base, applet_name)
        else:
            output_path = output_base
        if os.path.isfile(output_path):
            if not args.overwrite:
                parser.exit(3, fill('Error: path "' + output_path + '" already exists but -f/--overwrite was not set') + '\n')
            os.unlink(output_path)
        # Here, output_path either points to a directory or a nonexistent path
        if not os.path.exists(output_path):
            os.mkdir(output_path)
        # Here, output_path points to a directory
        if len(os.listdir(output_path)):
            # For safety, refuse to remove an existing non-empty
            # directory automatically.
            parser.exit(3, fill('Error: path "' + output_path + '" is an existing directory. Please remove it and try again.') + '\n')
        # Now output_path points to a empty directory, so we're ready to
        # go.
    elif args.output == '-':
        fd = sys.stdout
    else:
        filename = args.output
        if filename is None:
            filename = entity_result['describe']['name'].replace('/', '%2F')
        if args.output is None and not args.no_ext:
            if entity_result['describe']['class'] == 'record':
                filename += '.json'
        if not args.overwrite and os.path.exists(filename):
            parser.exit(1, fill('Error: path "' + filename + '" already exists but -f/--overwrite was not set') + '\n')
        try:
            fd = open(filename, 'w')
        except:
            err_exit('Error opening destination file ' + filename)

    if entity_result['describe']['class'] == 'record':
        try:
            details = dxpy.DXHTTPRequest('/' + entity_result['id'] + '/getDetails',
                                         {})
        except:
            err_exit()
        fd.write(json.dumps(details, indent=4))
    elif entity_result['describe']['class'] == 'applet':
        from dxpy.utils.app_unbuilder import dump_applet
        dump_applet(dxpy.DXApplet(entity_result['id'], project=project), output_path)
    if fd is not None and args.output != '-':
        fd.close()

def cat(args):
    for path in args.path:
        project, _folderpath, entity_result = try_call(resolve_existing_path, path)

        if entity_result is None:
            parser.exit(1, fill('Could not resolve ' + path + ' to a data object') + '\n')

        if entity_result['describe']['class'] != 'file':
            parser.exit(1, fill('Error: expected a file object') + '\n')

        try:
            dxfile = dxpy.DXFile(entity_result['id'], project=project)
            while True:
                chunk = dxfile.read(1024*1024)
                if len(chunk) == 0:
                    break
                sys.stdout.buffer.write(chunk)
        except:
            err_exit()


def download_or_cat(args):
    if args.output == '-':
        cat(parser.parse_args(['cat'] + args.paths))
        return
    download(args)


def head(args):
    # Attempt to resolve name
    project, _folderpath, entity_result = try_call(resolve_existing_path,
                                                   args.path, expected='entity')
    if entity_result is None:
        parser.exit(1, fill('Could not resolve ' + args.path + ' to a data object') + '\n')
    if not entity_result['describe']['class'] in ['gtable', 'file']:
        parser.exit(1, 'Error: The given object is of class ' + entity_result['describe']['class'] + ' but an object of class gtable or file was expected\n')

    handler = dxpy.get_handler(entity_result['id'], project=project)

    counter = 0
    if args.lines > 0:
        try:
            if handler._class == 'file':
                handler._read_bufsize = 1024*32
                for line in handler:
                    print(line)
                    counter += 1
                    if counter == args.lines:
                        break
            else:
                if args.gri is not None:
                    try:
                        lo = int(args.gri[1])
                        hi = int(args.gri[2])
                    except:
                        parser.exit(1, fill('Error: the LO and HI arguments to --gri must be integers') + '\n')
                    gri_query = dxpy.DXGTable.genomic_range_query(args.gri[0],
                                                                  lo,
                                                                  hi,
                                                                  args.gri_mode,
                                                                  args.gri_name)
                    table_text, table_rows, table_cols = format_table(list(handler.iterate_query_rows(query=gri_query, limit=args.lines)),
                                                                  column_specs = entity_result['describe']['columns'],
                                                                  report_dimensions=True,
                                                                  max_col_width=args.max_col_width)
                else:
                    table_text, table_rows, table_cols = format_table(list(handler.iterate_rows(start=args.starting,
                                                                                                end=args.starting + args.lines)),
                                                                      column_specs = entity_result['describe']['columns'],
                                                                      report_dimensions=True,
                                                                      max_col_width=args.max_col_width)
                    more_rows = entity_result['describe']['length'] - args.starting - args.lines
                    if more_rows > 0:
                        table_text += "\n{nrows} more rows".format(nrows=more_rows)
                if sys.stdout.isatty():
                    if tty_rows <= table_rows or tty_cols <= table_cols:
                        try:
                            pipe = os.popen('less -RS', 'w')
                            pipe.write(table_text.encode(sys_encoding) if USING_PYTHON2 else table_text)
                            pipe.close()
                            return
                        except:
                            pass
                sys.stdout.write(table_text + '\n')
        except StopIteration:
            pass
        except:
            err_exit()

def upload(args, **kwargs):
    if args.output is not None and args.path is not None:
        raise DXParserError('Error: Cannot provide both the -o/--output and --path/--destination arguments')
    elif args.path is None:
        args.path = args.output

    if len(args.filename) > 1 and args.path is not None and not args.path.endswith("/"):
        # When called as "dx upload x --dest /y", we upload to "/y"; with --dest "/y/", we upload to "/y/x".
        # Called as "dx upload x y --dest /z", z is implicitly a folder, so append a slash to avoid incorrect path
        # resolution.
        args.path += "/"

    paths = copy.copy(args.filename)
    for path in paths:
        args.filename = path
        upload_one(args, **kwargs)

upload_seen_paths = set()
def upload_one(args):
    try_call(process_dataobject_args, args)

    args.show_progress = args.show_progress and not args.brief

    if args.path is None:
        project = dxpy.WORKSPACE_ID
        folder = dxpy.config.get('DX_CLI_WD', u'/')
        name = None if args.filename == '-' else os.path.basename(args.filename)
    else:
        project, folder, name = resolve_path(args.path)
        if name is None and args.filename != '-':
            name = os.path.basename(args.filename)

    if os.path.isdir(args.filename):
        if not args.recursive:
            parser.exit("Error: {f} is a directory but the -r/--recursive option was not given".format(f=args.filename))
        norm_path = os.path.realpath(args.filename)
        if norm_path in upload_seen_paths:
            print("Skipping {f}: directory loop".format(f=args.filename), file=sys.stderr)
            return
        else:
            upload_seen_paths.add(norm_path)

        dir_listing = os.listdir(args.filename)
        if len(dir_listing) == 0: # Create empty folder
            dxpy.api.project_new_folder(project, {"folder": os.path.join(folder, os.path.basename(args.filename)),
                                                  "parents": True})
        else:
            for f in dir_listing:
                sub_args = copy.copy(args)
                sub_args.mute = True
                sub_args.filename = os.path.join(args.filename, f)
                sub_args.path = u"{p}:{f}/{sf}/".format(p=project, f=folder, sf=os.path.basename(args.filename))
                sub_args.parents = True
                upload_one(sub_args)
    else:
        try:
            dxfile = dxpy.upload_local_file(filename=(None if args.filename == '-' else args.filename),
                                            file=(sys.stdin.buffer if args.filename == '-' else None),
                                            name=name,
                                            tags=args.tags,
                                            types=args.types,
                                            hidden=args.hidden,
                                            project=project,
                                            properties=args.properties,
                                            details=args.details,
                                            folder=folder,
                                            parents=args.parents,
                                            show_progress=args.show_progress)
            if args.wait:
                dxfile._wait_on_close()
            if args.brief:
                print(dxfile.get_id())
            elif not args.mute:
                print_desc(dxfile.describe(incl_properties=True, incl_details=True))
        except:
            err_exit()

def import_csv(args):
    sys.argv = [sys.argv[0] + ' import csv'] + args.importer_args
    from dxpy.scripts import dx_csv_to_gtable
    dx_csv_to_gtable.main()

def import_tsv(args):
    sys.argv = [sys.argv[0] + ' import tsv'] + args.importer_args
    from dxpy.scripts import dx_tsv_to_gtable
    dx_tsv_to_gtable.main()

importers = {
    "tsv": import_tsv,
    "csv": import_csv
}

def dximport(args):
    if args.format.lower() not in importers:
        parser.exit(1, fill('Unsupported format: "' + args.format + '".  For a list of supported formats, run "dx help import"') + '\n')
    importers[args.format.lower()](args)

def export_fastq(args):
    sys.argv = [sys.argv[0] + ' export fastq'] + args.exporter_args
    from dxpy.scripts import dx_reads_to_fastq
    dx_reads_to_fastq.main()

def export_sam(args):
    sys.argv = [sys.argv[0] + ' export sam'] + args.exporter_args
    from dxpy.scripts import dx_mappings_to_sam
    dx_mappings_to_sam.main()

def export_csv(args):
    sys.argv = [sys.argv[0] + ' export csv'] + args.exporter_args
    from dxpy.scripts import dx_gtable_to_csv
    dx_gtable_to_csv.main()

def export_tsv(args):
    sys.argv = [sys.argv[0] + ' export tsv'] + args.exporter_args
    from dxpy.scripts import dx_gtable_to_tsv
    dx_gtable_to_tsv.main()

def export_vcf(args):
    sys.argv = [sys.argv[0] + ' export vcf'] + args.exporter_args
    from dxpy.scripts import dx_variants_to_vcf
    dx_variants_to_vcf.main()

exporters = {
    "tsv": export_tsv,
    "csv": export_csv,
    "fastq": export_fastq,
    "sam": export_sam,
    "vcf": export_vcf,
}

def export(args):
    if args.format.lower() not in exporters:
        parser.exit(1, fill('Unsupported format: "' + args.format + '".  For a list of supported formats, run "dx help export"') + '\n')
    exporters[args.format.lower()](args)

def find_executions(args):
    try_call(process_find_by_property_args, args)
    if not (args.origin_jobs or args.all_jobs):
        args.trees = True
    if args.origin_jobs and args.parent is not None and args.parent != 'none':
        return
    project = dxpy.WORKSPACE_ID
    origin = None
    more_results = False
    include_io = (args.verbose and args.json) or args.show_outputs
    id_desc = None

    # Now start parsing flags
    if args.id is not None:
        id_desc = try_call(dxpy.api.job_describe, args.id, {"io": False})
        origin = id_desc.get('originJob', None)
        if args.origin_jobs and args.id != origin:
            return
        if args.origin is not None and origin != args.origin:
            return
        project = None
        args.user = None
    else:
        origin = args.origin
        if args.project is not None:
            if get_last_pos_of_char(':', args.project) == -1:
                args.project = args.project + ':'
            project, _none, _none = try_call(resolve_existing_path,
                                             args.project, 'project')
        if args.user is not None and args.user != 'self' and not args.user.startswith('user-'):
            args.user = 'user-' + args.user.lower()
        if args.all_projects:
            project = None
    query = {'classname': args.classname,
             'launched_by': args.user,
             'executable': args.executable,
             'project': project,
             'state': args.state,
             'origin_job': origin,
             'parent_job': "none" if args.origin_jobs else args.parent,
             'describe': {"io": include_io},
             'created_after': args.created_after,
             'created_before': args.created_before,
             'name': args.name,
             'name_mode': 'glob',
             'tags': args.tag,
             'properties': args.properties,
             'include_subjobs': False if args.no_subjobs else True,
             'root_execution': args.root_execution}
    if args.num_results < 1000 and not args.trees:
        query['limit'] = args.num_results + 1

    json_output = []                        # for args.json

    def build_tree(root, executions_by_parent, execution_descriptions, is_cached_result=False):
        tree, root_string = {}, ''
        if args.json:
            json_output.append(execution_descriptions[root])
        elif args.brief:
            print(root)
        else:
            root_string = get_find_executions_string(execution_descriptions[root],
                                                     has_children=root in executions_by_parent,
                                                     show_outputs=args.show_outputs,
                                                     is_cached_result=is_cached_result)
            tree[root_string] = collections.OrderedDict()
        for child_execution in executions_by_parent.get(root, {}):
            child_is_cached_result = is_cached_result or \
                                     (root.startswith('analysis-') and \
                                      execution_descriptions[child_execution].get('parentAnalysis') != root)
            subtree, _subtree_root = build_tree(child_execution,
                                                executions_by_parent,
                                                execution_descriptions,
                                                is_cached_result=child_is_cached_result)
            if tree:
                tree[root_string].update(subtree)
        return tree, root_string

    def process_tree(result, executions_by_parent, execution_descriptions):
        tree, root = build_tree(result['id'], executions_by_parent, execution_descriptions)
        if tree:
            print(format_tree(tree[root], root))

    try:
        num_processed_results = 0
        roots = collections.OrderedDict()
        for execution_result in dxpy.find_executions(**query):
            if args.trees:
                if args.classname == 'job':
                    root = execution_result['describe']['originJob']
                else:
                    root = execution_result['describe']['rootExecution']
                if root not in roots:
                    num_processed_results += 1
            else:
                num_processed_results += 1

            if (num_processed_results > args.num_results):
                more_results = True
                break

            if args.json:
                json_output.append(execution_result['describe'])
            elif args.trees:
                roots[root] = root
                if args.classname == 'analysis' and root.startswith('job-'):
                    # Analyses in trees with jobs at their root found in "dx find analyses" are displayed unrooted,
                    # and only the last analysis found is displayed.
                    roots[root] = execution_result['describe']['id']
            elif args.brief:
                print(execution_result['id'])
            elif not args.trees:
                print(format_tree({}, get_find_executions_string(execution_result['describe'],
                                                                 has_children=False,
                                                                 single_result=True,
                                                                 show_outputs=args.show_outputs)))
        if args.trees:
            executions_by_parent, descriptions = collections.defaultdict(list), {}
            root_field = 'origin_job' if args.classname == 'job' else 'root_execution'
            parent_field = 'masterJob' if args.no_subjobs else 'parentJob'
            query = {'classname': args.classname,
                     'describe': {"io": include_io},
                     'include_subjobs': False if args.no_subjobs else True,
                     root_field: list(roots.keys())}
            if not args.all_projects:
                # If the query doesn't specify a project, the server finds all projects to which the user has explicit
                # permissions, but doesn't search through public projects.
                # In "all projects" mode, we don't specify a project in the initial query, and so don't need to specify
                # one in the follow-up query here (because the initial query can't return any jobs in projects to which
                # the user doesn't have explicit permissions).
                # When searching in a specific project, we set a project in the query here, in case this is a public
                # project and the user doesn't have explicit permissions (otherwise, the follow-up query would return
                # empty results).
                query['project'] = project

            def process_execution_result(execution_result):
                execution_desc = execution_result['describe']
                parent = execution_desc.get(parent_field) or execution_desc.get('parentAnalysis')
                descriptions[execution_result['id']] = execution_desc
                if parent:
                    executions_by_parent[parent].append(execution_result['id'])

                # If an analysis with cached children, also insert those
                if execution_desc['class'] == 'analysis':
                    for stage_desc in execution_desc['stages']:
                        if stage_desc['execution']['parentAnalysis'] != execution_result['id'] and \
                           (args.classname != 'analysis' or stage_desc['execution']['class'] == 'analysis'):
                            # this is a cached stage (with a different parent)
                            executions_by_parent[execution_result['id']].append(stage_desc['execution']['id'])
                            if stage_desc['execution']['id'] not in descriptions:
                                descriptions[stage_desc['execution']['id']] = stage_desc['execution']

            # Short-circuit the find_execution API call(s) if there are
            # no root executions (and therefore we would have gotten 0
            # results anyway)
            if len(roots.keys()) > 0:
                for execution_result in dxpy.find_executions(**query):
                    process_execution_result(execution_result)

                # ensure roots are sorted by their creation time
                sorted_roots = sorted(roots.values(), key=lambda x: -descriptions[x]['created'])

                for root in sorted_roots:
                    process_tree(descriptions[roots[root]], executions_by_parent, descriptions)
        if args.json:
            print(json.dumps(json_output, indent=4))

        if more_results and get_delimiter() is None and not (args.brief or args.json):
            print(fill("* More results not shown; use -n to increase number of results or --created-before to show older results", subsequent_indent='  '))
    except:
        err_exit()

def find_data(args):
    # --folder deprecated to --path.
    if args.folder is None and args.path is not None:
        args.folder = args.path
    elif args.folder is not None and args.path is not None:
        err_exit(exception=DXParserError('Cannot supply both --folder and --path.'),
                 expected_exceptions=(DXParserError,))

    try_call(process_find_by_property_args, args)
    if args.all_projects:
        args.project = None
        args.folder = None
        args.recurse = True
    elif args.project is None:
        args.project = dxpy.WORKSPACE_ID
    else:
        if get_last_pos_of_char(':', args.project) == -1:
            args.project = args.project + ':'

        if args.folder is not None and get_last_pos_of_char(':', args.folder) != -1:
            err_exit(exception=DXParserError('Cannot supply both --project and --path PROJECTID:FOLDERPATH.'),
                     expected_exceptions=(DXParserError,))

        args.project, _none, _none = try_call(resolve_existing_path,
                                              args.project, 'project')

    if args.folder is not None and not args.folder.startswith('/'):
        args.project, args.folder, _none = try_call(resolve_path, args.folder, expected='folder')

    try:
        results = dxpy.find_data_objects(classname=args.classname,
                                         state=args.state,
                                         visibility=args.visibility,
                                         properties=args.properties,
                                         name=args.name,
                                         name_mode='glob',
                                         typename=args.type,
                                         tags=args.tag, link=args.link,
                                         project=args.project,
                                         folder=args.folder,
                                         recurse=(args.recurse if not args.recurse else None),
                                         modified_after=args.mod_after,
                                         modified_before=args.mod_before,
                                         created_after=args.created_after,
                                         created_before=args.created_before,
                                         describe=(not args.brief))
        if args.json:
            print(json.dumps(list(results), indent=4))
            return
        if args.brief:
            for result in results:
                print(result['project'] + ':' + result['id'])
        else:
            for result in results:
                if args.verbose:
                    print("")
                    print_data_obj_desc(result["describe"])
                else:
                    print_ls_l_desc(result["describe"], include_folder=True, include_project=args.all_projects)
    except:
        err_exit()


def _format_find_projects_results(args, results):
    if args.json:
        print(json.dumps(list(results), indent=4))
    elif args.brief:
        for result in results:
            print(result['id'])
    else:
        for result in results:
            print(result["id"] + DELIMITER(" : ") + result['describe']['name'] +
                  DELIMITER(' (') + result["level"] + DELIMITER(')'))


def find_projects(args):
    try_call(process_find_by_property_args, args)
    try:
        results = dxpy.find_projects(name=args.name, name_mode='glob',
                                     properties=args.properties, tags=args.tag,
                                     level=('VIEW' if args.public else args.level),
                                     describe=(not args.brief),
                                     explicit_perms=(not args.public if not args.public else None),
                                     public=(args.public if args.public else None),
                                     created_after=args.created_after,
                                     created_before=args.created_before)
        return _format_find_projects_results(args, results)
    except:
        err_exit()


def find_apps(args):
    def maybe_x(result):
        return DNANEXUS_X() if result['describe']['billTo'] == 'org-dnanexus' else ' '

    try:
        raw_results = dxpy.find_apps(name=args.name, name_mode='glob', category=args.category,
                                     all_versions=args.all,
                                     published=(not args.unpublished),
                                     billed_to=args.billed_to,
                                     created_by=args.creator,
                                     developer=args.developer,
                                     created_after=args.created_after,
                                     created_before=args.created_before,
                                     modified_after=args.mod_after,
                                     modified_before=args.mod_before,
                                     describe={"fields": {"name": True,
                                                          "installed": args.installed,
                                                          "title": not args.brief,
                                                          "version": not args.brief,
                                                          "published": args.verbose,
                                                          "billTo": not args.brief}})

        if args.installed:
            maybe_filtered_by_install = (result for result in raw_results if result['describe']['installed'])
        else:
            maybe_filtered_by_install = raw_results

        if args.brief:
            results = ({"id": result['id']} for result in maybe_filtered_by_install)
        else:
            results = sorted(maybe_filtered_by_install, key=lambda result: result['describe']['name'])

        if args.json:
            print(json.dumps(list(results), indent=4))
            return
        if args.brief:
            for result in results:
                print(result['id'])
        elif not args.verbose:
            for result in results:
                print(maybe_x(result) + DELIMITER(" ") + result['describe'].get('title', result['describe']['name']) + DELIMITER(' (') + result["describe"]["name"] + DELIMITER("), v") + result["describe"]["version"])
        else:
            for result in results:
                print(maybe_x(result) + DELIMITER(" ") + result["id"] + DELIMITER(" ") + result['describe'].get('title', result['describe']['name']) + DELIMITER(' (') + result["describe"]["name"] + DELIMITER('), v') + result['describe']['version'] + DELIMITER(" (") + ("published" if result["describe"].get("published", 0) > 0 else "unpublished") + DELIMITER(")"))
    except:
        err_exit()


def org_find_projects(args):
    try_call(process_find_by_property_args, args)
    try:
        results = dxpy.org_find_projects(org_id=args.org_id, name=args.name, name_mode='glob',
                                         ids=args.ids, properties=args.properties, tags=args.tag,
                                         describe=(not args.brief),
                                         public=args.public,
                                         created_after=args.created_after,
                                         created_before=args.created_before)
        return _format_find_projects_results(args, results)
    except:
        err_exit()


def close(args):
    if '_DX_FUSE' in os.environ:
        from xattr import xattr

    handlers = []
    had_error = False

    for path in args.path:
        # Attempt to resolve name
        try:
            project, _folderpath, entity_results = resolve_existing_path(path,
                                                                         expected='entity',
                                                                         allow_mult=True,
                                                                         all_mult=args.all)
        except:
            project, entity_results = None, None

        if entity_results is None:
            print(fill('Could not resolve "' + path + '" to a name or ID'))
            had_error = True
        else:
            for result in entity_results:
                try:
                    obj = dxpy.get_handler(result['id'], project=project)
                    if '_DX_FUSE' in os.environ:
                        xattr(path)['state'] = 'closed'
                    else:
                        obj.close()
                    handlers.append(obj)
                except Exception as details:
                    print(fill(str(details)))

    if args.wait:
        for handler in handlers:
            handler._wait_on_close()

    if had_error:
        parser.exit(1)

def wait(args):
    had_error = False
    for path in args.path:
        if is_job_id(path) or is_analysis_id(path):
            dxexecution = dxpy.get_handler(path)
            print("Waiting for " + path + " to finish running...")
            try_call(dxexecution.wait_on_done)
            print("Done")
        else:
            # Attempt to resolve name
            try:
                project, _folderpath, entity_result = resolve_existing_path(path, expected='entity')
            except:
                project, entity_result = None, None

            if entity_result is None:
                print(fill('Could not resolve ' + path + ' to a data object'))
                had_error = True
            else:
                handler = dxpy.get_handler(entity_result['id'], project=project)
                print("Waiting for " + path + " to close...")
                try_call(handler._wait_on_close)
                print("Done")

    if had_error:
        parser.exit(1)

def build(args):
    from dxpy.scripts import dx_build_app
    sys.argv = ['dx build'] + sys.argv[2:]
    dx_build_app.main()

def process_list_of_usernames(thing):
    return ['user-' + name.lower() if name != 'PUBLIC' and
            not name.startswith('org-') and
            not name.startswith('user-')
            else name
            for name in thing]

def add_users(args):
    app_desc = try_call(resolve_app, args.app)
    args.users = process_list_of_usernames(args.users)
    try:
        dxpy.api.app_add_authorized_users(app_desc['id'], input_params={"authorizedUsers": args.users})
    except:
        err_exit()

def remove_users(args):
    app_desc = try_call(resolve_app, args.app)
    args.users = process_list_of_usernames(args.users)

    try:
        dxpy.api.app_remove_authorized_users(app_desc['id'], input_params={"authorizedUsers": args.users})
    except:
        err_exit()

def list_users(args):
    app_desc = try_call(resolve_app, args.app)

    for user in app_desc['authorizedUsers']:
        print(user)

def add_developers(args):
    app_desc = try_call(resolve_app, args.app)
    args.developers = process_list_of_usernames(args.developers)
    if any(entity.startswith('org-') for entity in args.developers):
        err_exit('Error: organizations as developers of an app is currently unsupported', code=3)
    try:
        dxpy.api.app_add_developers(app_desc['id'], input_params={"developers": args.developers})
    except:
        err_exit()

def list_developers(args):
    app_desc = try_call(resolve_app, args.app)

    try:
        for user in dxpy.api.app_list_developers(app_desc['id'])['developers']:
            print(user)
    except:
        err_exit()

def remove_developers(args):
    app_desc = try_call(resolve_app, args.app)
    args.developers = process_list_of_usernames(args.developers)

    try:
        dxpy.api.app_remove_developers(app_desc['id'], input_params={"developers": args.developers})
    except:
        err_exit()


def install(args):
    app_desc = try_call(resolve_app, args.app)

    try:
        dxpy.api.app_install(app_desc['id'])
        print('Installed the ' + app_desc['name'] + ' app')
    except:
        err_exit()

def uninstall(args):
    app_desc = get_app_from_path(args.app)
    if app_desc is None:
        parser.exit(1, 'Could not find the app\n')
    else:
        try:
            dxpy.api.app_uninstall(app_desc['id'])
            print('Uninstalled the ' + app_desc['name'] + ' app')
        except:
            err_exit()

def run_one(args, executable, dest_proj, dest_path, preset_inputs=None, input_name_prefix=None,
            is_the_only_job=True):
    # following may throw if the executable is a workflow with no
    # input spec available (because a stage is inaccessible)
    exec_inputs = try_call(ExecutableInputs, executable, input_name_prefix=input_name_prefix)

    if args.input_json is None and args.filename is None:
        # --input-json and --input-json-file completely override input
        # from the cloned job
        exec_inputs.update(args.input_from_clone, strip_prefix=False)

    if args.sys_reqs_from_clone and not isinstance(args.instance_type, basestring):
        args.instance_type = dict({stage: reqs['instanceType'] for stage, reqs in args.sys_reqs_from_clone.items()},
                                  **(args.instance_type or {}))

    if preset_inputs is not None:
        exec_inputs.update(preset_inputs, strip_prefix=False)

    try_call(exec_inputs.update_from_args, args)

    input_json = exec_inputs.inputs

    run_kwargs = {
        "project": dest_proj,
        "folder": dest_path,
        "name": args.name,
        "tags": args.tags,
        "properties": args.properties,
        "details": args.details,
        "depends_on": args.depends_on or None,
        "allow_ssh": args.allow_ssh,
        "debug": {"debugOn": args.debug_on} if args.debug_on else None,
        "delay_workspace_destruction": args.delay_workspace_destruction,
        "priority": ("high" if args.watch else args.priority),
        "instance_type": args.instance_type,
        "stage_instance_types": args.stage_instance_types,
        "stage_folders": args.stage_folders,
        "rerun_stages": args.rerun_stages,
        "extra_args": args.extra_args
    }

    if not args.brief:
        print()
        print('Using input JSON:')
        print(json.dumps(input_json, indent=4))
        print()
        if isinstance(executable, dxpy.DXWorkflow):
            try:
                dry_run = dxpy.api.workflow_dry_run(executable.get_id(),
                                                    executable._get_run_input(input_json, **run_kwargs))
                # print which stages are getting rerun
                # Note: information may be out of date if the dryRun
                # is performed too soon after the candidate execution
                # has been constructed (and the jobs have not yet been
                # created in the system); this errs on the side of
                # assuming such stages will be re-run.
                num_cached_stages = len([stage for stage in dry_run['stages'] if
                                         'parentAnalysis' in stage['execution'] and
                                         stage['execution']['parentAnalysis'] != dry_run['id']])
                if num_cached_stages > 0:
                    print(fill('The following ' + str(num_cached_stages) + ' stage(s) will reuse results from a previous analysis:'))
                    for i, stage in enumerate(dry_run['stages']):
                        if 'parentAnalysis' in stage['execution'] and \
                           stage['execution']['parentAnalysis'] != dry_run['id']:
                            stage_name = stage['execution']['name']
                            print('  Stage ' + str(i) + ': ' + stage_name + \
                                  ' (' + stage['execution']['id'] + ')')
                    print()
            except DXAPIError:
                # Just don't print anything for now if the dryRun
                # method is not yet available
                pass

    if args.priority == "normal" and not args.brief:
        special_access = set()
        executable_desc = executable.describe()
        write_perms = ['UPLOAD', 'CONTRIBUTE', 'ADMINISTER']
        def check_for_special_access(access_spec):
            if not access_spec:
                return
            if access_spec.get('developer'):
                special_access.add('access to apps as a developer')
            if access_spec.get('network'):
                special_access.add('Internet access')
            if access_spec.get('project') in write_perms or \
               access_spec.get('allProjects') in write_perms:
                special_access.add('write access to one or more projects')
        if isinstance(executable, dxpy.DXWorkflow):
            for stage_desc in executable_desc['stages']:
                stage_exec_desc = dxpy.describe(stage_desc['executable'])
                check_for_special_access(stage_exec_desc.get('access'))
        else:
            check_for_special_access(executable_desc.get('access'))
        if special_access:
            print(fill(BOLD("WARNING") + ": You have requested that jobs be run under " +
                       BOLD("normal") +
                       " priority, which may cause them to be restarted at any point, but " +
                       "the executable you are trying to run has " +
                       "requested extra permissions (" + ", ".join(sorted(special_access)) + ").  " +
                       "Unexpected side effects or failures may occur if the executable has not " +
                       "been written to behave well when restarted."))
            print()

    # Ask for confirmation if a tty and if input was not given as a
    # single JSON.
    if args.confirm and INTERACTIVE_CLI:
        if not prompt_for_yn('Confirm running the executable with this input', default=True):
            parser.exit(0)

    if not args.brief:
        print(fill("Calling " + executable.get_id() + " with output destination " + dest_proj + ":" + dest_path,
                   subsequent_indent='  ') + '\n')
    try:
        dxexecution = executable.run(input_json, **run_kwargs)
        if not args.brief:
            print(dxexecution._class.capitalize() + " ID: " + dxexecution.get_id())
        else:
            print(dxexecution.get_id())
        sys.stdout.flush()

        if args.wait and is_the_only_job:
            dxexecution.wait_on_done()
        elif args.confirm and INTERACTIVE_CLI and not (args.watch or args.ssh) and isinstance(dxexecution, dxpy.DXJob):
            answer = input("Watch launched job now? [Y/n] ")
            if len(answer) == 0 or answer.lower()[0] == 'y':
                args.watch = True

        if is_the_only_job and isinstance(dxexecution, dxpy.DXJob):
            if args.watch:
                watch_args = parser.parse_args(['watch', dxexecution.get_id()])
                print('')
                print('Job Log')
                print('-------')
                watch(watch_args)
            elif args.ssh:
                ssh_args = parser.parse_args(['ssh', dxexecution.get_id()])
                ssh(ssh_args, ssh_config_verified=True)
    except Exception:
        err_exit()

    return dxexecution

def print_run_help(executable="", alias=None):
    if executable == "":
        parser_map['run'].print_help()
    else:
        exec_help = 'usage: dx run ' + executable + ('' if alias is None else ' --alias ' + alias)
        handler = try_call(get_exec_handler, executable, alias)
        try:
            exec_desc = handler.describe()
        except:
            err_exit()

        exec_help += ' [-iINPUT_NAME=VALUE ...]\n\n'

        if isinstance(handler, dxpy.bindings.DXApp):
            exec_help += BOLD("App: ")
            exec_details = exec_desc['details']
        else:
            exec_help += BOLD(exec_desc['class'].capitalize() + ": ")
            exec_details = handler.get_details()
        advanced_inputs = exec_details.get("advancedInputs", []) if isinstance(exec_details, dict) else []
        exec_help += exec_desc.get('title', exec_desc['name']) + '\n\n'
        summary = exec_desc.get('summary', '')
        if summary != '':
            exec_help += fill(summary) + "\n\n"

        # Contact URL here
        if isinstance(handler, dxpy.bindings.DXApp):
            exec_help += "See the app page for more information:\n  https://platform.dnanexus.com/app/" + exec_desc['name'] +"\n\n"

        exec_help += BOLD("Inputs:")
        advanced_inputs_help = "Advanced Inputs:"
        if 'inputSpec' in exec_desc:
            if len(exec_desc['inputSpec']) == 0:
                exec_help += " <none>\n"
            else:
                for group, params in group_array_by_field(exec_desc['inputSpec']).items():
                    if group is not None:
                        exec_help += "\n " + BOLD(group)
                    for param in params:
                        param_string = "\n  "
                        param_string += UNDERLINE(param.get('label', param['name'])) + ": "
                        param_string += get_io_desc(param, app_help_version=True) + "\n"
                        helpstring = param.get('help', '')

                        stanzas = []

                        if 'choices' in param:
                            stanzas.append(format_choices_or_suggestions('Choices:',
                                                                         param['choices'],
                                                                         param['class']))
                        if helpstring != '':
                            stanzas.append(fill(helpstring, initial_indent='        ', subsequent_indent='        '))

                        if param.get('suggestions'):
                            stanzas.append(format_choices_or_suggestions('Suggestions:',
                                                                         param['suggestions'],
                                                                         param['class']))
                        param_string += "\n\n".join(stanzas) + ("\n" if stanzas else "")

                        if param['name'] in advanced_inputs:
                            advanced_inputs_help += param_string
                        else:
                            exec_help += param_string
                if len(advanced_inputs) > 0:
                    exec_help += "\n" + advanced_inputs_help
        else:
            exec_help += " no specification provided"
        exec_help += "\n"

        exec_help += BOLD("Outputs:")
        if 'outputSpec' in exec_desc:
            if len(exec_desc['outputSpec']) == 0:
                exec_help += " <none>\n"
            else:
                for param in exec_desc['outputSpec']:
                    exec_help += "\n  "
                    exec_help += UNDERLINE(param.get('label', param['name'])) + ": "
                    exec_help += get_io_desc(param) + "\n"
                    helpstring = param.get('help', '')
                    if helpstring != '':
                        exec_help += fill(helpstring,
                                          initial_indent='        ',
                                          subsequent_indent='        ') + "\n"
        else:
            exec_help += " no specification provided"

        pager(exec_help)

    parser.exit(0)

def print_run_input_help():
    print('Help: Specifying input for dx run\n')
    print(fill('There are several ways to specify inputs.  In decreasing order of precedence, they are:'))
    print('''
  1) inputs given in the interactive mode
  2) inputs listed individually with the -i/--input command line argument
  3) JSON given in --input-json
  4) JSON given in --input-json-file
  5) if cloning a job with --clone, the input that the job was run with
     (this will get overridden completely if -j/--input-json or
      -f/--input-json-file are provided)
  6) default values set in a workflow or an executable's input spec
''')
    print('SPECIFYING INPUTS BY NAME\n\n' + fill('Use the -i/--input flag to specify each input field by ' + BOLD('name') + ' and ' + BOLD('value') + '.', initial_indent='  ', subsequent_indent='  '))
    print('''
    Syntax :  -i<input name>=<input value>
    Example:  dx run myApp -inum=34 -istr=ABC -igtables=reads1 -igtables=reads2
''')
    print(fill('The example above runs an app called "myApp" with 3 inputs called num (class int), str (class string), and gtables (class array:gtable).  (For this method to work, the app must have an input spec so inputs can be interpreted correctly.)  The same input field can be used multiple times if the input class is an array.', initial_indent='  ', subsequent_indent='  '))
    print('\n' + fill(BOLD('Job-based object references') + ' can also be provided using the <job id>:<output name> syntax:', initial_indent='  ', subsequent_indent='  '))
    print('''
    Syntax :  -i<input name>=<job id>:<output name>
    Example:  dx run mapper -ireads=job-B0fbxvGY00j9jqGQvj8Q0001:reads
''')
    print(fill('You can ' + BOLD('extract an element of an array output') +
               ' using the <job id>:<output name>.<element> syntax:',
               initial_indent='  ', subsequent_indent='  '))
    print('''
    Syntax :  -i<input name>=<job id>:<output name>.<element>
    Example:  dx run mapper -ireadsfile=job-B0fbxvGY00j9jqGQvj8Q0001:reads.1
              # Extracts second element of array output
''')
    print(fill('When executing ' + BOLD('workflows') + ', stage inputs can be specified using the <stage key>.<input name>=<value> syntax:', initial_indent='  ', subsequent_indent='  '))
    print('''
    Syntax :  -i<stage key>.<input name>=<input value>
    Example:  dx run my_workflow -i1.reads="My reads file"

SPECIFYING JSON INPUT
''')
    print(fill('JSON input can be used directly using the -j/--input-json or -f/--input-json-file flags.  When running an ' + BOLD('app') + ' or ' + BOLD('applet') + ', the keys should be the input field names for the app or applet.  When running a ' + BOLD('workflow') + ', the keys should be the input field names for each stage, prefixed by the stage key and a period, e.g. "1.reads" for the "reads" input of stage "1".', initial_indent='  ', subsequent_indent='  ') + '\n')
    parser.exit(0)

def run(args):
    if args.help:
        print_run_help(args.executable, args.alias)

    if args.allow_ssh is not None:
        args.allow_ssh = [i for i in args.allow_ssh if i is not None]
    if args.allow_ssh == [] or ((args.ssh or args.debug_on) and not args.allow_ssh):
        args.allow_ssh = ['*']
    if args.ssh or args.allow_ssh or args.debug_on:
        verify_ssh_config()

    try_call(process_extra_args, args)
    try_call(process_properties_args, args)

    if args.clone is None and args.executable == "":
        parser.exit(2, parser_map['run'].format_help() +
                       fill("Error: Either the executable must be specified, or --clone must be used to indicate a job or analysis to clone") + "\n")

    args.input_from_clone, args.sys_reqs_from_clone = {}, {}

    dest_proj, dest_path = None, None

    if args.project is not None:
        if args.folder is not None and not args.clone:
            err_exit(exception=DXCLIError(
                "Options --project and --folder/--destination cannot be specified together"
            ))
        dest_proj = args.project

    if args.folder is not None:
        dest_proj, dest_path, _none = try_call(resolve_existing_path,
                                               args.folder,
                                               expected='folder')

    # at this point, allow the --clone options to set the destination
    # project and path if available

    # Process the --stage-output-folder and
    # --stage-relative-output-folder options if provided
    if args.stage_output_folder or args.stage_relative_output_folder:
        stage_folders = {}
        for stage, stage_folder in args.stage_output_folder:
            _proj, stage_folder, _none = try_call(resolve_existing_path,
                                                  stage_folder,
                                                  expected='folder')
            stage_folders[stage] = stage_folder
        for stage, stage_folder in args.stage_relative_output_folder:
            stage_folders[stage] = stage_folder.lstrip('/')
        if stage_folders:
            args.stage_folders = stage_folders

    clone_desc = None
    if args.clone is not None:
        # Resolve job ID or name
        if is_job_id(args.clone) or is_analysis_id(args.clone):
            clone_desc = dxpy.api.job_describe(args.clone)
        else:
            iterators = []
            if ":" in args.clone:
                colon_pos = args.clone.find(":")
                try:
                    # Resolve args.clone[:args.clone.find(":")] to a project name or ID
                    # And find jobs in that with that name
                    proj_id = resolve_container_id_or_name(args.clone[:colon_pos])
                    if proj_id is not None:
                        execution_name_or_id = args.clone[colon_pos + 1:]
                        if is_job_id(execution_name_or_id) or is_analysis_id(execution_name_or_id):
                            clone_desc = dxpy.api.job_describe(execution_name_or_id)
                        else:
                            iterators.append(dxpy.find_executions(name=execution_name_or_id,
                                                                  describe={"io": False},
                                                                  project=proj_id))
                except:
                    pass

            if clone_desc is None:
                if dxpy.WORKSPACE_ID is not None:
                    try:
                        iterators.append(dxpy.find_jobs(name=args.clone,
                                                        describe={"io": False},
                                                        project=dxpy.WORKSPACE_ID))
                    except:
                        pass
                import itertools

                result_choice = paginate_and_pick(itertools.chain(*iterators),
                                                  (lambda result:
                                                       get_find_executions_string(result["describe"],
                                                                                  has_children=False,
                                                                                  single_result=True)))
                if result_choice == "none found":
                    parser.exit(1, "dx run --clone: No matching execution found. Please use a valid job or analysis name or ID.\n")
                elif result_choice == "none picked":
                    parser.exit(1)
                else:
                    clone_desc = dxpy.api.job_describe(result_choice["id"])

        if args.folder is None:
            dest_proj = dest_proj or clone_desc["project"]
            dest_path = clone_desc["folder"]

        # set name, tags, properties, and priority from the cloned
        # execution if the options have not been explicitly set
        if args.name is None:
            match_obj = re.search("\(re-run\)$", clone_desc["name"])
            if match_obj is None:
                args.name = clone_desc["name"] + " (re-run)"
            else:
                args.name = clone_desc["name"]
        for metadata in 'tags', 'properties', 'priority':
            if getattr(args, metadata) is None:
                setattr(args, metadata, clone_desc.get(metadata))

        if clone_desc['class'] == 'job':
            if args.executable == "":
                args.executable = clone_desc.get("applet", clone_desc.get("app", ""))
            args.input_from_clone = clone_desc["runInput"]
            args.sys_reqs_from_clone = clone_desc["systemRequirements"]
            if args.details is None:
                args.details = {
                    "clonedFrom": {
                        "id": clone_desc["id"],
                        "executable": clone_desc.get("applet", clone_desc.get("app", "")),
                        "project": clone_desc["project"],
                        "folder": clone_desc["folder"],
                        "name": clone_desc["name"],
                        "runInput": clone_desc["runInput"],
                        "systemRequirements": clone_desc["systemRequirements"]
                    }
                }
        else:
            # make a temporary workflow
            args.executable = dxpy.api.workflow_new({"project": dest_proj,
                                                     "initializeFrom": {"id": clone_desc["id"]},
                                                     "temporary": True})["id"]

    handler = try_call(get_exec_handler, args.executable, args.alias)

    if args.depends_on and isinstance(handler, dxpy.DXWorkflow):
        err_exit(exception=DXParserError("-d/--depends-on cannot be supplied when running workflows."),
                 expected_exceptions=(DXParserError,))

    # if the destination project has still not been set, use the
    # current project
    if dest_proj is None:
        dest_proj = dxpy.WORKSPACE_ID
        if dest_proj is None:
            err_exit(exception=DXCLIError(
                'Unable to find project to run the app in. ' +
                'Please run "dx select" to set the working project, or use --folder=project:path'
            ))

    is_workflow = isinstance(handler, dxpy.DXWorkflow)

    # if the destination path has still not been set, use the current
    # directory as the default; but only do this if not running a
    # workflow with outputFolder already set
    if dest_path is None:
        if is_workflow:
            dest_path = getattr(handler, 'outputFolder', None)
        if dest_path is None:
            dest_path = dxpy.config.get('DX_CLI_WD', u'/')

    process_instance_type_arg(args, is_workflow)

    run_one(args, handler, dest_proj, dest_path)

def terminate(args):
    for jobid in args.jobid:
        try:
            dxpy.api.job_terminate(jobid)
        except:
            err_exit()

def shell(orig_args):
    if orig_args.filename is not None:
        try:
            with io.open(orig_args.filename, 'rb') as script:
                for line in script:
                    args = [word.decode(sys_encoding) for word in shlex.split(line)]
                    parsed_args = parser.parse_args(args)
                    set_cli_colors(parsed_args)
                    args.func(parsed_args)
            exit(0)
        except:
            err_exit()
    elif not INTERACTIVE_CLI:
        for line in sys.stdin.read().splitlines():
            if len(line) > 0:
                args = [word.decode('utf-8') for word in shlex.split(line.encode('utf-8'))]
                parsed_args = parser.parse_args(args)
                set_cli_colors(parsed_args)
                parsed_args.func(parsed_args)
        exit(0)

    if state['interactive']:
        return
    state['interactive'] = True

    # WARNING: Following two lines may not be platform-independent and
    # should be made so.
    try:
        import rlcompleter
        readline.parse_and_bind("tab: complete")

        readline.set_completer_delims("")

        readline.set_completer(DXCLICompleter().complete)
    except:
        pass

    while True:
        # Reset the completer once we're done grabbing input
        try:
            if readline.get_completer() is None:
                readline.set_completer(DXCLICompleter().complete)
                readline.clear_history()
                readline.read_history_file(os.path.expanduser('~/.dnanexus_config/.dx_history'))
        except:
            pass
        try:
            prompt = '> '
            pwd_str = get_pwd()
            if pwd_str is not None:
                prompt = pwd_str + prompt
            cmd = input(prompt)
        except EOFError:
            print("")
            exit(0)
        except KeyboardInterrupt:
            print("")
            continue
        if cmd == '':
            continue
        try:
            sys.argv[1:] = [word.decode('utf-8') for word in shlex.split(cmd.encode('utf-8'))]
            args = parser.parse_args(sys.argv[1:])
            set_cli_colors(args)
            set_delim(args)
            if args.func == clearenv:
                args.interactive = True
            args.func(args)
        except StopIteration:
            exit(0)
        except BaseException as details:
            if not isinstance(details, SystemExit):
                print(str(details) + '\n')

def watch(args):
    level_colors = {level: RED() for level in ("EMERG", "ALERT", "CRITICAL", "ERROR")}
    level_colors.update({level: YELLOW() for level in ("WARNING", "STDERR")})
    level_colors.update({level: GREEN() for level in ("NOTICE", "INFO", "DEBUG", "STDOUT")})

    msg_callback, log_client = None, None
    if args.get_stdout:
        args.levels = ['STDOUT']
        args.format = "{msg}"
        args.job_info = False
    elif args.get_stderr:
        args.levels = ['STDERR']
        args.format = "{msg}"
        args.job_info = False
    elif args.get_streams:
        args.levels = ['STDOUT', 'STDERR']
        args.format = "{msg}"
        args.job_info = False
    elif args.format is None:
        if args.job_ids:
            args.format = BLUE("{job_name} ({job})") + " {level_color}{level}" + ENDC() + " {msg}"
        else:
            args.format = BLUE("{job_name}") + " {level_color}{level}" + ENDC() + " {msg}"
        if args.timestamps:
            args.format = u"{timestamp} " + args.format

        def msg_callback(message):
            message['timestamp'] = str(datetime.datetime.fromtimestamp(message.get('timestamp', 0)/1000))
            message['level_color'] = level_colors.get(message.get('level', ''), '')
            message['job_name'] = log_client.seen_jobs[message['job']]['name'] if message['job'] in log_client.seen_jobs else message['job']
            print(args.format.format(**message))

    from dxpy.utils.job_log_client import DXJobLogStreamClient

    input_params = {"numRecentMessages": args.num_recent_messages,
                    "recurseJobs": args.tree,
                    "tail": args.tail}

    if args.levels:
        input_params['levels'] = args.levels

    if not re.match("^job-[0-9a-zA-Z]{24}$", args.jobid):
        err_exit(args.jobid + " does not look like a DNAnexus job ID")

    log_client = DXJobLogStreamClient(args.jobid, input_params=input_params, msg_callback=msg_callback,
                                      msg_output_format=args.format, print_job_info=args.job_info)

    # Note: currently, the client is synchronous and blocks until the socket is closed.
    # If this changes, some refactoring may be needed below
    try:
        if not args.quiet:
            print("Watching job %s%s. Press Ctrl+C to stop." % (args.jobid, (" and sub-jobs" if args.tree else "")), file=sys.stderr)
        log_client.connect()
    except Exception as details:
        parser.exit(3, fill(str(details)) + '\n')

def ssh_config(args):
    user_id = try_call(dxpy.whoami)

    if args.revoke:
        dxpy.api.user_update(user_id, {"sshPublicKey": None})
        print(fill("SSH public key has been revoked"))
    else:
        dnanexus_conf_dir = dxpy.config.get_user_conf_dir()
        if not os.path.exists(dnanexus_conf_dir):
            msg = "The DNAnexus configuration directory {d} does not exist. Use {c} to create it."
            err_exit(msg.format(d=dnanexus_conf_dir, c=BOLD("dx login")))

        print(fill("Select an SSH key pair to use when connecting to DNAnexus jobs. The public key will be saved to your " +
                   "DNAnexus account (readable only by you). The private key will remain on this computer.") + "\n")

        key_dest = os.path.join(dnanexus_conf_dir, 'ssh_id')
        pub_key_dest = key_dest + ".pub"

        if os.path.exists(os.path.realpath(key_dest)) and os.path.exists(os.path.realpath(pub_key_dest)):
            print(BOLD("dx") + " is already configured to use the SSH key pair at:\n    {}\n    {}".format(key_dest,
                                                                                                           pub_key_dest))
            if pick(["Use this SSH key pair", "Select or create another SSH key pair..."]) == 1:
                os.remove(key_dest)
                os.remove(pub_key_dest)
            else:
                update_pub_key(user_id, pub_key_dest)
                return
        elif os.path.exists(key_dest) or os.path.exists(pub_key_dest):
            os.remove(key_dest)
            os.remove(pub_key_dest)

        keys = [k for k in glob.glob(os.path.join(os.path.expanduser("~/.ssh"), "*.pub")) if os.path.exists(k[:-4])]

        choices = ['Generate a new SSH key pair using ssh-keygen'] + keys + ['Select another SSH key pair...']
        choice = pick(choices, default=0)

        if choice == 0:
            try:
                subprocess.check_call(['ssh-keygen', '-f', key_dest] + args.ssh_keygen_args)
            except subprocess.CalledProcessError:
                err_exit("Unable to generate a new SSH key pair", expected_exceptions=(subprocess.CalledProcessError, ))
        else:
            if choice == len(choices) - 1:
                key_src = input('Enter the location of your SSH key: ')
                pub_key_src = key_src + ".pub"
                if os.path.exists(key_src) and os.path.exists(pub_key_src):
                    print("Using {} and {} as the key pair".format(key_src, pub_key_src))
                elif key_src.endswith(".pub") and os.path.exists(key_src[:-4]) and os.path.exists(key_src):
                    key_src, pub_key_src = key_src[:-4], key_src
                    print("Using {} and {} as the key pair".format(key_src, pub_key_src))
                else:
                    err_exit("Unable to find {k} and {k}.pub".format(k=key_src))
            else:
                key_src, pub_key_src = choices[choice][:-4], choices[choice]

            os.symlink(key_src, key_dest)
            os.symlink(pub_key_src, pub_key_dest)

        update_pub_key(user_id, pub_key_dest)

def update_pub_key(user_id, pub_key_file):
    with open(pub_key_file) as fh:
        pub_key = fh.read()
        dxpy.api.user_update(user_id, {"sshPublicKey": pub_key})

    print("Updated public key for user {}".format(user_id))
    print(fill("Your account has been configured for use with SSH. Use " + BOLD("dx run") + " with the --allow-ssh, " +
               "--ssh, or --debug-on options to launch jobs and connect to them."))

def verify_ssh_config():
    try:
        with open(os.path.join(dxpy.config.get_user_conf_dir(), 'ssh_id.pub')) as fh:
            user_desc = try_call(dxpy.api.user_describe, try_call(dxpy.whoami))
            if 'sshPublicKey' not in user_desc:
                raise DXError("User's SSH public key is not set")
            if fh.read() != user_desc['sshPublicKey']:
                raise DXError("Public key mismatch")
    except Exception as e:
        msg = RED("Warning:") + " Unable to verify configuration of your account for SSH connectivity: {}".format(e) + \
              ". SSH connection will likely fail. To set up your account for SSH, quit this command and run " + \
              BOLD("dx ssh_config") + ". Continue with the current command?"
        if not prompt_for_yn(fill(msg), default=False):
            err_exit(expected_exceptions=(IOError, DXError))

def ssh(args, ssh_config_verified=False):
    if not re.match("^job-[0-9a-zA-Z]{24}$", args.job_id):
        err_exit(args.job_id + " does not look like a DNAnexus job ID")
    job_desc = try_call(dxpy.describe, args.job_id)

    if job_desc['state'] in ['done', 'failed', 'terminated']:
        err_exit(args.job_id + " is in a terminal state, and you cannot connect to it")

    if not ssh_config_verified:
        verify_ssh_config()

    sys.stdout.write("Waiting for {} to start...".format(args.job_id))
    sys.stdout.flush()
    while job_desc['state'] not in ['running', 'debug_hold']:
        time.sleep(1)
        job_desc = dxpy.describe(args.job_id)
        sys.stdout.write(".")
        sys.stdout.flush()
    sys.stdout.write("\n")

    sys.stdout.write("Resolving job hostname and SSH host key...")
    sys.stdout.flush()
    host, host_key = None, None
    for i in range(90):
        host = job_desc.get('host')
        host_key = job_desc.get('sshHostKey') or job_desc['properties'].get('ssh_host_rsa_key')
        if host and host_key:
            break
        else:
            time.sleep(1)
            job_desc = dxpy.describe(args.job_id)
            sys.stdout.write(".")
            sys.stdout.flush()
    sys.stdout.write("\n")

    if not (host and host_key):
        msg = "Cannot resolve hostname or hostkey for {}. Please check your permissions and run settings."
        err_exit(msg.format(args.job_id))

    known_hosts_file = os.path.expanduser('~/.dnanexus_config/ssh_known_hosts')
    with open(known_hosts_file, 'a') as fh:
        fh.write("{job_id}.dnanex.us {key}\n".format(job_id=args.job_id, key=host_key.rstrip()))

    import socket
    connected = False
    sys.stdout.write("Checking connectivity to {}...".format(host))
    sys.stdout.flush()
    for i in range(12):
        try:
            socket.create_connection((host, 22), timeout=5)
            connected = True
            break
        except Exception:
            time.sleep(2)
            sys.stdout.write(".")
            sys.stdout.flush()
    if connected:
        sys.stdout.write(GREEN("OK") + "\n")
    else:
        msg = "Failed to connect to {h}. Please check your connectivity and try {cmd} again."
        err_exit(msg.format(h=host, cmd=BOLD("dx ssh {}".format(args.job_id))),
                 exception=DXCLIError())

    print("Connecting to", host)
    ssh_args = ['ssh', '-i', os.path.expanduser('~/.dnanexus_config/ssh_id'),
                '-o', 'HostKeyAlias={}.dnanex.us'.format(args.job_id),
                '-o', 'UserKnownHostsFile={}'.format(known_hosts_file),
                '-l', 'dnanexus', host]
    ssh_args += args.ssh_args
    exit_code = subprocess.call(ssh_args)
    try:
        job_desc = dxpy.describe(args.job_id)
        if job_desc['state'] == 'running':
            msg = "Job {job_id} is still running. Terminate now?".format(job_id=args.job_id)
            if prompt_for_yn(msg, default=False):
                dxpy.api.job_terminate(args.job_id)
                print("Terminated {}.".format(args.job_id))
    except default_expected_exceptions as e:
        tip = "Unable to check the state of {job_id}. Please check it and use " + BOLD("dx terminate {job_id}") + \
              " to stop it if necessary."
        print(fill(tip.format(job_id=args.job_id)))
    exit(exit_code)

def upgrade(args):
    if len(args.args) == 0:
        try:
            greeting = dxpy.api.system_greet({'client': 'dxclient', 'version': 'v'+dxpy.TOOLKIT_VERSION}, auth=None)
            if greeting['update']['available']:
                recommended_version = greeting['update']['version']
            else:
                err_exit("Your SDK is up to date.", code=0)
        except default_expected_exceptions as e:
            print(e)
            recommended_version = "current"
        print("Upgrading to", recommended_version)
        args.args = [recommended_version]

    try:
        cmd = os.path.join(os.environ['DNANEXUS_HOME'], 'build', 'upgrade.sh')
        args.args.insert(0, cmd)
        os.execv(cmd, args.args)
    except:
        err_exit()

def print_help(args):
    if args.command_or_category is None:
        parser_help.print_help()
    elif args.command_or_category in parser_categories:
        print('dx ' + args.command_or_category + ': ' + parser_categories[args.command_or_category]['desc'].lstrip())
        print('\nCommands:\n')
        for cmd in parser_categories[args.command_or_category]['cmds']:
            print('  ' + cmd[0] + ' '*(18-len(cmd[0])) + fill(cmd[1], width_adjustment=-20, subsequent_indent=' '*20))
    elif args.command_or_category not in parser_map:
        parser.exit(1, 'Unrecognized command: ' + args.command_or_category + '\n')
    elif args.command_or_category == 'export' and args.subcommand is not None:
        if args.subcommand not in exporters:
            parser.exit(1, 'Unsupported format for dx export: ' + args.subcommand + '\n')
        new_args = argparse.Namespace()
        setattr(new_args, 'exporter_args', ['-h'])
        exporters[args.subcommand](new_args)
    elif args.command_or_category == 'import' and args.subcommand is not None:
        if args.subcommand not in importers:
            parser.exit(1, 'Unsupported format for dx import: ' + args.subcommand + '\n')
        new_args = argparse.Namespace()
        setattr(new_args, 'importer_args', ['-h'])
        importers[args.subcommand](new_args)
    elif args.command_or_category == 'run':
        if args.subcommand is None:
            parser_map[args.command_or_category].print_help()
        else:
            print_run_help(args.subcommand)
    elif args.subcommand is None:
        parser_map[args.command_or_category].print_help()
    elif (args.command_or_category + ' ' + args.subcommand) not in parser_map:
        parser.exit(1, 'Unrecognized command and subcommand combination: ' + args.command_or_category + ' ' + args.subcommand + '\n')
    else:
        parser_map[args.command_or_category + ' ' + args.subcommand].print_help()

def exit_shell(args):
    if state['interactive']:
        raise StopIteration()

class runHelp(argparse.Action):
    def __call__(self, parser, namespace, values, option_string=None):
        if namespace.executable is None:
            setattr(namespace, 'executable', '')
        setattr(namespace, 'help', True)

class runInputHelp(argparse.Action):
    def __call__(self, parser, namespace, values, option_string=None):
        print_run_input_help()

class SetStagingEnv(argparse.Action):
    def __call__(self, parser, namespace, values, option_string=None):
        setattr(namespace, 'host', 'stagingauth.dnanexus.com')
        setattr(namespace, 'port', '443')
        setattr(namespace, 'protocol', 'https')
        setattr(namespace, 'staging', True)
        set_api(protocol='https', host='stagingapi.dnanexus.com', port='443',
                write=(not state['interactive'] or namespace.save))

class PrintDXVersion(argparse.Action):
    # Prints to stdout instead of the default stderr that argparse
    # uses (note: default changes to stdout in 3.4)
    def __call__(self, parser, namespace, values, option_string=None):
        print('dx v%s' % (dxpy.TOOLKIT_VERSION,))
        parser.exit(0)

class PrintCategoryHelp(argparse.Action):
    def __call__(self, parser, namespace, values, option_string=None):
        print('usage: ' + parser.prog + ' --category CATEGORY')
        print()
        print(fill('List only the apps that belong to a particular category by providing a category name.'))
        print()
        print('Common category names include:')
        print('  ' + '\n  '.join(sorted(APP_CATEGORIES)))
        parser.exit(0)


# Callable "action" class used by the "dx new user" parser for org-related
# arguments to allow us to distinguish between user-specified arguments and
# default arguments. If an argument has a `default` that is a bool, then its
# `nargs` will be 0.
#
# PRECONDITION: If an argument has a `default` that is a bool, then specifying
# that argument on the command-line must imply the logical opposite of its
# `default`.
class DXNewUserOrgArgsAction(argparse.Action):
    user_specified_opts = []

    def __init__(self, option_strings, dest, required=False, default=None,
                 nargs=None, **kwargs):
        if isinstance(default, bool):
            nargs = 0
        super(DXNewUserOrgArgsAction, self).__init__(
            option_strings=option_strings, dest=dest, required=required,
            default=default, nargs=nargs, **kwargs
        )

    # __call__ is only invoked when the user specifies this `option_string` on
    # the command-line.
    def __call__(self, parser, namespace, values, option_string):
        DXNewUserOrgArgsAction.user_specified_opts.append(option_string)
        if isinstance(self.default, bool):
            setattr(namespace, self.dest, not self.default)
        else:
            setattr(namespace, self.dest, values)


class DXArgumentParser(argparse.ArgumentParser):
    def _print_message(self, message, file=None):
        if message:
            pager(message, file=file)

    def _check_value(self, action, value):
        # Override argparse.ArgumentParser._check_value to eliminate "u'x'" strings in output that result from repr()
        # calls in the original, and to line wrap the output

        # converted value must be one of the choices (if specified)
        if action.choices is not None and value not in action.choices:
            choices = fill("(choose from {})".format(", ".join(action.choices)))
            msg = "invalid choice: {choice}\n{choices}".format(choice=value, choices=choices)

            if len(args_list) == 1:
                from dxpy.utils import spelling_corrector
                suggestion = spelling_corrector.correct(value, action.choices)
                if suggestion in action.choices:
                    msg += "\n\nDid you mean: " + BOLD("dx " + suggestion)

            err = argparse.ArgumentError(action, msg)
            if USING_PYTHON2:
                err.message = err.message.encode(sys_encoding)
                if err.argument_name is not None:
                    err.argument_name = err.argument_name.encode(sys_encoding)
            raise err

    def exit(self, status=0, message=None):
        if isinstance(status, basestring):
            message = message + status if message else status
            status = 1
        if message:
            self._print_message(message, sys.stderr)
        sys.exit(status)

    def error(self, message):
        if USING_PYTHON2:
            message = message.decode(sys_encoding)
        self.exit(2, '{help}\n{prog}: error: {msg}\n'.format(help=self.format_help(),
                                                             prog=self.prog,
                                                             msg=message))

def register_subparser(subparser, subparsers_action=None, categories=('other', )):
    name = re.sub('^dx ', '', subparser.prog)
    if subparsers_action is None:
        subparsers_action = subparsers
    if isinstance(categories, basestring):
        categories = (categories, )
    if subparsers_action == subparsers:
        subparsers_action_name = subparsers_action._choices_actions[-1].dest
    else:
        subparsers_action_name = subparsers._choices_actions[-1].dest + ' ' + subparsers_action._choices_actions[-1].dest

    parser_map[name] = subparser
    # Some subparsers may not have help associated with them.  Those that lack
    # help, will not have an item in the _choices_actions list.  So, to determine
    # if the present subparser has a help, we'll get the name for this subparser,
    # compare it to the name in the last _choices_actions list, and only if
    # they match can we be confident that it has a help.
    if subparsers_action_name == name:
        _help = subparsers_action._choices_actions[-1].help
        parser_categories['all']['cmds'].append((name, _help))
        for category in categories:
            parser_categories[category]['cmds'].append((name, _help))


parser = DXArgumentParser(description=DNANEXUS_LOGO() + ' Command-Line Client, API v%s, client v%s' % (dxpy.API_VERSION, dxpy.TOOLKIT_VERSION) + '\n\n' + fill('dx is a command-line client for interacting with the DNAnexus platform.  You can log in, navigate, upload, organize and share your data, launch analyses, and more.  For a quick tour of what the tool can do, see') + '\n\n  https://wiki.dnanexus.com/Command-Line-Client/Quickstart\n\n' + fill('For a breakdown of dx commands by category, run "dx help".') + '\n\n' + fill('dx exits with exit code 3 if invalid input is provided or an invalid operation is requested, and exit code 1 if an internal error is encountered.  The latter usually indicate bugs in dx; please report them at') + "\n\n  https://github.com/dnanexus/dx-toolkit/issues",
                          formatter_class=argparse.RawTextHelpFormatter,
                          parents=[env_args],
                          usage='%(prog)s [-h] [--version] command ...')
parser.add_argument('--version', action=PrintDXVersion, nargs=0, help="show program's version number and exit")

subparsers = parser.add_subparsers(help=argparse.SUPPRESS, dest='command')
subparsers.metavar = 'command'

parser_login = subparsers.add_parser('login', help='Log in (interactively or with an existing API token)',
                                     description='Log in interactively and acquire credentials.  Use "--token" to log in with an existing API token.',
                                     prog='dx login', parents=[env_args])
parser_login.add_argument('--token', help='Authentication token to use')
host_action = parser_login.add_argument('--host', help='Log into the given auth server host (port must also be given)')
port_action = parser_login.add_argument('--port', type=int, help='Log into the given auth server port (host must also be given)')
protocol_action = parser_login.add_argument('--protocol', help='Use the given protocol to contact auth server (by default, the correct protocol is guessed based on --port)')
host_action.help = port_action.help = protocol_action.help = argparse.SUPPRESS
parser_login.add_argument('--noprojects', dest='projects', help='Do not print available projects', action='store_false')
parser_login.add_argument('--save', help='Save token and other environment variables for future sessions',
                          action='store_true')
parser_login.add_argument('--timeout', default='30d',
                          help='Timeout for this login token (in seconds, or use suffix s, m, h, d, w, M, y)')
parser_login.add_argument('--staging', nargs=0, help=argparse.SUPPRESS, action=SetStagingEnv)
parser_login.set_defaults(staging=False, func=login)
register_subparser(parser_login, categories='session')

parser_logout = subparsers.add_parser('logout',
                                      help='Log out and remove credentials',
                                      description='Log out and remove credentials',
                                      prog='dx logout',
                                      parents=[env_args])
parser_logout.add_argument('--host', help='Log out of the given auth server host (port must also be given)')
parser_logout.add_argument('--port', type=int, help='Log out of the given auth server port (host must also be given)')
parser_logout.set_defaults(func=logout)
register_subparser(parser_logout, categories='session')

parser_shell = subparsers.add_parser('sh', help='dx shell interpreter',
                                     description='When run with no arguments, this command launches an interactive shell.  Otherwise, it will load the filename provided and interpret each nonempty line as a command to execute.  In both cases, the "dx" is expected to be omitted from the command or line.',
                                     prog='dx sh',
                                     parents=[env_args])
parser_shell.add_argument('filename', help='File of dx commands to execute', nargs='?', default=None)
parser_shell.set_defaults(func=shell)
register_subparser(parser_shell, categories='session')

parser_exit = subparsers.add_parser('exit', help='Exit out of the interactive shell',
                                    description='Exit out of the interactive shell', prog='dx exit')
parser_exit.set_defaults(func=exit_shell)
register_subparser(parser_exit, categories='session')

parser_whoami = subparsers.add_parser('whoami', help='Print the username of the current user',
                                      description='Print the username of the current user, ' +
                                                  'in the form "user-USERNAME"',
                                      prog='dx whoami',
                                      parents=[env_args])
parser_whoami.add_argument('--id', help='Print user ID instead of username', action='store_true', dest='user_id')
parser_whoami.set_defaults(func=whoami)
register_subparser(parser_whoami, categories='session')

parser_env = subparsers.add_parser('env', help='Print all environment variables in use',
                                   description=fill('Prints all environment variables in use as they have been resolved from environment variables and configuration files.  For more details, see') + '\n\nhttps://wiki.dnanexus.com/Command-Line-Client/Environment-Variables',
                                   formatter_class=argparse.RawTextHelpFormatter, prog='dx env',
                                   parents=[env_args])
parser_env.add_argument('--bash', help=fill('Prints a list of bash commands to export the environment variables', width_adjustment=-14),
                        action='store_true')
parser_env.add_argument('--dx-flags', help=fill('Prints the dx options to override the environment variables', width_adjustment=-14),
                        action='store_true')
parser_env.set_defaults(func=env)
register_subparser(parser_env, categories='session')

parser_setenv = subparsers.add_parser('setenv',
                                      help='Sets environment variables for the session',
                                      description='Sets environment variables for communication with the API server',
                                      prog='dx setenv')
parser_setenv.add_argument('--noprojects', dest='projects', help='Do not print available projects', action='store_false')
parser_setenv.add_argument('--save', help='Save settings for future sessions.  Only one set of settings can be saved at a time.  Always set to true if login is run in a non-interactive session',
                           action='store_true')
parser_setenv.add_argument('--current', help='Do not prompt for new values and just save current settings for future sessions.  Overrides --save to be true.',
                           action='store_true')
parser_setenv.set_defaults(func=setenv)
register_subparser(parser_setenv, categories='other')

parser_clearenv = subparsers.add_parser('clearenv', help='Clears all environment variables set by dx',
                                        description='Clears all environment variables set by dx.  More specifically, it removes local state stored in ~/.dnanexus_config/environment.  Does not affect the environment variables currently set in your shell.', prog='dx clearenv')
parser_clearenv.add_argument('--reset', help='Reset dx environment variables to empty values. Use this to avoid interference between multiple dx sessions when using shell environment variables.',
                             action='store_true')
parser_clearenv.set_defaults(func=clearenv, interactive=False)
register_subparser(parser_clearenv, categories='session')

parser_invite = subparsers.add_parser('invite',
                                      help='Invite another user to a project or make it public',
                                      description='Invite a DNAnexus entity to a project.  Use "PUBLIC" as the invitee and "VIEW" as the level to make the project public.  If the invitee is not recognized as a DNAnexus ID or is not "PUBLIC", it will be treated as a username, i.e. "dx invite alice : VIEW" is equivalent to inviting the user with user ID "user-alice" to view your current default project.',
                                      prog='dx invite',
                                      parents=[env_args])
parser_invite.add_argument('invitee', help='Entity to invite')
parser_invite.add_argument('project', help='Project to invite the invitee to', default=':', nargs='?')
parser_invite.add_argument('level', help='Permissions level the new member should have',
                           choices=['VIEW', 'UPLOAD', 'CONTRIBUTE', 'ADMINISTER'], default='VIEW', nargs='?')
parser_invite.add_argument('--no-email', dest='send_email', action='store_false', help='Disable email notifications to invitee')
parser_invite.set_defaults(func=invite)
# parser_invite.completer = TODO
register_subparser(parser_invite, categories='other')

parser_uninvite = subparsers.add_parser('uninvite',
                                        help='Revoke others\' permissions on a project you administer',
                                        description='Revoke others\' permissions on a project you administer.  Use "PUBLIC" as the entity to make the project no longer public.  If the entity is not recognized as a DNAnexus ID or is not "PUBLIC", it will be treated as a username, i.e. "dx uninvite alice :" is equivalent to revoking the permissions of the user with user ID "user-alice" to your current default project.',
                                        prog='dx uninvite',
                                        parents=[env_args])
parser_uninvite.add_argument('entity', help='Entity to uninvite')
parser_uninvite.add_argument('project', help='Project to revoke permissions from', default=':', nargs='?')
parser_uninvite.set_defaults(func=uninvite)
register_subparser(parser_uninvite, categories='other')

parser_ls = subparsers.add_parser('ls', help='List folders and/or objects in a folder',
                                  description='List folders and/or objects in a folder',
                                  parents=[no_color_arg, delim_arg, env_args, stdout_args],
                                  prog='dx ls')
parser_ls.add_argument('-a', '--all', help='show hidden files', action='store_true')
ls_output_args = parser_ls.add_mutually_exclusive_group()
ls_output_args.add_argument('-l', '--long', dest='verbose', help='Alias for "verbose"', action='store_true')
parser_ls.add_argument('--obj', help='show only objects', action='store_true')
parser_ls.add_argument('--folders', help='show only folders', action='store_true')
parser_ls.add_argument('--full', help='show full paths of folders', action='store_true')
ls_path_action = parser_ls.add_argument('path', help='Folder (possibly in another project) to list the contents of, default is the current directory in the current project.  Syntax: projectID:/folder/path',
                                        nargs='?', default='.')
ls_path_action.completer = DXPathCompleter()
parser_ls.set_defaults(func=ls)
register_subparser(parser_ls, categories='fs')

parser_tree = subparsers.add_parser('tree', help='List folders and objects in a tree',
                                    description='List folders and objects in a tree',
                                    parents=[no_color_arg, env_args],
                                    prog='dx tree')
parser_tree.add_argument('-a', '--all', help='show hidden files', action='store_true')
parser_tree.add_argument('-l', '--long', help='use a long listing format', action='store_true')
tree_path_action = parser_tree.add_argument('path', help='Folder (possibly in another project) to list the contents of, default is the current directory in the current project.  Syntax: projectID:/folder/path',
                                            nargs='?', default='.')
tree_path_action.completer = DXPathCompleter(expected='folder')
parser_tree.set_defaults(func=tree)
register_subparser(parser_tree, categories='fs')

parser_pwd = subparsers.add_parser('pwd', help='Print current working directory',
                                   description='Print current working directory',
                                   prog='dx pwd',
                                   parents=[env_args])
parser_pwd.set_defaults(func=pwd)
register_subparser(parser_pwd, categories='fs')

parser_select = subparsers.add_parser('select', help='List and select a project to switch to',
                                      description='Interactively list and select a project to switch to.  By default, only lists projects for which you have at least CONTRIBUTE permissions.  Use --public to see the list of public projects.',
                                      prog='dx select',
                                      parents=[env_args])
select_project_action = parser_select.add_argument('project', help='Name or ID of a project to switch to; if not provided a list will be provided for you',
                                                   nargs='?', default=None)
select_project_action.completer = DXPathCompleter(expected='project', include_current_proj=False)
parser_select.add_argument('--name', help='Name of the project (wildcard patterns supported)')
parser_select.add_argument('--level', choices=['VIEW', 'UPLOAD', 'CONTRIBUTE', 'ADMINISTER'],
                           help='Minimum level of permissions expected', default='CONTRIBUTE')
parser_select.add_argument('--public', help='Include ONLY public projects (will automatically set --level to VIEW)',
                           action='store_true')
parser_select.set_defaults(func=select, save=False)
register_subparser(parser_select, categories='fs')

parser_cd = subparsers.add_parser('cd', help='Change the current working directory',
                                  description='Change the current working directory', prog='dx cd',
                                  parents=[env_args])
cd_path_action = parser_cd.add_argument('path', nargs='?', default='/',
                                        help='Folder (possibly in another project) to which to change the current working directory, default is "/" in the current project')
cd_path_action.completer = DXPathCompleter(expected='folder')
parser_cd.set_defaults(func=cd)
register_subparser(parser_cd, categories='fs')

parser_cp = subparsers.add_parser('cp', help='Copy objects and/or folders between different projects',
                                  formatter_class=argparse.RawTextHelpFormatter,
                                  description=fill('Copy objects and/or folders between different projects.  Folders will automatically be copied recursively.  To specify which project to use as a source or destination, prepend the path or ID of the object/folder with the project ID or name and a colon.') + '''

EXAMPLES

  ''' + fill('The first example copies a gtable in a project called "FirstProj" to the current directory of the current project.  The second example copies the object named "reads" in the current directory to the folder /folder/path in the project with ID "project-B0VK6F6gpqG6z7JGkbqQ000Q", and finally renaming it to "newname".', width_adjustment=-2, subsequent_indent='  ') + '''

  $ dx cp FirstProj:gtable-B0XBQFygpqGK8ZPjbk0Q000q .
  $ dx cp reads project-B0VK6F6gpqG6z7JGkbqQ000Q:/folder/path/newname
''',
                                  prog='dx cp',
                                  parents=[env_args, all_arg])
cp_sources_action = parser_cp.add_argument('sources', help='Objects and/or folder names to copy', metavar='source',
                                           nargs='+')
cp_sources_action.completer = DXPathCompleter()
parser_cp.add_argument('destination', help=fill('Folder into which to copy the sources or new pathname (if only one source is provided).  Must be in a different project/container than all source paths.', width_adjustment=-15))
parser_cp.set_defaults(func=cp)
register_subparser(parser_cp, categories='fs')

parser_mv = subparsers.add_parser('mv', help='Move or rename objects and/or folders inside a project',
                                  formatter_class=argparse.RawTextHelpFormatter,
                                  description=fill('Move or rename data objects and/or folders inside a single project.  To copy data between different projects, use \'dx cp\' instead.'),
                                  prog='dx mv',
                                  parents=[env_args, all_arg])
mv_sources_action = parser_mv.add_argument('sources', help='Objects and/or folder names to move', metavar='source',
                                           nargs='+')
mv_sources_action.completer = DXPathCompleter()
parser_mv.add_argument('destination', help=fill('Folder into which to move the sources or new pathname (if only one source is provided).  Must be in the same project/container as all source paths.', width_adjustment=-15))
parser_mv.set_defaults(func=mv)
register_subparser(parser_mv, categories='fs')

parser_mkdir = subparsers.add_parser('mkdir', help='Create a new folder',
                                     description='Create a new folder', prog='dx mkdir',
                                     parents=[env_args])
parser_mkdir.add_argument('-p', '--parents', help='no error if existing, create parent directories as needed',
                          action='store_true')
mkdir_paths_action = parser_mkdir.add_argument('paths', help='Paths to folders to create', metavar='path', nargs='+')
mkdir_paths_action.completer = DXPathCompleter(expected='folder')
parser_mkdir.set_defaults(func=mkdir)
register_subparser(parser_mkdir, categories='fs')

parser_rmdir = subparsers.add_parser('rmdir', help='Remove a folder',
                                     description='Remove a folder', prog='dx rmdir',
                                     parents=[env_args])
rmdir_paths_action = parser_rmdir.add_argument('paths', help='Paths to folders to remove', metavar='path', nargs='+')
rmdir_paths_action.completer = DXPathCompleter(expected='folder')
parser_rmdir.set_defaults(func=rmdir)
register_subparser(parser_rmdir, categories='fs')

parser_rm = subparsers.add_parser('rm', help='Remove data objects and folders',
                                  description='Remove data objects and folders.', prog='dx rm',
                                  parents=[env_args, all_arg])
rm_paths_action = parser_rm.add_argument('paths', help='Paths to remove', metavar='path', nargs='+')
rm_paths_action.completer = DXPathCompleter()
parser_rm.add_argument('-r', '--recursive', help='Recurse into a directory', action='store_true')
parser_rm.set_defaults(func=rm)
register_subparser(parser_rm, categories='fs')

# data

parser_describe = subparsers.add_parser('describe', help='Describe a remote object',
                                        description=fill('Describe a DNAnexus entity.  Use this command to describe data objects by name or ID, jobs, apps, users, organizations, etc.  If using the "--json" flag, it will thrown an error if more than one match is found (but if you would like a JSON array of the describe hashes of all matches, then provide the "--multi" flag).  Otherwise, it will always display all results it finds.') + '\n\nNOTES:\n\n- ' + fill('The project found in the path is used as a HINT when you are using an object ID; you may still get a result if you have access to a copy of the object in some other project, but if it exists in the specified project, its description will be returned.') + '\n\n- ' + fill('When describing apps or applets, options marked as advanced inputs will be hidden unless --verbose is provided'),
                                        formatter_class=argparse.RawTextHelpFormatter,
                                        parents=[json_arg, no_color_arg, delim_arg, env_args],
                                        prog='dx describe')
parser_describe.add_argument('--details', help='Include details of data objects', action='store_true')
parser_describe.add_argument('--verbose', help='Include all possible metadata', action='store_true')
parser_describe.add_argument('--name', help='Only print the matching names, one per line', action='store_true')
parser_describe.add_argument('--multi', help=fill('If the flag --json is also provided, then returns a JSON array of describe hashes of all matching results', width_adjustment=-24),
                             action='store_true')
describe_path_action = parser_describe.add_argument('path', help=fill('Object ID or path to an object (possibly in another project) to describe.', width_adjustment=-24))
describe_path_action.completer = DXPathCompleter()
parser_describe.set_defaults(func=describe)
register_subparser(parser_describe, categories=('data', 'metadata'))

parser_upload = subparsers.add_parser('upload', help='Upload file(s) or directory',
                                      description='Upload local file(s) or directory.  If "-" is provided, stdin will be used instead.  By default, the filename will be used as its new name.  If --path/--destination is provided with a path ending in a slash, the filename will be used, and the folder path will be used as a destination.  If it does not end in a slash, then it will be used as the final name.',
                                      parents=[parser_dataobject_args, stdout_args, env_args],
                                      prog="dx upload")
upload_filename_action = parser_upload.add_argument('filename', nargs='+',
                                                    help='Local file or directory to upload ("-" indicates stdin input); provide multiple times to upload multiple files or directories')
upload_filename_action.completer = LocalCompleter()
parser_upload.add_argument('-o', '--output', help=argparse.SUPPRESS) # deprecated; equivalent to --path/--destination
parser_upload.add_argument('--path', '--destination',
                           help=fill('DNAnexus path to upload file(s) to (default uses current project and folder if not provided)', width_adjustment=-24),
                           nargs='?')
parser_upload.add_argument('-r', '--recursive', help='Upload directories recursively', action='store_true')
parser_upload.add_argument('--wait', help='Wait until the file has finished closing', action='store_true')
parser_upload.add_argument('--no-progress', help='Do not show a progress bar', dest='show_progress',
                           action='store_false', default=sys.stderr.isatty())
parser_upload.set_defaults(func=upload, mute=False)
register_subparser(parser_upload, categories='data')

parser_download = subparsers.add_parser('download', help='Download file(s)',
                                        description='Download the contents of a file object or multiple objects.  Use "-o -" to direct the output to stdout.',
                                        prog='dx download',
                                        parents=[env_args])
parser_download_paths_arg = parser_download.add_argument('paths', help='Data object ID or name, or folder to download',
                                                         nargs='+', metavar='path')
parser_download_paths_arg.completer = DXPathCompleter(classes=['file'])
parser_download.add_argument('-o', '--output', help='Local filename or directory to be used ("-" indicates stdout output); if not supplied or a directory is given, the object\'s name on the platform will be used, along with any applicable extensions')
parser_download.add_argument('-f', '--overwrite', help='Overwrite the local file if necessary', action='store_true')
parser_download.add_argument('-r', '--recursive', help='Download folders recursively', action='store_true')
parser_download.add_argument('-a', '--all', help='If multiple objects match the input, download all of them',
                             action='store_true')
parser_download.add_argument('--no-progress', help='Do not show a progress bar', dest='show_progress',
                             action='store_false', default=sys.stderr.isatty())
parser_download.set_defaults(func=download_or_cat)
register_subparser(parser_download, categories='data')

parser_make_download_url = subparsers.add_parser('make_download_url', help='Create a file download link for sharing',
                                                 description='Creates a pre-authenticated link that can be used to download a file without logging in.',
                                                 prog='dx make_download_url')
path_action = parser_make_download_url.add_argument('path', help='Data object ID or name to access')
path_action.completer = DXPathCompleter(classes=['file'])
parser_make_download_url.add_argument('--duration', help='Time for which the URL will remain valid (in seconds, or use suffix s, m, h, d, w, M, y). Default: 1 day')
parser_make_download_url.add_argument('--filename', help='Name that the server will instruct the client to save the file as (default is the filename)')
parser_make_download_url.set_defaults(func=make_download_url)
register_subparser(parser_make_download_url, categories='data')

parser_cat = subparsers.add_parser('cat', help='Print file(s) to stdout', prog='dx cat',
                                   parents=[env_args])
cat_path_action = parser_cat.add_argument('path', help='File ID or name(s) to print to stdout', nargs='+')
cat_path_action.completer = DXPathCompleter(classes=['file'])
parser_cat.set_defaults(func=cat)
register_subparser(parser_cat, categories='data')

parser_head = subparsers.add_parser('head',
                                    help='Print part of a file or gtable',
                                    description='Print the first part of a file or a gtable.  By default, prints the first 10 lines or rows, respectively.  Additional query parameters can be provided in the case of gtables.  The output for gtables is formatted for human-readability; to print rows in a machine-readable format, see "dx export tsv".',
                                    parents=[no_color_arg, env_args],
                                    prog='dx head')
parser_head.add_argument('-n', '--lines', type=int, metavar='N', help='Print the first N lines or rows (default 10)',
                         default=10)
head_gtable_args = parser_head.add_argument_group(title='GTable-specific options')
head_gtable_args.add_argument('-w', '--max-col-width', type=int, help='Maximum width of each column to display',
                              default=32)
head_gtable_args.add_argument('--starting', type=int, help='Specify starting row ID', default=0)
head_gtable_args.add_argument('--gri', nargs=3, metavar=('CHR', 'LO', 'HI'), help='Specify chromosome name, low coordinate, and high coordinate for Genomic Range Index')
head_gtable_args.add_argument('--gri-mode',
                              help='Specify the mode of the GRI query (\'overlap\' or \'enclose\'; default \'overlap\')',
                              default="overlap")
head_gtable_args.add_argument('--gri-name',
                              help='Override the default name of the Genomic Range Index (default: "gri"))',
                              default="gri")
head_path_action = parser_head.add_argument('path', help='File or gtable ID or name to access')
head_path_action.completer = DXPathCompleter(classes=['file', 'gtable'])
parser_head.set_defaults(func=head)
register_subparser(parser_head, categories='data')

parser_import = subparsers.add_parser('import',
                                      help='Import (convert and upload) a local table or genomic file',
                                      description=fill('Import a local file to the DNAnexus platform as a GenomicTable.') + '\n\n' + fill('For more details on how to import from a particular format, run ') + '\n  $ dx help import <format>' + '\n\nSupported formats:\n\n  ' + '\n  '.join(sorted(importers)),
                                      formatter_class=argparse.RawTextHelpFormatter,
                                      prog='dx import',
                                      parents=[env_args])
parser_import.add_argument('format', help='Format to import from')
import_args_action = parser_import.add_argument('importer_args', help=fill('Arguments passed to the importer', width_adjustment=-24),
                                                nargs=argparse.REMAINDER)
import_args_action.completer = LocalCompleter()
parser_import.set_defaults(func=dximport)
register_subparser(parser_import, categories='data')

parser_export = subparsers.add_parser('export',
                                      help='Export (download and convert) a gtable into a local file',
                                      description=fill('Export a GenomicTable into a local file with a particular file format.') + '\n\n' + fill('For more details on how to convert into a particular format, run ') + '\n  $ dx help export <format>' + '\n\nSupported formats:\n\n  ' + '\n  '.join(sorted(exporters)),
                                      formatter_class=argparse.RawTextHelpFormatter,
                                      prog='dx export',
                                      parents=[env_args])
parser_export.add_argument('format', help='Format to export to')
parser_export.add_argument('exporter_args', help=fill('Arguments passed to the exporter', width_adjustment=-24),
                           nargs=argparse.REMAINDER)
parser_export.set_defaults(func=export)
register_subparser(parser_export, categories='data')

from dxpy.scripts.dx_build_app import parser as build_parser
build_parser.prog = 'dx build'
build_parser.set_defaults(mode="applet")

parser_build = subparsers.add_parser('build', help='Upload and build a new applet/app',
                                     description='Build an applet or app object from a local source directory.  You can use ' + BOLD("dx-app-wizard") + ' to generate a skeleton directory with the necessary files.',
                                     prog='dx build',
                                     add_help=False,
                                     parents=[build_parser, env_args]
)
parser_build.set_defaults(func=build)
register_subparser(parser_build, categories='exec')

parser_add = subparsers.add_parser('add', help='Add one or more items to a list',
                                   description='Use this command with one of the availabile subcommands to perform various actions such as adding other users to the list of developers or authorized users of an app',
                                   prog='dx add')
subparsers_add = parser_add.add_subparsers(parser_class=DXArgumentParser)
subparsers_add.metavar = 'list_type'
register_subparser(parser_add, categories=())

parser_add_users = subparsers_add.add_parser('users', help='Add authorized users for an app',
                                             description='Add users or orgs to the list of authorized users of an app.  Published versions of the app will only be accessible to users represented by this list and to developers of the app.  Unpublished versions are restricted to the developers.',
                                             prog='dx add users', parents=[env_args])
parser_add_users.add_argument('app', help='Name or ID of an app').completer = DXAppCompleter(installed=True)
parser_add_users.add_argument('users', metavar='authorizedUser',
                              help='One or more users or orgs to add',
                              nargs='+')
parser_add_users.set_defaults(func=add_users)
register_subparser(parser_add_users, subparsers_action=subparsers_add, categories='exec')

parser_add_developers = subparsers_add.add_parser('developers', help='Add developers for an app',
                                                  description='Add users to the list of developers for an app.  Developers are able to build and publish new versions of the app, and add or remove others from the list of developers and authorized users.',
                                                  prog='dx add developers', parents=[env_args])
parser_add_developers.add_argument('app', help='Name or ID of an app').completer = DXAppCompleter(installed=True)
parser_add_developers.add_argument('developers', metavar='developer', help='One or more users to add',
                              nargs='+')
parser_add_developers.set_defaults(func=add_developers)
register_subparser(parser_add_developers, subparsers_action=subparsers_add, categories='exec')

parser_add_stage = subparsers_add.add_parser('stage', help='Add a stage to a workflow',
                                             description='Add a stage to a workflow.  Default inputs for the stage can also be set at the same time.',
                                             parents=[exec_input_args, stdout_args, env_args,
                                                      instance_type_arg],
                                             prog='dx add stage')
parser_add_stage.add_argument('workflow', help='Name or ID of a workflow').completer = DXPathCompleter(classes=['workflow'])
parser_add_stage.add_argument('executable', help='Name or ID of an executable to add as a stage in the workflow').completer = MultiCompleter([DXAppCompleter(),
                                                                                                                                              DXPathCompleter(classes=['applet'])])
parser_add_stage.add_argument('--alias', '--version', '--tag', dest='alias',
                              help='Tag or version of the app to add if the executable is an app (default: "default" if an app)')
parser_add_stage.add_argument('--name', help='Stage name')
add_stage_folder_args = parser_add_stage.add_mutually_exclusive_group()
add_stage_folder_args.add_argument('--output-folder', help='Path to the output folder for the stage (interpreted as an absolute path)')
add_stage_folder_args.add_argument('--relative-output-folder', help='A relative folder path for the stage (interpreted as relative to the workflow\'s output folder)')
parser_add_stage.set_defaults(func=workflow_cli.add_stage)
register_subparser(parser_add_stage, subparsers_action=subparsers_add, categories='workflow')

parser_add_member = subparsers_add.add_parser("member", help="Grant a user membership to an org", description="Grant a user membership to an org", prog="dx add member", parents=[stdout_args, env_args])
parser_add_member.add_argument("org_id", help="ID of the org")
parser_add_member.add_argument("username", help="Username")
parser_add_member.add_argument("--level", required=True, choices=["ADMIN", "MEMBER"], help="Org membership level that will be granted to the specified user")
parser_add_member.add_argument("--allow-billable-activities", default=False, action="store_true", help='Grant the specified user "createProjectsAndApps" in the org')
parser_add_member.add_argument("--no-app-access", default=True, action="store_false", dest="app_access", help='Disable "appAccess" for the specified user in the org')
parser_add_member.add_argument("--project-access", choices=["ADMINISTER", "CONTRIBUTE", "UPLOAD", "VIEW", "NONE"], default="CONTRIBUTE", help='The default implicit maximum permission the specified user will receive to projects explicitly shared with the org; default CONTRIBUTE')
parser_add_member.add_argument("--no-email", default=False, action="store_true", help="Disable org invitation email notification to the specified user")
parser_add_member.set_defaults(func=add_membership)
register_subparser(parser_add_member, subparsers_action=subparsers_add, categories="other")

parser_list = subparsers.add_parser('list', help='Print the members of a list',
                                   description='Use this command with one of the availabile subcommands to perform various actions such as printing the list of developers or authorized users of an app.',
                                   prog='dx list')
subparsers_list = parser_list.add_subparsers(parser_class=DXArgumentParser)
subparsers_list.metavar = 'list_type'
register_subparser(parser_list, categories=())

parser_list_users = subparsers_list.add_parser('users', help='List authorized users for an app',
                                               description='List the authorized users of an app.  Published versions of the app will only be accessible to users represented by this list and to developers of the app.  Unpublished versions are restricted to the developers',
                                               prog='dx list users', parents=[env_args])
parser_list_users.add_argument('app', help='Name or ID of an app').completer = DXAppCompleter(installed=True)
parser_list_users.set_defaults(func=list_users)
register_subparser(parser_list_users, subparsers_action=subparsers_list, categories='exec')

parser_list_developers = subparsers_list.add_parser('developers', help='List developers for an app',
                                                    description='List the developers for an app.  Developers are able to build and publish new versions of the app, and add or remove others from the list of developers and authorized users.',
                                                    prog='dx list developers', parents=[env_args])
parser_list_developers.add_argument('app', help='Name or ID of an app').completer = DXAppCompleter(installed=True)
parser_list_developers.set_defaults(func=list_developers)
register_subparser(parser_list_developers, subparsers_action=subparsers_list, categories='exec')

parser_list_stages = subparsers_list.add_parser('stages', help='List the stages in a workflow',
                                                description='List the stages in a workflow.',
                                                parents=[env_args],
                                                prog='dx list stages')
parser_list_stages.add_argument('workflow', help='Name or ID of a workflow').completer = DXPathCompleter(classes=['workflow'])
parser_list_stages.set_defaults(func=workflow_cli.list_stages)
register_subparser(parser_list_stages, subparsers_action=subparsers_list, categories='workflow')

parser_remove = subparsers.add_parser('remove', help='Remove one or more items to a list',
                                      description='Use this command with one of the available subcommands to perform various actions such as removing other users from the list of developers or authorized users of an app.',
                                      prog='dx remove')
subparsers_remove = parser_remove.add_subparsers(parser_class=DXArgumentParser)
subparsers_remove.metavar = 'list_type'
register_subparser(parser_remove, categories=())

parser_remove_users = subparsers_remove.add_parser('users', help='Remove authorized users for an app',
                                                   description='Remove users or orgs from the list of authorized users of an app.  Published versions of the app will only be accessible to users represented by this list and to developers of the app.  Unpublished versions are restricted to the developers',
                                                   prog='dx remove users', parents=[env_args])
parser_remove_users.add_argument('app', help='Name or ID of an app').completer = DXAppCompleter(installed=True)
parser_remove_users.add_argument('users', metavar='authorizedUser',
                                 help='One or more users or orgs to remove',
                                 nargs='+')
parser_remove_users.set_defaults(func=remove_users)
register_subparser(parser_remove_users, subparsers_action=subparsers_remove, categories='exec')

parser_remove_developers = subparsers_remove.add_parser('developers', help='Remove developers for an app',
                                                        description='Remove users from the list of developers for an app.  Developers are able to build and publish new versions of the app, and add or remove others from the list of developers and authorized users.',
                                                        prog='dx remove developers', parents=[env_args])
parser_remove_developers.add_argument('app', help='Name or ID of an app').completer = DXAppCompleter(installed=True)
parser_remove_developers.add_argument('developers', metavar='developer', help='One or more users to remove',
                                      nargs='+')
parser_remove_developers.set_defaults(func=remove_developers)
register_subparser(parser_remove_developers, subparsers_action=subparsers_remove, categories='exec')

parser_remove_stage = subparsers_remove.add_parser('stage', help='Remove a stage from a workflow',
                                                   description='Remove a stage from a workflow.  The stage should be indicated either by an integer (0-indexed, i.e. "0" for the first stage), or a stage ID.',
                                                   parents=[stdout_args, env_args],
                                                   prog='dx remove stage')
parser_remove_stage.add_argument('workflow', help='Name or ID of a workflow').completer = DXPathCompleter(classes=['workflow'])
parser_remove_stage.add_argument('stage', help='Stage (index or ID) of the workflow to remove')
parser_remove_stage.set_defaults(func=workflow_cli.remove_stage)
register_subparser(parser_remove_stage, subparsers_action=subparsers_remove, categories='workflow')

parser_remove_member = subparsers_remove.add_parser("member", help="Revoke the org membership of a user", description="Revoke the org membership of a user", prog="dx remove member", parents=[stdout_args, env_args])
parser_remove_member.add_argument("org_id", help="ID of the org")
parser_remove_member.add_argument("username", help="Username")
parser_remove_member.add_argument("--keep-explicit-project-permissions", default=True, action="store_false", dest="revoke_project_permissions", help="Disable revocation of explicit project permissions of the specified user to projects billed to the org; implicit project permissions (i.e. those granted to the specified user via his membership in this org) will always be revoked")
parser_remove_member.add_argument("--keep-explicit-app-permissions", default=True, action="store_false", dest="revoke_app_permissions", help="Disable revocation of explicit app developer and user permissions of the specified user to apps billed to the org; implicit app permissions (i.e. those granted to the specified user via his membership in this org) will always be revoked")
parser_remove_member.set_defaults(func=remove_membership)
register_subparser(parser_remove_member, subparsers_action=subparsers_remove, categories="other")

parser_update = subparsers.add_parser('update', help='Update certain types of metadata',
                                      description='''
Use this command with one of the available targets listed below to update
their metadata that are not covered by the other
subcommands.''',
                                      prog='dx update')
subparsers_update = parser_update.add_subparsers(parser_class=DXArgumentParser)
subparsers_update.metavar = 'target'
register_subparser(parser_update, categories=())

parser_update_workflow = subparsers_update.add_parser('workflow', help='Update the metadata for a workflow',
                                                      description='Update the metadata for an existing workflow',
                                                      parents=[stdout_args, env_args],
                                                      prog='dx update workflow')
parser_update_workflow.add_argument('workflow', help='Name or ID of a workflow').completer = DXPathCompleter(classes=['workflow'])
update_workflow_title_args = parser_update_workflow.add_mutually_exclusive_group()
update_workflow_title_args.add_argument('--title', help='Workflow title')
update_workflow_title_args.add_argument('--no-title', help='Unset the workflow title', action='store_true')
parser_update_workflow.add_argument('--summary', help='Workflow summary')
parser_update_workflow.add_argument('--description', help='Workflow description')
update_workflow_output_folder_args = parser_update_workflow.add_mutually_exclusive_group()
update_workflow_output_folder_args.add_argument('--output-folder', help='Default output folder for the workflow')
update_workflow_output_folder_args.add_argument('--no-output-folder', help='Unset the default output folder for the workflow', action='store_true')
parser_update_workflow.set_defaults(func=workflow_cli.update_workflow)
register_subparser(parser_update_workflow, subparsers_action=subparsers_update, categories='workflow')

parser_update_stage = subparsers_update.add_parser('stage', help='Update the metadata for a stage in a workflow',
                                                   description='Update the metadata for a stage in a workflow',
                                                   parents=[exec_input_args, stdout_args, env_args,
                                                            instance_type_arg],
                                                   prog='dx update stage')
parser_update_stage.add_argument('workflow', help='Name or ID of a workflow').completer = DXPathCompleter(classes=['workflow'])
parser_update_stage.add_argument('stage', help='Stage (index or ID) of the workflow to update')
parser_update_stage.add_argument('--executable', help='Name or ID of an executable to replace in the stage').completer = MultiCompleter([DXAppCompleter(),
                                                                                                                                         DXPathCompleter(classes=['applet'])])
parser_update_stage.add_argument('--alias', '--version', '--tag', dest='alias',
                                 help='Tag or version of the app to use if replacing the stage executable with an app (default: "default" if an app)')
parser_update_stage.add_argument('--force',
                                 help='Whether to replace the executable even if it the new one cannot be verified as compatible with the previous version',
                                 action='store_true')
update_stage_name_args = parser_update_stage.add_mutually_exclusive_group()
update_stage_name_args.add_argument('--name', help='Stage name')
update_stage_name_args.add_argument('--no-name', help='Unset the stage name', action='store_true')
update_stage_folder_args = parser_update_stage.add_mutually_exclusive_group()
update_stage_folder_args.add_argument('--output-folder', help='Path to the output folder for the stage (interpreted as an absolute path)')
update_stage_folder_args.add_argument('--relative-output-folder', help='A relative folder path for the stage (interpreted as relative to the workflow\'s output folder)')
parser_update_stage.set_defaults(func=workflow_cli.update_stage)
register_subparser(parser_update_stage, subparsers_action=subparsers_update, categories='workflow')

parser_update_member = subparsers_update.add_parser("member", help="Update the membership of a user in an org", description="Update the membership of a user in an org", prog="dx update member", parents=[stdout_args, env_args])
parser_update_member.add_argument("org_id", help="ID of the org")
parser_update_member.add_argument("username", help="Username")
parser_update_member.add_argument("--level", required=True, choices=["ADMIN", "MEMBER"], help="The new org membership level of the specified user")
parser_update_member.add_argument("--allow-billable-activities", choices=["true", "false"], help='The new "createProjectsAndApps" membership permission of the specified user in the org')
parser_update_member.add_argument("--app-access", choices=["true", "false"], help='The new "appAccess" membership permission of the specified user in the org')
parser_update_member.add_argument("--project-access", choices=["ADMINISTER", "CONTRIBUTE", "UPLOAD", "VIEW", "NONE"], help='The new default implicit maximum permission the specified user will receive to projects explicitly shared with the org')
parser_update_member.set_defaults(func=update_membership)
register_subparser(parser_update_member, subparsers_action=subparsers_update, categories="other")

parser_install = subparsers.add_parser('install', help='Install an app',
                                       description='Install an app by name.  To see a list of apps you can install, hit <TAB> twice after "dx install" or run "' + BOLD('dx find apps') + '" to see a list of available apps.', prog='dx install',
                                       parents=[env_args])
install_app_action = parser_install.add_argument('app', help='ID or name of app to install')
install_app_action.completer = DXAppCompleter(installed=False)
parser_install.set_defaults(func=install)
register_subparser(parser_install, categories='exec')

parser_uninstall = subparsers.add_parser('uninstall', help='Uninstall an app',
                                         description='Uninstall an app by name.', prog='dx uninstall',
                                         parents=[env_args])
uninstall_app_action = parser_uninstall.add_argument('app', help='ID or name of app to uninstall')
uninstall_app_action.completer = DXAppCompleter(installed=True)
parser_uninstall.set_defaults(func=uninstall)
register_subparser(parser_uninstall, categories='exec')

parser_run = subparsers.add_parser('run', help='Run an applet, app, or workflow', add_help=False,
                                   description=(fill('Run an applet, app, or workflow.  To see a list of executables you can run, hit <TAB> twice after "dx run" or run "' + BOLD('dx find apps') + '" to see a list of available apps.') + '\n\n' + fill('If any inputs are required but not specified, an interactive mode for selecting inputs will be launched.  Inputs can be set in multiple ways.  Run "' + BOLD('dx run --input-help') + '" for more details.') + '\n\n' + fill('Run "' + BOLD('dx run --instance-type-help') + '" to see a list of specifications for computers available to run executables.')),
                                   prog='dx run',
                                   formatter_class=argparse.RawTextHelpFormatter,
                                   parents=[exec_input_args, stdout_args, env_args, extra_args,
                                            instance_type_arg])
run_executable_action = parser_run.add_argument('executable',
                                                help=fill('Name or ID of an applet, app, or workflow to run; must be provided if --clone is not set', width_adjustment=-24),
                                                nargs="?", default="")
run_executable_action.completer = MultiCompleter([DXAppCompleter(),
                                                  DXPathCompleter(classes=['applet', 'workflow'], visibility="visible")])

parser_run.add_argument('-d', '--depends-on',
                        help=fill('ID of job, analysis, or data object that must be in the "done" or ' +
                                  '"closed" state, as appropriate, before this executable can be run; ' +
                                  'repeat as necessary (e.g. "--depends-on id1 ... --depends-on idN"). ' +
                                  'Cannot be supplied when running workflows',
                                  width_adjustment=-24),
                        action='append', type=str)

parser_run.add_argument('-h', '--help', help='show this help message and exit', nargs=0, action=runHelp)
parser_run.add_argument('--clone', help=fill('Job or analysis ID or name from which to use as default options (will use the exact same executable ID, destination project and folder, job input, instance type requests, and a similar name unless explicitly overridden by command-line arguments)', width_adjustment=-24))
parser_run.add_argument('--alias', '--version', dest='alias',
                        help=fill('Alias (tag) or version of the app to run (default: "default" if an app)', width_adjustment=-24))
parser_run.add_argument('--destination', '--folder', metavar='PATH', dest='folder', help=fill('The full project:folder path in which to output the results.  By default, the current working directory will be used.', width_adjustment=-24))
parser_run.add_argument('--project', metavar='PROJECT',
                        help=fill('Project name or ID in which to run the executable. This can also ' +
                                  'be specified together with the output folder in --destination.',
                                  width_adjustment=-24))
parser_run.add_argument('--stage-output-folder', metavar=('STAGE_ID', 'FOLDER'),
                        help=fill('A stage identifier (ID, name, or index), and a folder path to ' +
                                  'use as its output folder',
                                  width_adjustment=-24),
                        nargs=2,
                        action='append',
                        default=[])
parser_run.add_argument('--stage-relative-output-folder', metavar=('STAGE_ID', 'FOLDER'),
                        help=fill('A stage identifier (ID, name, or index), and a relative folder ' +
                                  'path to the workflow output folder to use as the output folder',
                                  width_adjustment=-24),
                        nargs=2,
                        action='append',
                        default=[])
parser_run.add_argument('--rerun-stage', metavar='STAGE_ID', dest='rerun_stages',
                        help=fill('A stage (using its ID, name, or index) to rerun, or "*" to ' +
                                  'indicate all stages should be rerun; repeat as necessary',
                                  width_adjustment=-24),
                        action='append')
parser_run.add_argument('--name', help=fill('Name for the job (default is the app or applet name)', width_adjustment=-24))
parser_run.add_argument('--property', dest='properties', metavar='KEY=VALUE',
                        help=(fill('Key-value pair to add as a property; repeat as necessary,',
                                   width_adjustment=-24) + '\n' +
                              fill('e.g. "--property key1=val1 --property key2=val2"',
                                   width_adjustment=-24, initial_indent=' ', subsequent_indent=' ',
                                   break_on_hyphens=False)),
                        action='append')
parser_run.add_argument('--tag', metavar='TAG', dest='tags', help=fill('Tag for the resulting execution; repeat as necessary,', width_adjustment=-24) + '\n' + fill('e.g. "--tag tag1 --tag tag2"', width_adjustment=-24, break_on_hyphens=False, initial_indent=' ', subsequent_indent=' '), action='append')
parser_run.add_argument('--delay-workspace-destruction',
                        help=fill('Whether to keep the job\'s temporary workspace around for debugging purposes for 3 days after it succeeds or fails', width_adjustment=-24),
                        action='store_true')
parser_run.add_argument('--priority',
                        choices=['normal', 'high'],
                        help='Request a scheduling priority for all resulting jobs')
parser_run.add_argument('-y', '--yes', dest='confirm', help='Do not ask for confirmation', action='store_false')
parser_run.add_argument('--wait', help='Wait until the job is done before returning', action='store_true')
parser_run.add_argument('--watch', help="Watch the job after launching it; sets --priority high", action='store_true')
parser_run.add_argument('--allow-ssh', action='append', nargs='?', metavar='ADDRESS',
                        help=fill('Configure the job to allow SSH access; sets --priority high. If an argument is ' +
                                  'supplied, it is interpreted as an IP or hostname mask to allow connections from, ' +
                                  'e.g. "--allow-ssh 1.2.3.4 --allow-ssh berkeley.edu"',
                                  width_adjustment=-24))
parser_run.add_argument('--ssh',
                        help=fill("Configure the job to allow SSH access and connect to it after launching; " +
                                  "sets --priority high",
                                  width_adjustment=-24),
                        action='store_true')
parser_run.add_argument('--debug-on', action='append', choices=['AppError', 'AppInternalError', 'ExecutionError'],
                        help=fill("Configure the job to hold for debugging when any of the listed errors occur",
                                  width_adjustment=-24))
parser_run.add_argument('--input-help',
                        help=fill('Print help and examples for how to specify inputs',
                                  width_adjustment=-24),
                        action=runInputHelp, nargs=0)
parser_run.set_defaults(func=run, verbose=False, help=False, details=None,
                        stage_instance_types=None, stage_folders=None)
register_subparser(parser_run, categories='exec')

parser_watch = subparsers.add_parser('watch', help='Watch logs of a job and its subjobs', prog='dx watch',
                                     description='Monitors logging output from a running job',
                                     parents=[env_args, no_color_arg])
parser_watch.add_argument('jobid', help='ID of the job to watch')
# .completer = TODO
parser_watch.add_argument('-n', '--num-recent-messages', help='Number of recent messages to get',
                          type=int, default=1024*256)
parser_watch.add_argument('--tree', help='Include the entire job tree', action='store_true')
parser_watch.add_argument('-l', '--levels', action='append', choices=["EMERG", "ALERT", "CRITICAL", "ERROR", "WARNING",
                                                                      "NOTICE", "INFO", "DEBUG", "STDERR", "STDOUT"])
parser_watch.add_argument('--get-stdout', help='Extract stdout only from this job', action='store_true')
parser_watch.add_argument('--get-stderr', help='Extract stderr only from this job', action='store_true')
parser_watch.add_argument('--get-streams', help='Extract only stdout and stderr from this job', action='store_true')
parser_watch.add_argument('--no-timestamps', help='Omit timestamps from messages', action='store_false',
                          dest='timestamps')
parser_watch.add_argument('--job-ids', help='Print job ID in each message', action='store_true')
parser_watch.add_argument('--no-job-info', help='Omit job info and status updates', action='store_false',
                          dest='job_info')
parser_watch.add_argument('-q', '--quiet', help='Do not print extra info messages', action='store_true')
parser_watch.add_argument('-f', '--format', help='Message format. Available fields: job, level, msg, date')
parser_watch.add_argument('--no-wait', '--no-follow', action='store_false', dest='tail',
                          help='Exit after the first new message is received, instead of waiting for all logs')
parser_watch.set_defaults(func=watch)
register_subparser(parser_watch, categories='exec')

parser_ssh_config = subparsers.add_parser('ssh_config', help='Configure SSH keys for your DNAnexus account',
                                   description='Configure SSH access credentials for your DNAnexus account',
                                   prog='dx ssh_config',
                                   parents=[env_args])
parser_ssh_config.add_argument('ssh_keygen_args', help='Command-line arguments to pass to ssh-keygen',
                               nargs=argparse.REMAINDER)
parser_ssh_config.add_argument('--revoke', help='Revoke SSH public key associated with your DNAnexus account; you will no longer be able to SSH into any jobs.', action='store_true')
parser_ssh_config.set_defaults(func=ssh_config)
register_subparser(parser_ssh_config, categories='exec')

parser_ssh = subparsers.add_parser('ssh', help='Connect to a running job via SSH',
                                   description='Use an SSH client to connect to a job being executed on the DNAnexus ' +
                                               'platform. The job must be launched using "dx run --allow-ssh" or ' +
                                               'equivalent API options. Use "dx ssh_config" or the Profile page on ' +
                                               'the DNAnexus website to configure SSH for your DNAnexus account.',
                                   prog='dx ssh',
                                   parents=[env_args])
parser_ssh.add_argument('job_id', help='Name of job to connect to')
parser_ssh.add_argument('ssh_args', help='Command-line arguments to pass to the SSH client', nargs=argparse.REMAINDER)
parser_ssh.set_defaults(func=ssh)
register_subparser(parser_ssh, categories='exec')

parser_terminate = subparsers.add_parser('terminate', help='Terminate job(s)',
                                         description='Terminate a job or jobs that have not yet finished',
                                         prog='dx terminate',
                                         parents=[env_args])
parser_terminate.add_argument('jobid', help='ID of the job to terminate', nargs='+')
parser_terminate.set_defaults(func=terminate)
parser_map['terminate'] = parser_terminate
parser_categories['all']['cmds'].append((subparsers._choices_actions[-1].dest, subparsers._choices_actions[-1].help))
parser_categories['exec']['cmds'].append((subparsers._choices_actions[-1].dest, subparsers._choices_actions[-1].help))

parser_rmproject = subparsers.add_parser('rmproject', help='Delete a project',
                                         description='Delete projects and all their associated data',
                                         prog='dx rmproject',
                                         parents=[env_args])
projects_action = parser_rmproject.add_argument('projects', help='Projects to remove', metavar='project', nargs='+')
projects_action.completer = DXPathCompleter(expected='project', include_current_proj=True)
parser_rmproject.add_argument('-y', '--yes', dest='confirm', help='Do not ask for confirmation', action='store_false')
parser_rmproject.add_argument('-q', '--quiet', help='Do not print purely informational messages', action='store_true')
parser_rmproject.set_defaults(func=rmproject)
register_subparser(parser_rmproject, categories='fs')

parser_new = subparsers.add_parser('new', help='Create a new project or data object',
                                   description='Use this command with one of the available subcommands (classes) to create a new project or data object from scratch.  Not all data types are supported.  See \'dx upload\' for files and \'dx build\' for applets.',
                                   prog="dx new")
subparsers_new = parser_new.add_subparsers(parser_class=DXArgumentParser)
subparsers_new.metavar = 'class'
register_subparser(parser_new, categories='data')

parser_new_user = subparsers_new.add_parser("user", help="Create a new user account", description="Create a new user account", parents=[stdout_args, env_args], prog="dx new user")
parser_new_user_user_opts = parser_new_user.add_argument_group("User options")
parser_new_user_user_opts.add_argument("-u", "--username", required=True, help="Username")
parser_new_user_user_opts.add_argument("--email", required=True, help="Email address")
parser_new_user_user_opts.add_argument("--first", help="First name")
parser_new_user_user_opts.add_argument("--middle", help="Middle name")
parser_new_user_user_opts.add_argument("--last", help="Last name")
parser_new_user_user_opts.add_argument("--token-duration", type=int, help="Time duration (ms) for which the newly generated auth token for the new user will be valid")
parser_new_user_user_opts.add_argument("--occupation", help="Occupation")
parser_new_user_org_opts = parser_new_user.add_argument_group("Org options", "Optionally invite the new user to an org with the specified parameters")
parser_new_user_org_opts.add_argument("--org", help="ID of the org")
parser_new_user_org_opts.add_argument("--level", choices=["ADMIN", "MEMBER"], default="MEMBER", action=DXNewUserOrgArgsAction, help="Org membership level that will be granted to the new user; default MEMBER")
parser_new_user_org_opts.add_argument("--set-bill-to", default=False, action=DXNewUserOrgArgsAction, help='Set the default "billTo" field of the new user to the org; implies --allow-billable-activities')
parser_new_user_org_opts.add_argument("--allow-billable-activities", default=False, action=DXNewUserOrgArgsAction, help='Grant the new user "createProjectsAndApps" in the org')
parser_new_user_org_opts.add_argument("--no-app-access", default=True, action=DXNewUserOrgArgsAction, dest="app_access", help='Disable "appAccess" for the new user in the org')
parser_new_user_org_opts.add_argument("--project-access", choices=["ADMINISTER", "CONTRIBUTE", "UPLOAD", "VIEW", "NONE"], default="CONTRIBUTE", action=DXNewUserOrgArgsAction, help='The "projectAccess" to grant the new user in the org; default CONTRIBUTE')
parser_new_user_org_opts.add_argument("--no-email", default=False, action=DXNewUserOrgArgsAction, help="Disable org invitation email notification to the new user")
parser_new_user.set_defaults(func=new_user)
register_subparser(parser_new_user, subparsers_action=subparsers_new,
                   categories="other")

parser_new_project = subparsers_new.add_parser('project', help='Create a new project',
                                               description='Create a new project',
                                               parents=[stdout_args, env_args],
                                               prog='dx new project')
parser_new_project.add_argument('name', help='Name of the new project', nargs='?')
parser_new_project.add_argument('-s', '--select', help='Select the new project as current after creating',
                                action='store_true')
parser_new_project.add_argument('--bill-to', help='ID of the user or org to which the project will be billed. The default value is the billTo of the requesting user.')
parser_new_project.set_defaults(func=new_project)
register_subparser(parser_new_project, subparsers_action=subparsers_new, categories='fs')

parser_new_record = subparsers_new.add_parser('record', help='Create a new record',
                                              description='Create a new record',
                                              parents=[parser_dataobject_args, parser_single_dataobject_output_args,
                                                       stdout_args, env_args],
                                              formatter_class=argparse.RawTextHelpFormatter,
                                              prog='dx new record')
init_action = parser_new_record.add_argument('--init', help='Path to record from which to initialize all metadata')
parser_new_record.add_argument('--close', help='Close the record immediately after creating it', action='store_true')
init_action.completer = DXPathCompleter(classes=['record'])
parser_new_record.set_defaults(func=new_record)
register_subparser(parser_new_record, subparsers_action=subparsers_new, categories='fs')

parser_new_workflow = subparsers_new.add_parser('workflow', help='Create a new workflow',
                                                description='Create a new workflow',
                                                parents=[parser_dataobject_args, parser_single_dataobject_output_args,
                                                         stdout_args, env_args],
                                                formatter_class=argparse.RawTextHelpFormatter,
                                                prog='dx new workflow')
parser_new_workflow.add_argument('--title', help='Workflow title')
parser_new_workflow.add_argument('--summary', help='Workflow summary')
parser_new_workflow.add_argument('--description', help='Workflow description')
parser_new_workflow.add_argument('--output-folder', help='Default output folder for the workflow')
init_action = parser_new_workflow.add_argument('--init', help=fill('Path to workflow or an analysis ID from which to initialize all metadata', width_adjustment=-24))
init_action.completer = DXPathCompleter(classes=['workflow'])
parser_new_workflow.set_defaults(func=workflow_cli.new_workflow)
register_subparser(parser_new_workflow, subparsers_action=subparsers_new, categories='workflow')

parser_new_gtable = subparsers_new.add_parser('gtable', add_help=False, #help='Create a new gtable',
                                              description='Create a new gtable from scratch.  See \'dx import\' for importing special file formats (e.g. csv, fastq) into GenomicTables.',
                                              parents=[parser_dataobject_args, parser_single_dataobject_output_args,
                                                       stdout_args, env_args],
                                              formatter_class=argparse.RawTextHelpFormatter,
                                              prog='dx new gtable')
parser_new_gtable.add_argument('--columns',
                               help=fill('Comma-separated list of column names to use, e.g. "col1,col2,col3"; columns with non-string types can be specified using "name:type" syntax, e.g. "col1:int,col2:boolean".  If not given, the first line of the file will be used to infer column names.', width_adjustment=-24),
                               required=True)
new_gtable_indices_args = parser_new_gtable.add_mutually_exclusive_group()
new_gtable_indices_args.add_argument('--gri', nargs=3, metavar=('CHR', 'LO', 'HI'),
                                     help=fill('Specify column names to be used as chromosome, lo, and hi columns for a genomic range index (name will be set to "gri"); will also add the type "gri"', width_adjustment=-24))
new_gtable_indices_args.add_argument('--indices', help='JSON for specifying any other indices')
parser_new_gtable.set_defaults(func=new_gtable)
#parser_new_gtable.completer = DXPathCompleter(classes=['gtable'])
register_subparser(parser_new_gtable, subparsers_action=subparsers_new, categories='fs')

parser_get_details = subparsers.add_parser('get_details', help='Get details of a data object',
                                           description='Get the JSON details of a data object.', prog="dx get_details",
                                           parents=[env_args])
parser_get_details.add_argument('path', help='ID or path to data object to get details for').completer = DXPathCompleter()
parser_get_details.set_defaults(func=get_details)
register_subparser(parser_get_details, categories='metadata')

parser_set_details = subparsers.add_parser('set_details', help='Set details on a data object',
                                           description='Set the JSON details of a data object.', prog="dx set_details",
                                           parents=[env_args, all_arg])
parser_set_details.add_argument('path', help='ID or path to data object to modify').completer = DXPathCompleter()
parser_set_details.add_argument('details', help='JSON to store as details', nargs='?')
parser_set_details.add_argument('-f', '--details-file', help='Path to local file containing JSON to store as details')
parser_set_details.set_defaults(func=set_details)
register_subparser(parser_set_details, categories='metadata')

parser_set_visibility = subparsers.add_parser('set_visibility', help='Set visibility on a data object',
                                              description='Set visibility on a data object.', prog='dx set_visibility',
                                              parents=[env_args, all_arg])
parser_set_visibility.add_argument('path', help='ID or path to data object to modify').completer = DXPathCompleter()
parser_set_visibility.add_argument('visibility', choices=['hidden', 'visible'],
                                   help='Visibility that the object should have')
parser_set_visibility.set_defaults(func=set_visibility)
register_subparser(parser_set_visibility, categories='metadata')

parser_add_types = subparsers.add_parser('add_types', help='Add types to a data object',
                                         description='Add types to a data object.  See https://wiki.dnanexus.com/pages/Types/ for a list of DNAnexus types.',
                                         prog='dx add_types',
                                         parents=[env_args, all_arg])
parser_add_types.add_argument('path', help='ID or path to data object to modify').completer = DXPathCompleter()
parser_add_types.add_argument('types', nargs='+', metavar='type', help='Types to add')
parser_add_types.set_defaults(func=add_types)
register_subparser(parser_add_types, categories='metadata')

parser_remove_types = subparsers.add_parser('remove_types', help='Remove types from a data object',
                                            description='Remove types from a data object.  See https://wiki.dnanexus.com/pages/Types/ for a list of DNAnexus types.',
                                            prog='dx remove_types',
                                            parents=[env_args, all_arg])
parser_remove_types.add_argument('path', help='ID or path to data object to modify').completer = DXPathCompleter()
parser_remove_types.add_argument('types', nargs='+', metavar='type', help='Types to remove')
parser_remove_types.set_defaults(func=remove_types)
register_subparser(parser_remove_types, categories='metadata')

parser_tag = subparsers.add_parser('tag', help='Tag a project, data object, or execution', prog='dx tag',
                                   description='Tag a project, data object, or execution.  Note that a project context must be either set or specified for data object IDs or paths.',
                                   parents=[env_args, all_arg])
parser_tag.add_argument('path', help='ID or path to project, data object, or execution to modify').completer = DXPathCompleter()
parser_tag.add_argument('tags', nargs='+', metavar='tag', help='Tags to add')
parser_tag.set_defaults(func=add_tags)
register_subparser(parser_tag, categories='metadata')

parser_untag = subparsers.add_parser('untag', help='Untag a project, data object, or execution', prog='dx untag',
                                     description='Untag a project, data object, or execution.  Note that a project context must be either set or specified for data object IDs or paths.',
                                     parents=[env_args, all_arg])
parser_untag.add_argument('path', help='ID or path to project, data object, or execution to modify').completer = DXPathCompleter()
parser_untag.add_argument('tags', nargs='+', metavar='tag', help='Tags to remove')
parser_untag.set_defaults(func=remove_tags)
register_subparser(parser_untag, categories='metadata')

parser_rename = subparsers.add_parser('rename',
                                      help='Rename a project or data object',
                                      description='Rename a project or data object.  To rename folders, use \'dx mv\' instead.  Note that a project context must be either set or specified to rename a data object.  To specify a project or a project context, append a colon character ":" after the project ID or name.',
                                      prog='dx rename',
                                      parents=[env_args, all_arg])
path_action = parser_rename.add_argument('path', help='Path to project or data object to rename')
path_action.completer = DXPathCompleter(include_current_proj=True)
parser_rename.add_argument('name', help='New name')
parser_rename.set_defaults(func=rename)
register_subparser(parser_rename, categories='metadata')

parser_set_properties = subparsers.add_parser('set_properties', help='Set properties of a project, data object, or execution',
                                              description='Set properties of a project, data object, or execution.  Note that a project context must be either set or specified for data object IDs or paths.', prog='dx set_properties',
                                              parents=[env_args, all_arg])
parser_set_properties.add_argument('path', help='ID or path to project, data object, or execution to modify').completer = DXPathCompleter()
parser_set_properties.add_argument('properties', nargs='+', metavar='propertyname=value',
                                   help='Key-value pairs of property names and their new values')
parser_set_properties.set_defaults(func=set_properties)
register_subparser(parser_set_properties, categories='metadata')

parser_unset_properties = subparsers.add_parser('unset_properties', help='Unset properties of a project, data object, or execution',
                                                description='Unset properties of a project, data object, or execution.  Note that a project context must be either set or specified for data object IDs or paths.',
                                                prog='dx unset_properties',
                                                parents=[env_args, all_arg])
path_action = parser_unset_properties.add_argument('path', help='ID or path to project, data object, or execution to modify')
path_action.completer = DXPathCompleter()
parser_unset_properties.add_argument('properties', nargs='+', metavar='propertyname', help='Property names to unset')
parser_unset_properties.set_defaults(func=unset_properties)
register_subparser(parser_unset_properties, categories='metadata')

parser_close = subparsers.add_parser('close', help='Close data object(s)',
                                     description='Close a remote data object or set of objects.',
                                     prog='dx close',
                                     parents=[env_args, all_arg])
parser_close.add_argument('path', help='Path to a data object to close', nargs='+').completer = DXPathCompleter()
parser_close.add_argument('--wait', help='Wait for the object(s) to close', action='store_true')
parser_close.set_defaults(func=close)
register_subparser(parser_close, categories=('data', 'metadata'))

parser_wait = subparsers.add_parser('wait', help='Wait for data object(s) to close or job(s) to finish',
                                    description='Polls the state of specified data object(s) or job(s) until they are all in the desired state.  Waits until the "closed" state for a data object, and for any terminal state for a job ("terminated", "failed", or "done").  Exits with a non-zero code if a job reaches a terminal state that is not "done".',
                                    prog='dx wait',
                                    parents=[env_args])
path_action = parser_wait.add_argument('path', help='Path to a data object or job ID to wait for', nargs='+')
path_action.completer = DXPathCompleter()
parser_wait.set_defaults(func=wait)
register_subparser(parser_wait, categories=('data', 'metadata', 'exec'))

parser_get = subparsers.add_parser('get', help='Download records, applets, and files',
                                   description='Download the contents of some types of data (records, applets, and files).  For gtables, see "dx export".  Downloading an applet will attempt to reconstruct a source directory that can be used to rebuild the app with "dx build".  Use "-o -" to direct the output to stdout.',
                                   prog='dx get',
                                   parents=[env_args])
parser_get.add_argument('path', help='Data object ID or name to access').completer = DXPathCompleter(classes=['file', 'record', 'applet'])
parser_get.add_argument('-o', '--output', help='local file path where the data is to be saved ("-" indicates stdout output for objects of class file and record). If not supplied, the object\'s name on the platform will be used, along with any applicable extensions. For applets, if OUTPUT does not exist, an applet source directory will be created there; if OUTPUT is an existing directory, a new directory with the applet\'s name will be created inside it.')
parser_get.add_argument('--no-ext', help='If -o is not provided, do not add an extension to the filename', action='store_true')
parser_get.add_argument('-f', '--overwrite', help='Overwrite the local file if necessary', action='store_true')
parser_get.set_defaults(func=get)
register_subparser(parser_get, categories='data')

parser_find = subparsers.add_parser('find', help='Search functionality over various DNAnexus entities',
                                    description='Search functionality over various DNAnexus entities.',
                                    prog='dx find')
subparsers_find = parser_find.add_subparsers(parser_class=DXArgumentParser)
subparsers_find.metavar = 'category'
register_subparser(parser_find, categories=())

parser_find_apps = subparsers_find.add_parser('apps', help='List available apps',
                                              description='Finds apps with the given search parameters.  Use --category to restrict by a category; common categories are available as tab completions and can be listed with --category-help.',
                                              parents=[stdout_args, json_arg, delim_arg, env_args],
                                              prog='dx find apps')
parser_find_apps.add_argument('--name', help='Name of the app')
parser_find_apps.add_argument('--category', help='Category of the app').completer = ListCompleter(APP_CATEGORIES)
parser_find_apps.add_argument('--category-help',
                              help='Print a list of common app categories',
                              nargs=0,
                              action=PrintCategoryHelp)
parser_find_apps.add_argument('-a', '--all', help='Return all versions of each app', action='store_true')
parser_find_apps.add_argument('--unpublished', help='Return only unpublished apps (if omitted, returns only published apps)', action='store_true')
parser_find_apps.add_argument('--installed', help='Return only installed apps', action='store_true')
parser_find_apps.add_argument('--billed-to', help='User or organization responsible for the app')
parser_find_apps.add_argument('--creator', help='Creator of the app version')
parser_find_apps.add_argument('--developer', help='Developer of the app')
parser_find_apps.add_argument('--created-after', help='Date (e.g. 2012-01-01) or integer timestamp after which the app version was created (negative number means ms in the past, or use suffix s, m, h, d, w, M, y)')
parser_find_apps.add_argument('--created-before', help='Date (e.g. 2012-01-01) or integer timestamp before which the app version was created (negative number means ms in the past, or use suffix s, m, h, d, w, M, y)')
parser_find_apps.add_argument('--mod-after', help='Date (e.g. 2012-01-01) or integer timestamp after which the app was last modified (negative number means ms in the past, or use suffix s, m, h, d, w, M, y)')
parser_find_apps.add_argument('--mod-before', help='Date (e.g. 2012-01-01) or integer timestamp before which the app was last modified (negative number means ms in the past, or use suffix s, m, h, d, w, M, y)')
parser_find_apps.set_defaults(func=find_apps)
register_subparser(parser_find_apps, subparsers_action=subparsers_find, categories='exec')

parser_find_jobs = subparsers_find.add_parser('jobs', help='List jobs in your project',
                                              description=fill('Finds jobs with the given search parameters.  By default, output is formatted to show the last several job trees that you\'ve run in the current project.') + '''

EXAMPLES

  ''' + fill('The following will show the full job tree containing the job ID given (it does not have to be the origin job).', subsequent_indent='  ') + '''

  $ dx find jobs --id job-B13f83KgpqG0PB8P0xkQ000X

  ''' + fill('The following will find all jobs that start with the string "bwa"', subsequent_indent='  ') + '''

  $ dx find jobs --name bwa*
''',
                                              parents=[find_executions_args, stdout_args, json_arg, no_color_arg,
                                                       delim_arg, env_args, find_by_properties_and_tags_args],
                                              formatter_class=argparse.RawTextHelpFormatter,
                                              conflict_handler='resolve',
                                              prog='dx find jobs')
add_find_executions_search_gp(parser_find_jobs)
parser_find_jobs.set_defaults(func=find_executions, classname='job')
parser_find_jobs.completer = DXPathCompleter(expected='project')
register_subparser(parser_find_jobs, subparsers_action=subparsers_find, categories='exec')

parser_find_analyses = subparsers_find.add_parser('analyses', help='List analyses in your project',
                                                  description=fill('Finds analyses with the given search parameters.  By default, output is formatted to show the last several job trees that you\'ve run in the current project.'),
                                                  parents=[find_executions_args, stdout_args, json_arg, no_color_arg,
                                                           delim_arg, env_args, find_by_properties_and_tags_args],
                                                  formatter_class=argparse.RawTextHelpFormatter,
                                                  conflict_handler='resolve',
                                                  prog='dx find analyses')
add_find_executions_search_gp(parser_find_analyses)
parser_find_analyses.set_defaults(func=find_executions, classname='analysis')
parser_find_analyses.completer = DXPathCompleter(expected='project')
register_subparser(parser_find_analyses, subparsers_action=subparsers_find, categories='exec')

parser_find_executions = subparsers_find.add_parser('executions', help='List executions (jobs and analyses) in your project',
                                                    description=fill('Finds executions (jobs and analyses) with the given search parameters.  By default, output is formatted to show the last several job trees that you\'ve run in the current project.'),
                                                    parents=[find_executions_args, stdout_args, json_arg, no_color_arg,
                                                             delim_arg, env_args, find_by_properties_and_tags_args],
                                                    formatter_class=argparse.RawTextHelpFormatter,
                                                    conflict_handler='resolve',
                                                    prog='dx find executions')
add_find_executions_search_gp(parser_find_executions)
parser_find_executions.set_defaults(func=find_executions, classname=None)
parser_find_executions.completer = DXPathCompleter(expected='project')
register_subparser(parser_find_executions, subparsers_action=subparsers_find, categories='exec')

parser_find_data = subparsers_find.add_parser('data', help='Find data objects',
                                              description='Finds data objects with the given search parameters.  By' +
                                              ' default, restricts the search to the current project if set.  To ' +
                                              'search over all projects (excludes public projects), use ' +
                                              '--all-projects (overrides --path and --norecurse).',
                                              parents=[stdout_args, json_arg, no_color_arg, delim_arg, env_args,
                                                       find_by_properties_and_tags_args],
                                              prog='dx find data')
parser_find_data.add_argument('--class', dest='classname', choices=['record', 'file', 'gtable', 'applet', 'workflow'], help='Data object class')
parser_find_data.add_argument('--state', choices=['open', 'closing', 'closed', 'any'], help='State of the object')
parser_find_data.add_argument('--visibility', choices=['hidden', 'visible', 'either'], default='visible', help='Whether the object is hidden or not')
parser_find_data.add_argument('--name', help='Name of the object')
parser_find_data.add_argument('--type', help='Type of the data object')
parser_find_data.add_argument('--link', help='Object ID that the data object links to')
parser_find_data.add_argument('--all-projects', '--allprojects', help='Extend search to all projects (excluding public projects)', action='store_true')
parser_find_data.add_argument('--project', help=argparse.SUPPRESS)
parser_find_data.add_argument('--folder', help=argparse.SUPPRESS).completer = DXPathCompleter(expected='folder')
parser_find_data.add_argument('--path', help='Project and/or folder in which to restrict the results',
                              metavar='PROJECT:FOLDER').completer = DXPathCompleter(expected='folder')
parser_find_data.add_argument('--norecurse', dest='recurse', help='Do not recurse into subfolders', action='store_false')
parser_find_data.add_argument('--mod-after', help='Date (e.g. 2012-01-01) or integer timestamp after which the object was last modified (negative number means ms in the past, or use suffix s, m, h, d, w, M, y)')
parser_find_data.add_argument('--mod-before', help='Date (e.g. 2012-01-01) or integer timestamp before which the object was last modified (negative number means ms in the past, or use suffix s, m, h, d, w, M, y)')
parser_find_data.add_argument('--created-after', help='Date (e.g. 2012-01-01) or integer timestamp after which the object was created (negative number means ms in the past, or use suffix s, m, h, d, w, M, y)')
parser_find_data.add_argument('--created-before', help='Date (e.g. 2012-01-01) or integer timestamp before which the object was created (negative number means ms in the past, or use suffix s, m, h, d, w, M, y)')
parser_find_data.set_defaults(func=find_data)
register_subparser(parser_find_data, subparsers_action=subparsers_find, categories=('data', 'metadata'))

parser_find_projects = subparsers_find.add_parser('projects', help='Find projects',
                                                  description='Finds projects with the given search parameters.  Use the --public flag to list all public projects.',
                                                  parents=[stdout_args, json_arg, delim_arg, env_args, find_by_properties_and_tags_args],
                                                  prog='dx find projects')
parser_find_projects.add_argument('--name', help='Name of the project')
parser_find_projects.add_argument('--level', choices=['VIEW', 'UPLOAD', 'CONTRIBUTE', 'ADMINISTER'],
                                  help='Minimum level of permissions expected')
parser_find_projects.add_argument('--public',
                                  help='Include ONLY public projects (will automatically set --level to VIEW)',
                                  action='store_true')
parser_find_projects.add_argument('--created-after',
                                  help='Date (e.g. 2012-01-01) or integer timestamp after which the project was ' +
                                  'created (negative number means ms in the past, or use suffix s, m, h, d, w, M, y)')
parser_find_projects.add_argument('--created-before',
                                  help='Date (e.g. 2012-01-01) or integer timestamp after which the project was ' +
                                  'created (negative number means ms in the past, or use suffix s, m, h, d, w, M, y)')
parser_find_projects.set_defaults(func=find_projects)
register_subparser(parser_find_projects, subparsers_action=subparsers_find, categories='data')

<<<<<<< HEAD
parser_find_org_projects = subparsers_find.add_parser('org_projects',
                                                      help=fill('Finds projects billed to the specified org subject to the given search parameters.'),
                                                      parents=[stdout_args, json_arg, delim_arg, env_args,
                                                               find_by_properties_and_tags_args],
                                                      prog='dx find org_projects')
parser_find_org_projects.add_argument('org_id', help='Org ID')
parser_find_org_projects.add_argument('--name', help='Name of the projects')
parser_find_org_projects.add_argument('--ids', nargs='*', help='Possible project IDs to be listed. May be specified like "--ids project-1 project-2"')
find_org_projects_permissions = parser_find_org_projects.add_mutually_exclusive_group()
find_org_projects_permissions.add_argument('--public-only', dest='public', help='Include ONLY public projects', action='store_true', default=None)
find_org_projects_permissions.add_argument('--private-only', dest='public', help='Exclude public projects', action='store_false', default=None)
parser_find_org_projects.add_argument('--created-after',
                                      help='Date (e.g. 2012-01-31) or integer timestamp after which the project was ' +
                                      'created (negative number means ms in the past, or use suffix ' +
                                      's, m, h, d, w, M, y)')
parser_find_org_projects.add_argument('--created-before',
                                      help='Date (e.g. 2012-01-31) or integer timestamp after which the project was ' +
                                      'created (negative number means ms in the past, or use suffix ' +
                                      's, m, h, d, w, M, y)')
parser_find_org_projects.set_defaults(func=org_find_projects)
register_subparser(parser_find_org_projects, subparsers_action=subparsers_find, categories='data')
=======
parser_find_orgs = subparsers_find.add_parser(
    "orgs",
    help="Find orgs",
    description="Finds orgs subject to the specified search parameters.",
    parents=[stdout_args, env_args, delim_arg, json_arg],
    prog="dx find orgs"
)
parser_find_orgs.add_argument("--level", choices=["ADMIN", "MEMBER"], required=True, help="Restrict the result set to contain only orgs in which the requesting user has at least the specified membership level")
parser_find_orgs_with_billable_activities = parser_find_orgs.add_mutually_exclusive_group()
parser_find_orgs_with_billable_activities.add_argument("--with-billable-activities", action="store_true", help="Restrict the result set to contain only orgs in which the requesting user can perform billable activities; mutually exclusive with --without-billable-activities")
parser_find_orgs_with_billable_activities.add_argument("--without-billable-activities", dest="with_billable_activities", action="store_false", help="Restrict the result set to contain only orgs in which the requesting user **cannot** perform billable activities; mutually exclusive with --with-billable-activities")
parser_find_orgs.set_defaults(func=find_orgs, with_billable_activities=None)
register_subparser(parser_find_orgs, subparsers_action=subparsers_find, categories="other")
>>>>>>> 1753c074

parser_api = subparsers.add_parser('api', help='Call an API method',
                                   formatter_class=argparse.RawTextHelpFormatter,
                                   description=fill('Call an API method directly.  The JSON response from the API server will be returned if successful.  No name resolution is performed; DNAnexus IDs must always be provided.  The API specification can be found at') + '''

https://wiki.dnanexus.com/API-Specification-v1.0.0/Introduction

EXAMPLE

  In the following example, a project's description is changed.

  $ dx api project-B0VK6F6gpqG6z7JGkbqQ000Q update '{"description": "desc"}'
  {
      "id": "project-B0VK6F6gpqG6z7JGkbqQ000Q"
  }

''',
                                   prog='dx api',
                                   parents=[env_args])
parser_api.add_argument('resource', help=fill('One of "system", a class name (e.g. "record"), or an entity ID such as "record-xxxx".  Use "app-name/1.0.0" to refer to version "1.0.0" of the app named "name".', width_adjustment=-17))
parser_api.add_argument('method', help=fill('Method name for the resource as documented by the API specification', width_adjustment=-17))
parser_api.add_argument('input_json', nargs='?', default="{}", help='JSON input for the method (if not given, "{}" is used)')
parser_api.add_argument('--input', help=fill('Load JSON input from FILENAME ("-" to use stdin)', width_adjustment=-17))
parser_api.set_defaults(func=api)
# parser_api.completer = TODO
register_subparser(parser_api)

parser_upgrade = subparsers.add_parser('upgrade', help='Upgrade dx-toolkit (the DNAnexus SDK and this program)',
                                       description='Upgrades dx-toolkit (the DNAnexus SDK and this program) to the latest recommended version, or to a specified version and platform.',
                                       prog='dx upgrade')
parser_upgrade.add_argument('args', nargs='*')
parser_upgrade.set_defaults(func=upgrade)
register_subparser(parser_upgrade)

category_list = '\n  '.join([category + parser_categories[category]['desc'] for category in parser_categories_sorted])
parser_help = subparsers.add_parser('help', help='Display help messages and dx commands by category',
                                    description=fill('Displays the help message for the given command (and subcommand if given), or displays the list of all commands in the given category.') + '\n\nCATEGORIES\n\n  ' + category_list + '''

EXAMPLE

  ''' + fill('To find all commands related to running and monitoring a job and then display the help message for the command "run", run', subsequent_indent='  ') + '''

  $ dx help exec
    <list of all execution-related dx commands>
  $ dx help run
    <help message for dx run>
''', formatter_class=argparse.RawTextHelpFormatter, prog='dx help')
parser_help.add_argument('command_or_category', help=fill('Display the help message for the given command, or the list of all available commands for the given category', width_adjustment=-24), nargs='?', default=None)
parser_help.add_argument('subcommand', help=fill('Display the help message for the given subcommand of the command', width_adjustment=-23), nargs='?', default=None)
parser_help.set_defaults(func=print_help)
# TODO: make this completer conditional on whether "help run" is in args
# parser_help.completer = MultiCompleter([DXAppCompleter(),
#                                         DXPathCompleter(classes=['applet'])])
parser_map['help'] = parser_help # TODO: a special help completer
parser_map['help run'] = parser_help
for category in parser_categories:
    parser_categories[category]['cmds'].append(('help', subparsers._choices_actions[-1].help))
parser_categories['all']['cmds'].sort()

def main():
    # Bash argument completer hook
    if '_ARGCOMPLETE' in os.environ:
        import argcomplete
        argcomplete.autocomplete(parser,
                                 always_complete_options=False,
                                 exclude=['import', 'gtable'],
                                 output_stream=sys.stdout if '_DX_ARC_DEBUG' in os.environ else None)

    if len(args_list) > 0:
        args = parser.parse_args(args_list)
        dxpy.USER_AGENT += " {prog}-{command}".format(prog=parser.prog, command=getattr(args, 'command', ''))
        set_cli_colors(args)
        set_delim(args)
        set_env_from_args(args)
        try:
            args.func(args)
            # Flush buffered data in stdout before interpreter shutdown to ignore broken pipes
            sys.stdout.flush()
        except:
            err_exit()
    else:
        parser.print_help()
        sys.exit(1)

if __name__ == '__main__':
    main()<|MERGE_RESOLUTION|>--- conflicted
+++ resolved
@@ -4424,7 +4424,6 @@
 parser_find_projects.set_defaults(func=find_projects)
 register_subparser(parser_find_projects, subparsers_action=subparsers_find, categories='data')
 
-<<<<<<< HEAD
 parser_find_org_projects = subparsers_find.add_parser('org_projects',
                                                       help=fill('Finds projects billed to the specified org subject to the given search parameters.'),
                                                       parents=[stdout_args, json_arg, delim_arg, env_args,
@@ -4446,7 +4445,7 @@
                                       's, m, h, d, w, M, y)')
 parser_find_org_projects.set_defaults(func=org_find_projects)
 register_subparser(parser_find_org_projects, subparsers_action=subparsers_find, categories='data')
-=======
+
 parser_find_orgs = subparsers_find.add_parser(
     "orgs",
     help="Find orgs",
@@ -4460,7 +4459,6 @@
 parser_find_orgs_with_billable_activities.add_argument("--without-billable-activities", dest="with_billable_activities", action="store_false", help="Restrict the result set to contain only orgs in which the requesting user **cannot** perform billable activities; mutually exclusive with --with-billable-activities")
 parser_find_orgs.set_defaults(func=find_orgs, with_billable_activities=None)
 register_subparser(parser_find_orgs, subparsers_action=subparsers_find, categories="other")
->>>>>>> 1753c074
 
 parser_api = subparsers.add_parser('api', help='Call an API method',
                                    formatter_class=argparse.RawTextHelpFormatter,
