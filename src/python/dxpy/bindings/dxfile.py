# Copyright (C) 2013-2015 DNAnexus, Inc.
#
# This file is part of dx-toolkit (DNAnexus platform client libraries).
#
#   Licensed under the Apache License, Version 2.0 (the "License"); you may not
#   use this file except in compliance with the License. You may obtain a copy
#   of the License at
#
#       http://www.apache.org/licenses/LICENSE-2.0
#
#   Unless required by applicable law or agreed to in writing, software
#   distributed under the License is distributed on an "AS IS" BASIS, WITHOUT
#   WARRANTIES OR CONDITIONS OF ANY KIND, either express or implied. See the
#   License for the specific language governing permissions and limitations
#   under the License.

'''
DXFile Handler
**************

This remote file handler is a Python file-like object.
'''

from __future__ import (print_function, unicode_literals)

import os, sys, logging, traceback, hashlib, copy, time
import concurrent.futures
from multiprocessing import cpu_count

import dxpy
from . import DXDataObject
from ..exceptions import DXFileError
from ..utils import warn
from ..utils.resolver import object_exists_in_project
from ..compat import BytesIO


DXFILE_HTTP_THREADS = cpu_count()
DEFAULT_BUFFER_SIZE = 1024*1024*16
if dxpy.JOB_ID:
    # Increase HTTP request buffer size when we are running within the
    # platform.
    DEFAULT_BUFFER_SIZE = 1024*1024*96

MD5_READ_CHUNK_SIZE = 1024*1024*4
FILE_REQUEST_TIMEOUT = 60

class DXFile(DXDataObject):
    '''Remote file object handler.

    :param dxid: Object ID
    :type dxid: string
    :param project: Project ID
    :type project: string
    :param mode: One of "r", "w", or "a" for read, write, and append modes, respectively
    :type mode: string

    .. note:: The attribute values below are current as of the last time
              :meth:`~dxpy.bindings.DXDataObject.describe` was run.
              (Access to any of the below attributes causes
              :meth:`~dxpy.bindings.DXDataObject.describe` to be called
              if it has never been called before.)

    .. py:attribute:: media

       String containing the Internet Media Type (also known as MIME type
       or Content-type) of the file.

    .. automethod:: _new

    '''

    _class = "file"

    _describe = staticmethod(dxpy.api.file_describe)
    _add_types = staticmethod(dxpy.api.file_add_types)
    _remove_types = staticmethod(dxpy.api.file_remove_types)
    _get_details = staticmethod(dxpy.api.file_get_details)
    _set_details = staticmethod(dxpy.api.file_set_details)
    _set_visibility = staticmethod(dxpy.api.file_set_visibility)
    _rename = staticmethod(dxpy.api.file_rename)
    _set_properties = staticmethod(dxpy.api.file_set_properties)
    _add_tags = staticmethod(dxpy.api.file_add_tags)
    _remove_tags = staticmethod(dxpy.api.file_remove_tags)
    _close = staticmethod(dxpy.api.file_close)
    _list_projects = staticmethod(dxpy.api.file_list_projects)

    _http_threadpool = None
    _http_threadpool_size = DXFILE_HTTP_THREADS

    @classmethod
    def set_http_threadpool_size(cls, num_threads):
        cls._http_threadpool_size = num_threads

    @classmethod
    def _ensure_http_threadpool(cls):
        if cls._http_threadpool is None:
            cls._http_threadpool = dxpy.utils.get_futures_threadpool(max_workers=cls._http_threadpool_size)

    def __init__(self, dxid=None, project=None, mode=None,
                 read_buffer_size=DEFAULT_BUFFER_SIZE, write_buffer_size=DEFAULT_BUFFER_SIZE):
        DXDataObject.__init__(self, dxid=dxid, project=project)
        if mode is None:
            self._close_on_exit = True
        else:
            if mode not in ['r', 'w', 'a']:
                raise ValueError("mode must be one of 'r', 'w', or 'a'")
            self._close_on_exit = (mode == 'w')

        self._read_buf = BytesIO()
        self._write_buf = BytesIO()

        if write_buffer_size < 5*1024*1024:
            raise DXFileError("Write buffer size must be at least 5 MB")

        self._read_bufsize = read_buffer_size
        self._write_bufsize = write_buffer_size

        self._download_url, self._download_url_headers, self._download_url_expires = None, None, None
        self._request_iterator, self._response_iterator = None, None
        self._http_threadpool_futures = set()

        # Initialize state
        self._pos = 0
        self._file_length = None
        self._cur_part = 1
        self._num_uploaded_parts = 0

    def _new(self, dx_hash, media_type=None, **kwargs):
        """
        :param dx_hash: Standard hash populated in :func:`dxpy.bindings.DXDataObject.new()` containing attributes common to all data object classes.
        :type dx_hash: dict
        :param media_type: Internet Media Type
        :type media_type: string

        Creates a new remote file with media type *media_type*, if given.

        """

        if media_type is not None:
            dx_hash["media"] = media_type

        resp = dxpy.api.file_new(dx_hash, **kwargs)
        self.set_ids(resp["id"], dx_hash["project"])

    def __enter__(self):
        return self

    def __exit__(self, type, value, traceback):
        self.flush()
        if self._close_on_exit and self._get_state() == "open":
            self.close()

    def __del__(self):
        '''
        Exceptions raised here in the destructor are IGNORED by Python! We will try and flush data
        here just as a safety measure, but you should not rely on this to flush your data! We will
        be really grumpy and complain if we detect unflushed data here.

        Use a context manager or flush the object explicitly to avoid this.

        In addition, when this is triggered by interpreter shutdown, the thread pool is not
        available, and we will wait for the request queue forever. In this case, we must revert to
        synchronous, in-thread flushing. We don't know how to detect this condition, so we'll use
        that for all destructor events.

        Neither this nor context managers are compatible with kwargs pass-through (so e.g. no
        custom auth).
        '''
        if not hasattr(self, '_write_buf'):
            # This occurs when there is an exception initializing the
            # DXFile object
            return

        if self._write_buf.tell() > 0 or len(self._http_threadpool_futures) > 0:
            warn("=== WARNING! ===")
            warn("There is still unflushed data in the destructor of a DXFile object!")
            warn("We will attempt to flush it now, but if an error were to occur, we could not report it back to you.")
            warn("Your program could fail to flush the data but appear to succeed.")
            warn("Instead, please call flush() or close(), or use the context managed version (e.g., with open_dxfile(ID, mode='w') as f:)")
        try:
            self.flush(multithread=False)
        except Exception as e:
            warn("=== Exception occurred while flushing accumulated file data for %r" % (self._dxid,))
            traceback.print_exception(*sys.exc_info())
            raise

    def __iter__(self):
        _buffer = self.read(self._read_bufsize)
        done = False
        while not done:
            if b"\n" in _buffer:
                lines = _buffer.splitlines()
                for i in range(len(lines) - 1):
                    yield lines[i]
                _buffer = lines[len(lines) - 1]
            else:
                more = self.read(self._read_bufsize)
                if more == b"":
                    done = True
                else:
                    _buffer = _buffer + more
        if _buffer:
            yield _buffer

    def set_ids(self, dxid, project=None):
        '''
        :param dxid: Object ID
        :type dxid: string
        :param project: Project ID
        :type project: string

        Discards the currently stored ID and associates the handler with
        *dxid*. As a side effect, it also flushes the buffer for the
        previous file object if the buffer is nonempty.
        '''
        if self._dxid is not None:
            self.flush()

        DXDataObject.set_ids(self, dxid, project)

        # Reset state
        self._pos = 0
        self._file_length = None
        self._cur_part = 1
        self._num_uploaded_parts = 0

    def seek(self, offset, from_what=os.SEEK_SET):
        '''
        :param offset: Position in the file to seek to
        :type offset: integer

        Seeks to *offset* bytes from the beginning of the file.  This is a no-op if the file is open for writing.

        The position is computed from adding *offset* to a reference point; the reference point is selected by the
        *from_what* argument. A *from_what* value of 0 measures from the beginning of the file, 1 uses the current file
        position, and 2 uses the end of the file as the reference point. *from_what* can be omitted and defaults to 0,
        using the beginning of the file as the reference point.
        '''
        if from_what == os.SEEK_SET:
            reference_pos = 0
        elif from_what == os.SEEK_CUR:
            reference_pos = self._pos
        elif from_what == os.SEEK_END:
            if self._file_length == None:
                desc = self.describe()
                self._file_length = int(desc["size"])
            reference_pos = self._file_length
        else:
            raise DXFileError("Invalid value supplied for from_what")

        orig_pos = self._pos
        self._pos = reference_pos + offset

        in_buf = False
        orig_buf_pos = self._read_buf.tell()
        if offset < orig_pos:
            if orig_buf_pos > orig_pos - offset:
                # offset is less than original position but within the buffer
                in_buf = True
        else:
            buf_len = dxpy.utils.string_buffer_length(self._read_buf)
            if buf_len - orig_buf_pos > offset - orig_pos:
                # offset is greater than original position but within the buffer
                in_buf = True

        if in_buf:
            # offset is within the buffer (at least one byte following
            # the offset can be read directly out of the buffer)
            self._read_buf.seek(orig_buf_pos - orig_pos + offset)
        elif offset == orig_pos:
            # This seek is a no-op (the cursor is just past the end of
            # the read buffer and coincides with the desired seek
            # position). We don't have the data ready, but the request
            # for the data starting here is already in flight.
            #
            # Detecting this case helps to optimize for sequential read
            # access patterns.
            pass
        else:
            # offset is outside the buffer-- reset buffer and queues.
            # This is the failsafe behavior
            self._read_buf = BytesIO()
            # TODO: if the offset is within the next response(s), don't throw out the queues
            self._request_iterator, self._response_iterator = None, None

    def tell(self):
        '''
        Returns the current position of the file read cursor.

        Warning: Because of buffering semantics, this value will **not** be accurate when using the line iterator form
        (`for line in file`).
        '''
        return self._pos

    def flush(self, multithread=True, **kwargs):
        '''
        Flushes the internal write buffer.
        '''
        if self._write_buf.tell() > 0:
            data = self._write_buf.getvalue()
            self._write_buf = BytesIO()

            if multithread:
                self._async_upload_part_request(data, index=self._cur_part, **kwargs)
            else:
                self.upload_part(data, self._cur_part, **kwargs)

            self._cur_part += 1

        if len(self._http_threadpool_futures) > 0:
            dxpy.utils.wait_for_all_futures(self._http_threadpool_futures)
            try:
                for future in self._http_threadpool_futures:
                    if future.exception() != None:
                        raise future.exception()
            finally:
                self._http_threadpool_futures = set()

    def _async_upload_part_request(self, *args, **kwargs):
        self._ensure_http_threadpool()

        while len(self._http_threadpool_futures) >= self._http_threadpool_size:
            future = dxpy.utils.wait_for_a_future(self._http_threadpool_futures)
            if future.exception() != None:
                raise future.exception()
            self._http_threadpool_futures.remove(future)

        future = self._http_threadpool.submit(self.upload_part, *args, **kwargs)
        self._http_threadpool_futures.add(future)

    def write(self, data, multithread=True, **kwargs):
        '''
        :param data: Data to be written
        :type data: str or mmap object

        Writes the data *data* to the file.

        .. note::

            Writing to remote files is append-only. Using :meth:`seek`
            does not affect where the next :meth:`write` will occur.

        '''

        def write_request(data_for_write_req):
            if multithread:
                self._async_upload_part_request(data_for_write_req, index=self._cur_part, **kwargs)
            else:
                self.upload_part(data_for_write_req, self._cur_part, **kwargs)
            self._cur_part += 1

        if self._write_buf.tell() == 0 and self._write_bufsize == len(data):
            # In the special case of a write that is the same size as
            # our write buffer size, and no unflushed data in the
            # buffer, just directly dispatch the write and bypass the
            # write buffer.
            #
            # This saves a buffer copy, which is especially helpful if
            # 'data' is actually mmap'd from a file.
            #
            # TODO: an additional optimization could be made to allow
            # the last request from an mmap'd upload to take this path
            # too (in general it won't because it's not of length
            # _write_bufsize). This is probably inconsequential though.
            write_request(data)
            return

        remaining_space = self._write_bufsize - self._write_buf.tell()

        if len(data) <= remaining_space:
            self._write_buf.write(data)
        else:
            self._write_buf.write(data[:remaining_space])

            temp_data = self._write_buf.getvalue()
            self._write_buf = BytesIO()
            write_request(temp_data)

            # TODO: check if repeat string splitting is bad for
            # performance when len(data) >> _write_bufsize
            self.write(data[remaining_space:], **kwargs)

    def closed(self, **kwargs):
        '''
        :returns: Whether the remote file is closed
        :rtype: boolean

        Returns :const:`True` if the remote file is closed and
        :const:`False` otherwise. Note that if it is not closed, it can
        be in either the "open" or "closing" states.
        '''

        return self.describe(fields={'state'}, **kwargs)["state"] == "closed"

    def close(self, block=False, **kwargs):
        '''
        :param block: If True, this function blocks until the remote file has closed.
        :type block: boolean

        Attempts to close the file.

        .. note:: The remote file cannot be closed until all parts have
           been fully uploaded. An exception will be thrown if this is
           not the case.
        '''
        self.flush(**kwargs)

        if self._num_uploaded_parts == 0:
            # We haven't uploaded any parts in this session. In case no parts have been uploaded at all, try to upload
            # an empty part (files with 0 parts cannot be closed).
            try:
                self.upload_part('', 1, **kwargs)
            except dxpy.exceptions.InvalidState:
                pass

        if 'report_progress_fn' in kwargs:
            del kwargs['report_progress_fn']

        dxpy.api.file_close(self._dxid, **kwargs)

        if block:
            self._wait_on_close(**kwargs)

    def wait_on_close(self, timeout=3600*24*7, **kwargs):
        '''
        :param timeout: Maximum amount of time to wait (in seconds) until the file is closed.
        :type timeout: integer
        :raises: :exc:`dxpy.exceptions.DXFileError` if the timeout is reached before the remote file has been closed

        Waits until the remote file is closed.
        '''
        self._wait_on_close(timeout, **kwargs)

    def upload_part(self, data, index=None, display_progress=False, report_progress_fn=None, **kwargs):
        """
        :param data: Data to be uploaded in this part
        :type data: str or mmap object
        :param index: Index of part to be uploaded; must be in [1, 10000]
        :type index: integer
        :param display_progress: Whether to print "." to stderr when done
        :type display_progress: boolean
        :param report_progress_fn: Optional: a function to call that takes in two arguments (self, # bytes transmitted)
        :type report_progress_fn: function or None
        :raises: :exc:`dxpy.exceptions.DXFileError` if *index* is given and is not in the correct range, :exc:`requests.exceptions.HTTPError` if upload fails

        Uploads the data in *data* as part number *index* for the
        associated file. If no value for *index* is given, *index*
        defaults to 1. This probably only makes sense if this is the
        only part to be uploaded.
        """

        req_input = {}
        if index is not None:
            req_input["index"] = int(index)

        md5 = hashlib.md5()
        if hasattr(data, 'seek') and hasattr(data, 'tell'):
            # data is a buffer; record initial position (so we can rewind back)
            rewind_input_buffer_offset = data.tell()
            while True:
                bytes_read = data.read(MD5_READ_CHUNK_SIZE)
                if bytes_read:
                    md5.update(bytes_read)
                else:
                    break
            # rewind the buffer to original position
            data.seek(rewind_input_buffer_offset)
        else:
            md5.update(data)

        req_input["md5"] = md5.hexdigest()
        req_input["size"] = len(data)

        def get_upload_url_and_headers():
            # This function is called from within a retry loop, so to avoid amplifying the number of retries
            # geometrically, we decrease the allowed number of retries for the nested API call every time.
            if 'max_retries' not in kwargs:
                kwargs['max_retries'] = dxpy.DEFAULT_RETRIES
            elif kwargs['max_retries'] > 0:
                kwargs['max_retries'] -= 1

            if "timeout" not in kwargs:
                kwargs["timeout"] = FILE_REQUEST_TIMEOUT

            resp = dxpy.api.file_upload(self._dxid, req_input, **kwargs)
            url = resp["url"]
            return url, resp.get("headers", {})

        # The file upload API requires us to get a pre-authenticated upload URL (and headers for it) every time we
        # attempt an upload. Because DXHTTPRequest will retry requests under retryable conditions, we give it a callback
        # to ask us for a new upload URL every time it attempts a request (instead of giving them directly).
        dxpy.DXHTTPRequest(get_upload_url_and_headers,
                           data,
                           jsonify_data=False,
                           prepend_srv=False,
                           always_retry=True,
                           timeout=FILE_REQUEST_TIMEOUT,
                           auth=None,
                           method='PUT')

        self._num_uploaded_parts += 1

        if display_progress:
            warn(".")

        if report_progress_fn is not None:
            report_progress_fn(self, len(data))

    def get_download_url(self, duration=24*3600, preauthenticated=False, filename=None, project=None, **kwargs):
        """
        :param duration: number of seconds for which the generated URL will be
<<<<<<< HEAD
                valid
        :type duration: int
        :param preauthenticated: if True, generates a 'preauthenticated'
                download URL, which embeds authentication info in the URL and
                does not require additional headers
        :type preauthenticated: bool
        :param filename: desired filename of the downloaded file
        :type filename: str
        :param project: project to use as context for this download (may affect
                which billing account is billed for this download). If None, no
                hint is supplied to the API server.
        :type project: str or None
        :raises: :exc:`~dxpy.exceptions.ResourceNotFound` if the project does
                not contain this file.
        :returns: download URL and dict containing HTTP headers to be supplied
                with the request
=======
            valid
        :type duration: int
        :param preauthenticated: if True, generates a 'preauthenticated'
            download URL, which embeds authentication info in the URL and does
            not require additional headers
        :type preauthenticated: bool
        :param filename: desired filename of the downloaded file
        :type filename: str
        :param project: ID of a project containing the file (the download URL
            will be associated with this project)
        :type project: str
        :returns: download URL and dict containing HTTP headers to be supplied
            with the request
>>>>>>> 09708687
        :rtype: tuple (str, dict)
        :raises: :exc:`~dxpy.exceptions.ResourceNotFound` if the project does
            not contain this file.

        Obtains a URL that can be used to directly download the associated
        file.

<<<<<<< HEAD
        Obtains a URL that can be used to directly download the associated
        file.
=======
>>>>>>> 09708687
        """
        # Test hook to write 'project' argument passed to API call to a
        # local file
        if '_DX_DUMP_BILLED_PROJECT' in os.environ:
            with open(os.environ['_DX_DUMP_BILLED_PROJECT'], "w") as fd:
                if project is not None:
                    fd.write(project)

        args = {"duration": duration, "preauthenticated": preauthenticated}
        if filename is not None:
            args["filename"] = filename
        if project is not None:
            args["project"] = project
        if self._download_url is None or self._download_url_expires < time.time():
            # logging.debug("Download URL unset or expired, requesting a new one")
            if "timeout" not in kwargs:
                kwargs["timeout"] = FILE_REQUEST_TIMEOUT
            resp = dxpy.api.file_download(self._dxid, args, **kwargs)
            self._download_url = resp["url"]
            self._download_url_headers = resp.get("headers", {})
            self._download_url_expires = time.time() + duration - 60 # Try to account for drift
        return self._download_url, self._download_url_headers

    def _generate_read_requests(self, start_pos=0, end_pos=None, project=None, **kwargs):
        # project=None means no hint is to be supplied to the apiserver. It is
        # an error to supply a project that does not contain this file.

        if self._file_length == None:
            desc = self.describe(**kwargs)
            self._file_length = int(desc["size"])

        if end_pos == None:
            end_pos = self._file_length
        if end_pos > self._file_length:
            raise DXFileError("Invalid end_pos")

        def chunk_ranges(start_pos, end_pos, init_chunk_size=1024*64, limit_chunk_size=self._read_bufsize, ramp=2, num_requests_between_ramp=4):
            cur_chunk_start = start_pos
            cur_chunk_size = min(init_chunk_size, limit_chunk_size)
            i = 0
            while cur_chunk_start < end_pos:
                cur_chunk_end = min(cur_chunk_start + cur_chunk_size - 1, end_pos)
                yield cur_chunk_start, cur_chunk_end
                cur_chunk_start += cur_chunk_size
                if cur_chunk_size < limit_chunk_size and i % num_requests_between_ramp == (num_requests_between_ramp - 1):
                    cur_chunk_size = min(cur_chunk_size * ramp, limit_chunk_size)
                i += 1

        for chunk_start_pos, chunk_end_pos in chunk_ranges(start_pos, end_pos):
            url, headers = self.get_download_url(project=project, **kwargs)
            headers = copy.copy(headers)
            headers['Range'] = "bytes=" + str(chunk_start_pos) + "-" + str(chunk_end_pos)
            yield dxpy.DXHTTPRequest, [url, ''], {'method': 'GET',
                                                  'headers': headers,
                                                  'auth': None,
                                                  'jsonify_data': False,
                                                  'prepend_srv': False,
                                                  'always_retry': True,
                                                  'timeout': FILE_REQUEST_TIMEOUT,
                                                  'decode_response_body': False}

    def _next_response_content(self):
        self._ensure_http_threadpool()

        if self._response_iterator is None:
            self._response_iterator = dxpy.utils.response_iterator(
                self._request_iterator,
                self._http_threadpool
            )
        return next(self._response_iterator)

    def read(self, length=None, use_compression=None, project=None, **kwargs):
        '''
        :param length: Maximum number of bytes to be read
        :type length: integer
        :param project: project to use as context for this download (may affect
                which billing account is billed for this download). If None, or
                if the project supplied does not contain this file, no hint is
                supplied to the API server.
        :type project: str or None
        :rtype: string

        Returns the next *length* bytes, or all the bytes until the end of file
        (if no *length* is given or there are fewer than *length* bytes left in
        the file).

        .. note:: After the first call to read(), the project arg and
           passthrough kwargs are not respected while using the same
           response iterator (i.e.  until next seek).

        '''
        if self._file_length == None:
            desc = self.describe(**kwargs)
            if desc["state"] != "closed":
                raise DXFileError("Cannot read from file until it is in the closed state")
            self._file_length = int(desc["size"])

        # If running on a worker, wait for the first file download chunk
        # to come back before issuing any more requests. This ensures
        # that all subsequent requests can take advantage of caching,
        # rather than having all of the first DXFILE_HTTP_THREADS
        # requests simultaneously hit a cold cache. Enforce a minimum
        # size for this heuristic so we don't incur the overhead for
        # tiny files (which wouldn't contribute as much to the load
        # anyway).
        if self._file_length > 128 * 1024 and self._pos == 0 and dxpy.JOB_ID:
            get_first_chunk_sequentially = True
        else:
            get_first_chunk_sequentially = False

        if self._pos == self._file_length:
            return b""

        if length == None or length > self._file_length - self._pos:
            length = self._file_length - self._pos

        # Verify that the file is in the specified project. If it's not, do not
        # supply a hint to the API server.
        #
        # It would be nice to reject such requests with an error, but we
        # probably have to keep this here for backwards compatibility. I am
        # guessing that callers may be relying on the fact they may use a
        # handler (without having explicitly specified a project) to download a
        # file where the file is ONLY available through some OTHER project to
        # which they also have access
        if project and not object_exists_in_project(self.get_id(), project):
            project = None

        buf = self._read_buf
        buf_remaining_bytes = dxpy.utils.string_buffer_length(buf) - buf.tell()
        if length <= buf_remaining_bytes:
            self._pos += length
            return buf.read(length)
        else:
            orig_buf_pos = buf.tell()
            orig_file_pos = self._pos
            buf.seek(0, os.SEEK_END)
            self._pos += buf_remaining_bytes
            while self._pos < orig_file_pos + length:
                remaining_len = orig_file_pos + length - self._pos

                if self._response_iterator is None:
                    self._request_iterator = self._generate_read_requests(
                        start_pos=self._pos, project=project, **kwargs)

                if get_first_chunk_sequentially:
                    # Make the first chunk request without using the
                    # usual thread pool and block until it completes. On
                    # the second chunk, we'll call
                    # _next_response_content in the alternative block
                    # below. This starts the threadpool going for the
                    # second and all subsequent chunks.
                    _callable, _args, _kwargs = next(self._request_iterator)
                    content = _callable(*_args, **_kwargs)
                    get_first_chunk_sequentially = False
                else:
                    content = self._next_response_content()

                if len(content) < remaining_len:
                    buf.write(content)
                    self._pos += len(content)
                else: # response goes beyond requested length
                    buf.write(content[:remaining_len])
                    self._pos += remaining_len
                    self._read_buf = BytesIO()
                    self._read_buf.write(content[remaining_len:])
                    self._read_buf.seek(0)
            buf.seek(orig_buf_pos)
            return buf.read()

        # Debug fallback
        # import urllib2
        # req = urllib2.Request(url, headers=headers)
        # response = urllib2.urlopen(req)
        # return response.read()<|MERGE_RESOLUTION|>--- conflicted
+++ resolved
@@ -510,24 +510,6 @@
     def get_download_url(self, duration=24*3600, preauthenticated=False, filename=None, project=None, **kwargs):
         """
         :param duration: number of seconds for which the generated URL will be
-<<<<<<< HEAD
-                valid
-        :type duration: int
-        :param preauthenticated: if True, generates a 'preauthenticated'
-                download URL, which embeds authentication info in the URL and
-                does not require additional headers
-        :type preauthenticated: bool
-        :param filename: desired filename of the downloaded file
-        :type filename: str
-        :param project: project to use as context for this download (may affect
-                which billing account is billed for this download). If None, no
-                hint is supplied to the API server.
-        :type project: str or None
-        :raises: :exc:`~dxpy.exceptions.ResourceNotFound` if the project does
-                not contain this file.
-        :returns: download URL and dict containing HTTP headers to be supplied
-                with the request
-=======
             valid
         :type duration: int
         :param preauthenticated: if True, generates a 'preauthenticated'
@@ -537,23 +519,18 @@
         :param filename: desired filename of the downloaded file
         :type filename: str
         :param project: ID of a project containing the file (the download URL
-            will be associated with this project)
+            will be associated with this project, and this may affect which
+            billing account is billed for this download). If None, no hint is
+            supplied to the API server.
         :type project: str
         :returns: download URL and dict containing HTTP headers to be supplied
             with the request
->>>>>>> 09708687
         :rtype: tuple (str, dict)
         :raises: :exc:`~dxpy.exceptions.ResourceNotFound` if the project does
             not contain this file.
 
         Obtains a URL that can be used to directly download the associated
         file.
-
-<<<<<<< HEAD
-        Obtains a URL that can be used to directly download the associated
-        file.
-=======
->>>>>>> 09708687
         """
         # Test hook to write 'project' argument passed to API call to a
         # local file
