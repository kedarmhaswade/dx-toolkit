--- conflicted
+++ resolved
@@ -985,20 +985,12 @@
     def test_new_record_without_context(self):
         # Without project context, cannot create new object without
         # project qualified path
-<<<<<<< HEAD
-        with self.assertSubprocessFailure(stderr_regexp='project context was expected for a path', exit_code=3):
-            run_without_project_context("dx new record foo")
-        # Can create object with explicit project qualifier
-        record_id = run_without_project_context("dx new record --brief " + self.project + ":foo").strip()
-        self.assertEqual(dxpy.DXRecord(record_id).name, "foo")
-=======
         with without_project_context():
-            with self.assertSubprocessFailure(stderr_regexp='key "project".*nonempty string', exit_code=3):
+            with self.assertSubprocessFailure(stderr_regexp='project context was expected for a path', exit_code=3):
                 run("dx new record foo")
             # Can create object with explicit project qualifier
             record_id = run("dx new record --brief " + self.project + ":foo").strip()
             self.assertEqual(dxpy.DXRecord(record_id).name, "foo")
->>>>>>> b3f68f6c
 
 
 class TestGTables(DXTestCase):
@@ -1059,22 +1051,13 @@
     def test_dx_new_gtable_without_context(self):
         # Without project context, cannot create new object without
         # project qualified path
-<<<<<<< HEAD
-        with self.assertSubprocessFailure(stderr_regexp='project context was expected for a path', exit_code=3):
-            run_without_project_context("dx new gtable --columns mychr,mylo:int32,myhi:int32 foo")
-        # Can create object with explicit project qualifier
-        gtable_id = run_without_project_context(
-            "dx new gtable --brief --columns mychr,mylo:int32,myhi:int32 " + self.project + ":foo").strip()
-        self.assertEqual(dxpy.DXGTable(gtable_id).name, "foo")
-=======
         with without_project_context():
-            with self.assertSubprocessFailure(stderr_regexp='key "project".*nonempty string', exit_code=3):
+            with self.assertSubprocessFailure(stderr_regexp='project context was expected for a path', exit_code=3):
                 run("dx new gtable --columns mychr,mylo:int32,myhi:int32 foo")
             # Can create object with explicit project qualifier
             gtable_id = run(
                 "dx new gtable --brief --columns mychr,mylo:int32,myhi:int32 " + self.project + ":foo").strip()
             self.assertEqual(dxpy.DXGTable(gtable_id).name, "foo")
->>>>>>> b3f68f6c
 
 
 class TestDXWhoami(DXTestCase):
@@ -1197,21 +1180,12 @@
     def test_dx_upload_no_env(self):
         # Without project context, cannot upload to a
         # non-project-qualified destination
-<<<<<<< HEAD
-        with self.assertSubprocessFailure(stderr_regexp='project context was expected for a path', exit_code=3):
-            run_without_project_context("dx upload --path foo /dev/null")
-        # Can upload to a path specified with explicit project qualifier
-        file_id = run_without_project_context(
-            "dx upload --brief --path " + self.project + ":foo /dev/null").strip()
-        self.assertEqual(dxpy.DXFile(file_id).name, "foo")
-=======
         with without_project_context():
-            with self.assertSubprocessFailure(stderr_regexp='key "project".*nonempty string', exit_code=3):
+            with self.assertSubprocessFailure(stderr_regexp='project context was expected for a path', exit_code=3):
                 run("dx upload --path foo /dev/null")
             # Can upload to a path specified with explicit project qualifier
             file_id = run("dx upload --brief --path " + self.project + ":foo /dev/null").strip()
             self.assertEqual(dxpy.DXFile(file_id).name, "foo")
->>>>>>> b3f68f6c
 
     def test_dx_make_download_url(self):
         testdir = tempfile.mkdtemp()
@@ -2745,20 +2719,12 @@
     def test_dx_new_workflow_without_context(self):
         # Without project context, cannot create new object without
         # project qualified path
-<<<<<<< HEAD
-        with self.assertSubprocessFailure(stderr_regexp='project context was expected for a path', exit_code=3):
-            run_without_project_context("dx new workflow foo")
-        # Can create object with explicit project qualifier
-        workflow_id = run_without_project_context("dx new workflow --brief " + self.project + ":foo").strip()
-        self.assertEqual(dxpy.DXWorkflow(workflow_id).name, "foo")
-=======
         with without_project_context():
-            with self.assertSubprocessFailure(stderr_regexp='key "project".*nonempty string', exit_code=3):
+            with self.assertSubprocessFailure(stderr_regexp='project context was expected for a path', exit_code=3):
                 run("dx new workflow foo")
             # Can create object with explicit project qualifier
             workflow_id = run("dx new workflow --brief " + self.project + ":foo").strip()
             self.assertEqual(dxpy.DXWorkflow(workflow_id).name, "foo")
->>>>>>> b3f68f6c
 
     def test_dx_new_workflow(self):
         workflow_id = run("dx new workflow --title=тitle --summary=SΨmmary --brief " +
