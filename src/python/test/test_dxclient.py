--- conflicted
+++ resolved
@@ -898,13 +898,9 @@
 
     @unittest.skipUnless(testutil.TEST_ENV, 'skipping test that would clobber your local environment')
     def test_new_record_without_context(self):
-<<<<<<< HEAD
-        with self.assertSubprocessFailure(stderr_regexp='project context was expected for a path', exit_code=1):
-=======
         # Without project context, cannot create new object without
         # project qualified path
-        with self.assertSubprocessFailure(stderr_regexp='key "project".*nonempty string', exit_code=3):
->>>>>>> 9486654d
+        with self.assertSubprocessFailure(stderr_regexp='project context was expected for a path', exit_code=1):
             run("dx clearenv; dx new record foo",
                 env=override_environment(DX_WORKSPACE_ID=None, DX_PROJECT_CONTEXT_ID=None))
         # Can create object with explicit project qualifier
@@ -971,7 +967,7 @@
     def test_dx_new_gtable_without_context(self):
         # Without project context, cannot create new object without
         # project qualified path
-        with self.assertSubprocessFailure(stderr_regexp='key "project".*nonempty string', exit_code=3):
+        with self.assertSubprocessFailure(stderr_regexp='project context was expected for a path', exit_code=1):
             run("dx clearenv; dx new gtable --columns mychr,mylo:int32,myhi:int32 foo",
                 env=override_environment(DX_WORKSPACE_ID=None, DX_PROJECT_CONTEXT_ID=None))
         # Can create object with explicit project qualifier
@@ -1105,7 +1101,7 @@
     def test_dx_upload_no_env(self):
         # Without project context, cannot upload to a
         # non-project-qualified destination
-        with self.assertSubprocessFailure(stderr_regexp='key "project".*nonempty string', exit_code=3):
+        with self.assertSubprocessFailure(stderr_regexp='project context was expected for a path', exit_code=1):
             run("dx clearenv; dx upload --path foo /dev/null",
                 env=override_environment(DX_WORKSPACE_ID=None, DX_PROJECT_CONTEXT_ID=None))
         # Can upload to a path specified with explicit project qualifier
@@ -2613,7 +2609,7 @@
     def test_dx_new_workflow_without_context(self):
         # Without project context, cannot create new object without
         # project qualified path
-        with self.assertSubprocessFailure(stderr_regexp='key "project".*nonempty string', exit_code=3):
+        with self.assertSubprocessFailure(stderr_regexp='project context was expected for a path', exit_code=1):
             run("dx clearenv; dx new workflow foo",
                 env=override_environment(DX_WORKSPACE_ID=None, DX_PROJECT_CONTEXT_ID=None))
         # Can create object with explicit project qualifier
