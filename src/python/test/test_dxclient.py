#!/usr/bin/env python
# -*- coding: utf-8 -*-
#
# Copyright (C) 2013-2015 DNAnexus, Inc.
#
# This file is part of dx-toolkit (DNAnexus platform client libraries).
#
#   Licensed under the Apache License, Version 2.0 (the "License"); you may not
#   use this file except in compliance with the License. You may obtain a copy
#   of the License at
#
#       http://www.apache.org/licenses/LICENSE-2.0
#
#   Unless required by applicable law or agreed to in writing, software
#   distributed under the License is distributed on an "AS IS" BASIS, WITHOUT
#   WARRANTIES OR CONDITIONS OF ANY KIND, either express or implied. See the
#   License for the specific language governing permissions and limitations
#   under the License.

from __future__ import print_function, unicode_literals, division, absolute_import

import os, sys, unittest, json, tempfile, subprocess, csv, shutil, re, base64, random, time
import pipes
import hashlib
from contextlib import contextmanager
import pexpect
import requests

import dxpy
from dxpy.scripts import dx_build_app
from dxpy_testutil import (DXTestCase, check_output, temporary_project, select_project, cd, override_environment,
                           generate_unique_username_email, without_project_context, without_auth)
import dxpy_testutil as testutil
from dxpy.exceptions import DXAPIError, DXSearchError, EXPECTED_ERR_EXIT_STATUS
from dxpy.compat import str, sys_encoding, open
from dxpy.utils.resolver import ResolutionError, _check_resolution_needed as check_resolution

@contextmanager
def chdir(dirname=None):
    curdir = os.getcwd()
    try:
        if dirname is not None:
            os.chdir(dirname)
        yield
    finally:
        os.chdir(curdir)


def run(command, **kwargs):
    print("$ %s" % (command,))
    output = check_output(command, shell=True, **kwargs)
    print(output)
    return output


def create_file_in_project(fname, trg_proj_id, folder=None):
    data = "foo"
    if folder is None:
        dxfile = dxpy.upload_string(data, name=fname, project=trg_proj_id, wait_on_close=True)
    else:
        dxfile = dxpy.upload_string(data, name=fname, project=trg_proj_id, folder=folder, wait_on_close=True)
    return dxfile.get_id()


def create_project():
    project_name = "test_dx_cp_" + str(random.randint(0, 1000000)) + "_" + str(int(time.time() * 1000))
    return dxpy.api.project_new({'name': project_name})['id']


def rm_project(proj_id):
    dxpy.api.project_destroy(proj_id, {"terminateJobs": True})


def create_folder_in_project(proj_id, path):
    dxpy.api.project_new_folder(proj_id, {"folder": path})


def list_folder(proj_id, path):
    output = dxpy.api.project_list_folder(proj_id, {"folder": path})
    # Canonicalize to account for possibly different ordering
    output['folders'] = set(output['folders'])
    # (objects is a list of dicts-- which are not hashable-- so just
    # sort them to canonicalize instead of putting them in a set)
    output['objects'] = sorted(output['objects'])
    return output

def makeGenomeObject():
    # NOTE: for these tests we don't upload a full sequence file (which
    # would be huge, for hg19). Importers and exporters that need to
    # look at the full sequence file can't be run on this test
    # contigset.
    sequence_file = dxpy.upload_string("", hidden=True)

    genome_record = dxpy.new_dxrecord()
    genome_record.set_details({
        "flat_sequence_file": {"$dnanexus_link": sequence_file.get_id()},
        "contigs": {
            "offsets": [0],
            "names": ["chr1"],
            "sizes": [249250621]
        }
    })
    genome_record.add_types(["ContigSet"])
    genome_record.close()

    sequence_file.wait_on_close()

    return genome_record.get_id()


class TestDXTestUtils(DXTestCase):
    def test_temporary_project(self):
        test_dirname = '/test_folder'
        with temporary_project('test_temporary_project', select=True) as temp_project:
            self.assertEquals('test_temporary_project:/', run('dx pwd').strip())

    def test_select_project(self):
        test_dirname = '/test_folder'
        with temporary_project('test_select_project') as temp_project:
            test_projectid = temp_project.get_id()
            run('dx mkdir -p {project}:{dirname}'.format(project=test_projectid, dirname=test_dirname))
            with select_project(test_projectid):
                # This would fail if the project context hadn't been
                # successfully changed by select_project
                run('dx cd {dirname}'.format(dirname=test_dirname))

    @unittest.skipUnless(testutil.TEST_ENV, 'skipping test that would clobber your local environment')
    def test_without_project_context(self):
        self.assertIn('DX_PROJECT_CONTEXT_ID', run('dx env --bash'))
        with without_project_context():
            self.assertNotIn('DX_PROJECT_CONTEXT_ID', run('dx env --bash'))
        self.assertIn('DX_PROJECT_CONTEXT_ID', run('dx env --bash'))

    @unittest.skipUnless(testutil.TEST_ENV, 'skipping test that would clobber your local environment')
    def test_without_auth(self):
        self.assertIn('DX_SECURITY_CONTEXT', run('dx env --bash'))
        with without_auth():
            self.assertNotIn('DX_SECURITY_CONTEXT', run('dx env --bash'))
        self.assertIn('DX_SECURITY_CONTEXT', run('dx env --bash'))


# TODO: these 'dx rm' and related commands should really exit with code 3 to distinguish user and internal errors
class TestDXRemove(DXTestCase):
    def test_remove_folders(self):
        folder_name = "/test_folder"
        record_name = "test_folder"
        record_name2 = "test_folder2"

        # Throw error on non-existent folder
        with self.assertSubprocessFailure(exit_code=1):
            run("dx rm -r {f}".format(f=folder_name))

        # make folder and file of the same name, confirm that file is deleted with regular rm call
        create_folder_in_project(self.project, folder_name)
        self.assertIn(folder_name, list_folder(self.project, "/")['folders'])
        run("dx new record {f}".format(f=record_name))
        self.assertEquals(record_name,
                          dxpy.find_one_data_object(classname="record",
                                                    describe=True,
                                                    project=self.project)['describe']['name'])
        # -r flag shouldn't matter, object will take precedence over folder
        run("dx rm -r {f}".format(f=record_name))
        with self.assertRaises(DXSearchError):
            dxpy.find_one_data_object(classname="record", describe=True, project=self.project)
        # if no -r flag provided, should throw error since it's a folder
        with self.assertSubprocessFailure(exit_code=1):
            run("dx rm {f}".format(f=record_name))
        # finally remove the folder
        run("dx rm -r {f}".format(f=record_name))
        self.assertNotIn(folder_name, list_folder(self.project, "/")['folders'])

        # make a record and then try to delete that record along with a non-existent record
        run("dx new record {f}".format(f=record_name))
        self.assertEquals(record_name,
                          dxpy.find_one_data_object(classname="record",
                                                    describe=True,
                                                    project=self.project)['describe']['name'])
        with self.assertSubprocessFailure(exit_code=1):
            run("dx rm {f} {f2}".format(f=record_name, f2=record_name2))


class TestDXClient(DXTestCase):
    def test_dx_version(self):
        version = run("dx --version")
        self.assertIn("dx", version)

    def test_dx_actions(self):
        with self.assertRaises(subprocess.CalledProcessError):
            run("dx")
        run("dx help")
        folder_name = "эксперимент 1"
        cd("/")
        run("dx ls")
        run("dx mkdir '{f}'".format(f=folder_name))
        cd(folder_name)
        with tempfile.NamedTemporaryFile() as f:
            local_filename = f.name
            filename = folder_name
            run("echo xyzzt > {tf}".format(tf=local_filename))
            fileid = run("dx upload --wait {tf} -o '../{f}/{f}' --brief".format(tf=local_filename,
                                                                                f=filename))
            self.assertEqual(fileid, run("dx ls '../{f}/{f}' --brief".format(f=filename)))
            self.assertEqual("xyzzt\n", run("dx head '../{f}/{f}'".format(f=filename)))
        run("dx pwd")
        cd("..")
        run("dx pwd")
        run("dx ls")
        with self.assertRaises(subprocess.CalledProcessError):
            run("dx rm '{f}'".format(f=filename))
        cd(folder_name)

        run("dx mv '{f}' '{f}2'".format(f=filename))
        run("dx mv '{f}2' '{f}'".format(f=filename))

        run("dx rm '{f}'".format(f=filename))

        table_name = folder_name
        with tempfile.NamedTemporaryFile(suffix='.csv') as f:
            writer = csv.writer(f)
            writer.writerows([['a:uint8', 'b:string', 'c:float'], [1, "x", 1.0], [2, "y", 4.0]])
            f.flush()
            run("dx import csv -o '../{n}' '{f}' --wait".format(n=table_name, f=f.name))
            run("dx export csv '../{n}' --output {o} -f".format(n=table_name, o=f.name))

        run("dx get_details '../{n}'".format(n=table_name))

        cd("..")
        run("dx rmdir '{f}'".format(f=folder_name))

        run("dx tree")
        run("dx find data --name '{n}'".format(n=table_name))
        run("dx find data --name '{n} --property foo=bar'".format(n=table_name))
        run("dx rename '{n}' '{n}'2".format(n=table_name))
        run("dx rename '{n}'2 '{n}'".format(n=table_name))
        run("dx set_properties '{n}' '{n}={n}' '{n}2={n}3'".format(n=table_name))
        run("dx unset_properties '{n}' '{n}' '{n}2'".format(n=table_name))
        run("dx tag '{n}' '{n}'2".format(n=table_name))
        run("dx describe '{n}'".format(n=table_name))

        # Path resolution is used
        run("dx find jobs --project :")
        run("dx find executions --project :")
        run("dx find analyses --project :")
        run("dx find data --project :")

    def test_get_unicode_url(self):
        with self.assertSubprocessFailure(stderr_regexp="ResourceNotFound", exit_code=3):
            run("dx api project-эксперимент describe")

    def test_dx_env(self):
        run("dx env")
        run("dx env --bash")
        run("dx env --dx-flags")

    def test_dx_api(self):
        with tempfile.NamedTemporaryFile() as fd:
            fd.write("{}")
            fd.flush()
            run("dx api {p} describe --input {fn}".format(p=self.project, fn=fd.name))

    @unittest.skipUnless(testutil.TEST_NO_RATE_LIMITS,
                         'skipping tests that need rate limits to be disabled')
    def test_dx_invite(self):
        for query in ("Ψ", "alice.nonexistent", "alice.nonexistent {p}", "user-alice.nonexistent {p}",
                      "alice.nonexistent@example.com {p}", "alice.nonexistent : VIEW"):
            with self.assertSubprocessFailure(stderr_regexp="ResourceNotFound", exit_code=3):
                run(("dx invite "+query).format(p=self.project))
        with self.assertSubprocessFailure(stderr_regexp="invalid choice", exit_code=2):
            run(("dx invite alice.nonexistent : ПРОСМОТР").format(p=self.project))

    @unittest.skipUnless(testutil.TEST_NO_RATE_LIMITS,
                         'skipping tests that need rate limits to be disabled')
    def test_dx_uninvite(self):
        for query in ("Ψ", "alice.nonexistent", "alice.nonexistent {p}", "user-alice.nonexistent {p}",
                      "alice.nonexistent@example.com {p}"):
            with self.assertSubprocessFailure(stderr_regexp="ResourceNotFound", exit_code=3):
                run(("dx uninvite "+query).format(p=self.project))

    def test_dx_add_rm_types(self):
        run("dx new record Ψ")
        run("dx add_types Ψ abc xyz")
        with self.assertSubprocessFailure(stderr_text="be an array of valid strings for a type name",
                                          exit_code=1):
            run("dx add_types Ψ ΨΨ")
        run("dx remove_types Ψ abc xyz")
        run("dx remove_types Ψ abc xyz")
        with self.assertSubprocessFailure(stderr_regexp="Unable to resolve", exit_code=3):
            run("dx remove_types ΨΨ Ψ")

    def test_dx_set_details(self):
        record_id = run("dx new record Ψ1 --brief").strip()
        run("dx set_details Ψ1 '{\"foo\": \"bar\"}'")
        dxrecord = dxpy.DXRecord(record_id)
        details = dxrecord.get_details()
        self.assertEqual({"foo": "bar"}, details, msg="dx set_details with valid JSON string input failed.")

    def test_dx_set_details_with_file(self):
        # Create temporary JSON file with valid JSON.
        with tempfile.NamedTemporaryFile() as tmp_file, tempfile.NamedTemporaryFile() as tmp_invalid_file:
            tmp_file.write('{\"foo\": \"bar\"}')
            tmp_file.flush()

            # Test -f with valid JSON file.
            record_id = run("dx new record Ψ2 --brief").strip()
            run("dx set_details Ψ2 -f " + pipes.quote(tmp_file.name))
            dxrecord = dxpy.DXRecord(record_id)
            details = dxrecord.get_details()
            self.assertEqual({"foo": "bar"}, details, msg="dx set_details -f with valid JSON input file failed.")

            # Test --details-file with valid JSON file.
            record_id = run("dx new record Ψ3 --brief").strip()
            run("dx set_details Ψ3 --details-file " + pipes.quote(tmp_file.name))
            dxrecord = dxpy.DXRecord(record_id)
            details = dxrecord.get_details()
            self.assertEqual({"foo": "bar"}, details,
                             msg="dx set_details --details-file with valid JSON input file failed.")

            # Create temporary JSON file with invalid JSON.
            tmp_invalid_file.write('{\"foo\": \"bar\"')
            tmp_invalid_file.flush()

            # Test above with invalid JSON file.
            record_id = run("dx new record Ψ4 --brief").strip()
            with self.assertSubprocessFailure(stderr_regexp="JSON", exit_code=3):
                run("dx set_details Ψ4 -f " + pipes.quote(tmp_invalid_file.name))

            # Test command with (-f or --details-file) and CL JSON.
            with self.assertSubprocessFailure(stderr_regexp="Error: Cannot provide both -f/--details-file and details",
                                              exit_code=3):
                run("dx set_details Ψ4 '{ \"foo\":\"bar\" }' -f " + pipes.quote(tmp_file.name))

            # Test piping JSON from STDIN.
            record_id = run("dx new record Ψ5 --brief").strip()
            run("cat " + pipes.quote(tmp_file.name) + " | dx set_details Ψ5 -f -")
            dxrecord = dxpy.DXRecord(record_id)
            details = dxrecord.get_details()
            self.assertEqual({"foo": "bar"}, details, msg="dx set_details -f - with valid JSON input failed.")

    def test_dx_shell(self):
        shell = pexpect.spawn("bash")
        shell.logfile = sys.stdout
        shell.sendline("dx sh")
        shell.expect(">")
        shell.sendline("Ψ 'Ψ Ψ'")
        shell.expect("invalid choice: Ψ".encode(sys_encoding))
        shell.expect(">")
        shell.sendline("env")
        shell.expect("Current user")
        shell.sendline("help all")
        shell.expect("Commands:")
        shell.sendline("exit")
        shell.sendline("echo find projects | dx sh")
        shell.expect("project-")

    def test_dx_get_record(self):
        with chdir(tempfile.mkdtemp()):
            run("dx new record -o :foo --verbose")
            run("dx get :foo")
            self.assertTrue(os.path.exists('foo.json'))
            run("dx get --no-ext :foo")
            self.assertTrue(os.path.exists('foo'))
            run("diff -q foo foo.json")

    def test_dx_object_tagging(self):
        the_tags = ["Σ1=n", "helloo0", "ωω"]
        # tag
        record_id = run("dx new record Ψ --brief").strip()
        run("dx tag Ψ " + " ".join(the_tags))
        mytags = dxpy.describe(record_id)['tags']
        for tag in the_tags:
            self.assertIn(tag, mytags)
        # untag
        run("dx untag Ψ " + " ".join(the_tags[:2]))
        mytags = dxpy.describe(record_id)['tags']
        for tag in the_tags[:2]:
            self.assertNotIn(tag, mytags)
        self.assertIn(the_tags[2], mytags)

        # -a flag
        second_record_id = run("dx new record Ψ --brief").strip()
        self.assertNotEqual(record_id, second_record_id)
        run("dx tag -a Ψ " + " ".join(the_tags))
        mytags = dxpy.describe(record_id)['tags']
        for tag in the_tags:
            self.assertIn(tag, mytags)
        second_tags = dxpy.describe(second_record_id)['tags']
        for tag in the_tags:
            self.assertIn(tag, second_tags)

        run("dx untag -a Ψ " + " ".join(the_tags))
        mytags = dxpy.describe(record_id)['tags']
        self.assertEqual(len(mytags), 0)
        second_tags = dxpy.describe(second_record_id)['tags']
        self.assertEqual(len(second_tags), 0)

        # nonexistent name
        with self.assertSubprocessFailure(stderr_regexp='Unable to resolve', exit_code=3):
            run("dx tag nonexistent atag")
        with self.assertSubprocessFailure(stderr_regexp='Unable to resolve', exit_code=3):
            run("dx untag nonexistent atag")

    def test_dx_project_tagging(self):
        the_tags = ["$my.tag", "secoиdtag", "тhird тagggg"]
        # tag
        run("dx tag : \\" + the_tags[0] + " " + the_tags[1] + " '" + the_tags[2] + "'")
        mytags = dxpy.describe(self.project)['tags']
        for tag in the_tags:
            self.assertIn(tag, mytags)
        # untag
        run("dx untag : \\" + the_tags[0] + " '" + the_tags[2] + "'")
        mytags = dxpy.describe(self.project)['tags']
        self.assertIn(the_tags[1], mytags)
        for tag in [the_tags[0], the_tags[2]]:
            self.assertNotIn(tag, mytags)

        # nonexistent name
        with self.assertSubprocessFailure(stderr_regexp='Could not find a project named', exit_code=3):
            run("dx tag nonexistent: atag")
        with self.assertSubprocessFailure(stderr_regexp='Could not find a project named', exit_code=3):
            run("dx untag nonexistent: atag")

    def test_dx_object_properties(self):
        property_names = ["Σ_1^n", "helloo0", "ωω"]
        property_values = ["n", "world z", "ω()"]
        # set_properties
        record_id = run("dx new record Ψ --brief").strip()
        run("dx set_properties Ψ " +
            " ".join(["'" + prop[0] + "'='" + prop[1] + "'" for prop in zip(property_names,
                                                                            property_values)]))
        my_properties = dxpy.api.record_describe(record_id, {"properties": True})['properties']
        for (name, value) in zip(property_names, property_values):
            self.assertIn(name, my_properties)
            self.assertEqual(value, my_properties[name])
        # unset_properties
        run("dx unset_properties Ψ '" + "' '".join(property_names[:2]) + "'")
        my_properties = dxpy.api.record_describe(record_id, {"properties": True})['properties']
        for name in property_names[:2]:
            self.assertNotIn(name, my_properties)
        self.assertIn(property_names[2], my_properties)
        self.assertEqual(property_values[2], my_properties[property_names[2]])

        # -a flag
        second_record_id = run("dx new record Ψ --brief").strip()
        self.assertNotEqual(record_id, second_record_id)
        run("dx set_properties -a Ψ " +
            " ".join(["'" + prop[0] + "'='" + prop[1] + "'" for prop in zip(property_names,
                                                                            property_values)]))
        my_properties = dxpy.api.record_describe(record_id, {"properties": True})['properties']
        for (name, value) in zip(property_names, property_values):
            self.assertIn(name, my_properties)
            self.assertEqual(value, my_properties[name])
        second_properties = dxpy.api.record_describe(second_record_id,
                                                     {"properties": True})['properties']
        for (name, value) in zip(property_names, property_values):
            self.assertIn(name, my_properties)
            self.assertEqual(value, my_properties[name])

        run("dx unset_properties -a Ψ '" + "' '".join(property_names) + "'")
        my_properties = dxpy.api.record_describe(record_id, {"properties": True})['properties']
        self.assertEqual(len(my_properties), 0)
        second_properties = dxpy.api.record_describe(second_record_id,
                                                     {"properties": True})['properties']
        self.assertEqual(len(second_properties), 0)

        # nonexistent name
        with self.assertSubprocessFailure(stderr_regexp='Unable to resolve', exit_code=3):
            run("dx set_properties nonexistent key=value")
        with self.assertSubprocessFailure(stderr_regexp='Unable to resolve', exit_code=3):
            run("dx unset_properties nonexistent key")

        # Errors parsing --property value
        with self.assertSubprocessFailure(stderr_regexp='property_key', exit_code=3):
            run("dx set_properties -a Ψ ''")
        with self.assertSubprocessFailure(stderr_regexp='property_key', exit_code=3):
            run("dx set_properties -a Ψ foo=bar=baz")
        with self.assertSubprocessFailure(stderr_regexp='property_key', exit_code=3):
            run("dx set_properties -a Ψ =foo=bar=")
        with self.assertSubprocessFailure(stderr_regexp='property_key', exit_code=3):
            run("dx set_properties -a Ψ foo")
        # Property keys must be nonempty
        with self.assertSubprocessFailure(stderr_regexp='nonempty strings', exit_code=3):
            run("dx set_properties -a Ψ =bar")
        # Empty string values should be okay
        run("dx set_properties -a Ψ bar=")

        my_properties = dxpy.api.record_describe(record_id, {"properties": True})['properties']
        self.assertEqual(my_properties["bar"], "")

    def test_dx_project_properties(self):
        property_names = ["$my.prop", "secoиdprop", "тhird prop"]
        property_values = ["$hello.world", "Σ2,n", "stuff"]
        # set_properties
        run("dx set_properties : " +
            " ".join(["'" + prop[0] + "'='" + prop[1] + "'" for prop in zip(property_names,
                                                                            property_values)]))
        my_properties = dxpy.api.project_describe(self.project, {"properties": True})['properties']
        for (name, value) in zip(property_names, property_values):
            self.assertIn(name, my_properties)
            self.assertEqual(value, my_properties[name])
        # unset_properties
        run("dx unset_properties : '" + property_names[0] + "' '" + property_names[2] + "'")
        my_properties = dxpy.api.project_describe(self.project, {"properties": True})['properties']
        self.assertIn(property_names[1], my_properties)
        self.assertEqual(property_values[1], my_properties[property_names[1]])
        for name in [property_names[0], property_names[2]]:
            self.assertNotIn(name, my_properties)

        # nonexistent name
        with self.assertSubprocessFailure(stderr_regexp='Could not find a project named', exit_code=3):
            run("dx set_properties nonexistent: key=value")
        with self.assertSubprocessFailure(stderr_regexp='Could not find a project named', exit_code=3):
            run("dx unset_properties nonexistent: key")

        # Errors parsing --property value
        with self.assertSubprocessFailure(stderr_regexp='property_key', exit_code=3):
            run("dx set_properties : ''")
        with self.assertSubprocessFailure(stderr_regexp='property_key', exit_code=3):
            run("dx set_properties : foo=bar=baz")
        with self.assertSubprocessFailure(stderr_regexp='property_key', exit_code=3):
            run("dx set_properties : =foo=bar=")
        with self.assertSubprocessFailure(stderr_regexp='property_key', exit_code=3):
            run("dx set_properties : foo")
        # Property keys must be nonempty
        with self.assertSubprocessFailure(stderr_regexp='nonempty strings', exit_code=3):
            run("dx set_properties : =bar")
        # Empty string values should be okay
        run("dx set_properties : bar=")

        my_properties = dxpy.api.project_describe(self.project, {"properties": True})['properties']
        self.assertEqual(my_properties["bar"], "")

    def test_dx_describe_project(self):
        # Look for field name, some number of spaces, and then the value
        field_regexp = lambda fieldname, value: \
            "(^|\n)" + re.escape(fieldname) + " +" + re.escape(value) + "(\n|$)"

        desc_output = run("dx describe :").strip()
        self.assertRegexpMatches(desc_output, field_regexp("ID", self.project))
        self.assertRegexpMatches(desc_output, field_regexp("Name", "dxclient_test_pröject"))
        self.assertRegexpMatches(desc_output, field_regexp("Region", "aws:us-east-1"))
        self.assertRegexpMatches(desc_output, field_regexp("Contains PHI", "false"))
        self.assertNotRegexpMatches(desc_output, field_regexp("Archival state", "null"))
        self.assertNotRegexpMatches(desc_output, field_regexp("Archival progress", "null"))
        self.assertRegexpMatches(desc_output, field_regexp("Data usage", "0.00 GB"))
        self.assertRegexpMatches(desc_output, field_regexp("Storage cost", "$0.000/month"))
        self.assertRegexpMatches(desc_output, field_regexp("Sponsored egress", "0.00 GB used of 0.00 GB total"))
        self.assertRegexpMatches(desc_output, field_regexp("At spending limit?", "false"))
        self.assertRegexpMatches(desc_output, field_regexp("Properties", "-"))

        desc_output = run("dx describe --verbose :").strip()
        self.assertRegexpMatches(desc_output, field_regexp("Archival state", "null"))
        self.assertRegexpMatches(desc_output, field_regexp("Archival progress", "null"))

    def test_dx_remove_project_by_name(self):
        # TODO: this test makes no use of the DXTestCase-provided
        # project.
        project_name = ("test_dx_remove_project_by_name_" + str(random.randint(0, 1000000)) + "_" +
                        str(int(time.time() * 1000)))
        project_id = run("dx new project {name} --brief".format(name=project_name)).strip()
        self.assertEqual(run("dx find projects --brief --name {name}".format(name=project_name)).strip(),
                         project_id)
        run("dx rmproject -y {name}".format(name=project_name))
        self.assertEqual(run("dx find projects --brief --name {name}".format(name=project_name)), "")

    @unittest.skipUnless(testutil.TEST_ISOLATED_ENV, 'skipping test that requires presence of test user')
    def test_dx_project_invite_without_email(self):
        user_id = 'user-000000000000000000000001'
        with temporary_project() as unique_project:
            project_id = unique_project.get_id()

            # Check that user is not already invited to project
            project_members = dxpy.api.project_describe(project_id, {'fields': {'permissions': True}})['permissions']
            self.assertNotIn(user_id, project_members.keys())

            # Test --no-email flag
            res = run("dx invite {user} {project} VIEW --no-email".format(user=user_id, project=project_id)).strip()
            exp = "Invited {user} to {project} (accepted)".format(user=user_id, project=project_id)
            self.assertEqual(res, exp)

            # Confirm user in project
            conf = dxpy.api.project_describe(project_id, {'fields': {'permissions': True}})['permissions']
            self.assertEqual(conf[user_id], 'VIEW')

    def test_dx_cp(self):
        project_name = "test_dx_cp_" + str(random.randint(0, 1000000)) + "_" + str(int(time.time() * 1000))
        dest_project_id = run("dx new project {name} --brief".format(name=project_name)).strip()
        try:
            record_id = run("dx new record --brief --details '{\"hello\": 1}'").strip()
            run("dx close --wait {r}".format(r=record_id))
            self.assertEqual(run("dx ls --brief {p}".format(p=dest_project_id)), "")
            run("dx cp {r} {p}".format(r=record_id, p=dest_project_id))
            self.assertEqual(run("dx ls --brief {p}".format(p=dest_project_id)).strip(), record_id)
        finally:
            run("dx rmproject -y {p}".format(p=dest_project_id))

    def test_dx_mkdir(self):
        with self.assertRaises(subprocess.CalledProcessError):
            run("dx mkdir mkdirtest/b/c")
        run("dx mkdir -p mkdirtest/b/c")
        run("dx mkdir -p mkdirtest/b/c")
        run("dx rm -r mkdirtest")

    @unittest.skip('PTFM-16383 Disable flaky test')
    def test_dxpy_session_isolation(self):
        for var in 'DX_PROJECT_CONTEXT_ID', 'DX_PROJECT_CONTEXT_NAME', 'DX_CLI_WD':
            if var in os.environ:
                del os.environ[var]
        shell1 = pexpect.spawn("bash")
        shell2 = pexpect.spawn("bash")
        shell1.logfile = shell2.logfile = sys.stdout
        shell1.setwinsize(20, 90)
        shell2.setwinsize(20, 90)

        def expect_dx_env_cwd(shell, wd):
            shell.expect(self.project)
            shell.expect(wd)
            shell.expect([">", "#", "$"]) # prompt

        shell1.sendline("dx select "+self.project)
        shell1.sendline("dx mkdir /sessiontest1")
        shell1.sendline("dx cd /sessiontest1")
        shell1.sendline("dx env")
        expect_dx_env_cwd(shell1, "sessiontest1")

        shell2.sendline("dx select "+self.project)
        shell2.sendline("dx mkdir /sessiontest2")
        shell2.sendline("dx cd /sessiontest2")
        shell2.sendline("dx env")
        expect_dx_env_cwd(shell2, "sessiontest2")
        shell2.sendline("bash -c 'dx env'")
        expect_dx_env_cwd(shell2, "sessiontest2")

        shell1.sendline("dx env")
        expect_dx_env_cwd(shell1, "sessiontest1")
        # Grandchild subprocess inherits session
        try:
            shell1.sendline("bash -c 'dx env'")
            expect_dx_env_cwd(shell1, "sessiontest1")
        except:
            print("*** TODO: FIXME: Unable to verify that grandchild subprocess inherited session")

    def test_dx_ssh_config_revoke(self):
        original_ssh_public_key = None

        user_id = dxpy.whoami()
        original_ssh_public_key = dxpy.api.user_describe(user_id).get("sshPublicKey")
        wd = tempfile.mkdtemp()
        os.mkdir(os.path.join(wd, ".dnanexus_config"))

        def revoke_ssh_public_key(args=["ssh_config", "--revoke"]):
            dx_ssh_config_revoke = pexpect.spawn("dx", args=args)
            dx_ssh_config_revoke.expect("revoked")

        def set_ssh_public_key():
            dx_ssh_config = pexpect.spawn("dx ssh_config", env=override_environment(HOME=wd))
            dx_ssh_config.logfile = sys.stdout
            dx_ssh_config.expect("Select an SSH key pair")
            dx_ssh_config.sendline("0")
            dx_ssh_config.expect("Enter passphrase")
            dx_ssh_config.sendline()
            dx_ssh_config.expect("again")
            dx_ssh_config.sendline()
            dx_ssh_config.expect("Your account has been configured for use with SSH")

        def assert_same_ssh_pub_key():
            self.assertTrue(os.path.exists(os.path.join(wd, ".dnanexus_config/ssh_id")))

            with open(os.path.join(wd, ".dnanexus_config/ssh_id.pub")) as fh:
                self.assertEquals(fh.read(), dxpy.api.user_describe(user_id).get('sshPublicKey'))

        try:
            # public key exists
            set_ssh_public_key()
            assert_same_ssh_pub_key()
            revoke_ssh_public_key()
            self.assertNotIn("sshPublicKey", dxpy.api.user_describe(user_id))

            # public key does not exist
            revoke_ssh_public_key()
            self.assertNotIn("sshPublicKey", dxpy.api.user_describe(user_id))

            # random input after '--revoke'
            revoke_ssh_public_key(args=["ssh_config", '--revoke', 'asdf'])
            self.assertNotIn("sshPublicKey", dxpy.api.user_describe(user_id))

        finally:
            if original_ssh_public_key:
                dxpy.api.user_update(user_id, {"sshPublicKey": original_ssh_public_key})

    def test_dx_ssh_config(self):
        original_ssh_public_key = None
        try:
            user_id = dxpy.whoami()
            original_ssh_public_key = dxpy.api.user_describe(user_id).get('sshPublicKey')
            wd = tempfile.mkdtemp()

            def get_dx_ssh_config():
                dx_ssh_config = pexpect.spawn("dx ssh_config", env=override_environment(HOME=wd))
                dx_ssh_config.logfile = sys.stdout
                dx_ssh_config.setwinsize(20, 90)
                return dx_ssh_config

            def read_back_pub_key():
                self.assertTrue(os.path.exists(os.path.join(wd, ".dnanexus_config/ssh_id")))

                with open(os.path.join(wd, ".dnanexus_config/ssh_id.pub")) as fh:
                    self.assertEqual(fh.read(), dxpy.api.user_describe(user_id).get('sshPublicKey'))

            dx_ssh_config = get_dx_ssh_config()
            dx_ssh_config.expect("The DNAnexus configuration directory")
            dx_ssh_config.expect("does not exist")

            os.mkdir(os.path.join(wd, ".dnanexus_config"))

            dx_ssh_config = get_dx_ssh_config()
            dx_ssh_config.expect("Select an SSH key pair")
            dx_ssh_config.sendline("1")
            dx_ssh_config.expect("Enter the location of your SSH key")
            dx_ssh_config.sendline("нет ключа")
            dx_ssh_config.expect("Unable to find")

            dx_ssh_config = get_dx_ssh_config()
            dx_ssh_config.expect("Select an SSH key pair")
            dx_ssh_config.sendline("0")
            dx_ssh_config.expect("Enter passphrase")
            dx_ssh_config.sendline()
            dx_ssh_config.expect("again")
            dx_ssh_config.sendline()
            dx_ssh_config.expect("Your account has been configured for use with SSH")
            read_back_pub_key()

            dx_ssh_config = get_dx_ssh_config()
            dx_ssh_config.expect("Select an SSH key pair")
            dx_ssh_config.expect("already configured")
            dx_ssh_config.sendline("0")
            dx_ssh_config.expect("Your account has been configured for use with SSH")
            read_back_pub_key()

            dx_ssh_config = get_dx_ssh_config()
            dx_ssh_config.expect("Select an SSH key pair")
            dx_ssh_config.expect("already configured")
            dx_ssh_config.sendline("1")
            dx_ssh_config.expect("Generate a new SSH key pair")
            dx_ssh_config.sendline("0")
            dx_ssh_config.expect("Enter passphrase")
            dx_ssh_config.sendline()
            dx_ssh_config.expect("again")
            dx_ssh_config.sendline()
            dx_ssh_config.expect("Your account has been configured for use with SSH")
            read_back_pub_key()

            # Ensure that private key upload is rejected
            with open(os.path.join(wd, ".dnanexus_config", "ssh_id")) as private_key:
                with self.assertRaisesRegexp(DXAPIError,
                                             'Tried to put a private key in the sshPublicKey field'):
                    dxpy.api.user_update(user_id, {"sshPublicKey": private_key.read()})
        finally:
            if original_ssh_public_key:
                dxpy.api.user_update(user_id, {"sshPublicKey": original_ssh_public_key})

    @contextmanager
    def configure_ssh(self):
        original_ssh_public_key = None
        try:
            user_id = dxpy.whoami()
            original_ssh_public_key = dxpy.api.user_describe(user_id).get('sshPublicKey')
            wd = tempfile.mkdtemp()
            os.mkdir(os.path.join(wd, ".dnanexus_config"))

            dx_ssh_config = pexpect.spawn("dx ssh_config", env=override_environment(HOME=wd))
            dx_ssh_config.logfile = sys.stdout
            dx_ssh_config.setwinsize(20, 90)
            dx_ssh_config.expect("Select an SSH key pair")
            dx_ssh_config.sendline("0")
            dx_ssh_config.expect("Enter passphrase")
            dx_ssh_config.sendline()
            dx_ssh_config.expect("again")
            dx_ssh_config.sendline()
            dx_ssh_config.expect("Your account has been configured for use with SSH")
            yield wd
        finally:
            if original_ssh_public_key:
                dxpy.api.user_update(user_id, {"sshPublicKey": original_ssh_public_key})

    @unittest.skipUnless(testutil.TEST_RUN_JOBS, "Skipping test that would run jobs")
    def test_dx_ssh(self):
        with self.configure_ssh() as wd:
            sleep_applet = dxpy.api.applet_new(dict(name="sleep",
                                                    runSpec={"code": "sleep 1200",
                                                             "interpreter": "bash",
                                                             "execDepends": [{"name": "dx-toolkit"}]},
                                                    inputSpec=[], outputSpec=[],
                                                    dxapi="1.0.0", version="1.0.0",
                                                    project=self.project))["id"]

            dx = pexpect.spawn("dx run {} --yes --ssh".format(sleep_applet),
                               env=override_environment(HOME=wd))
            dx.logfile = sys.stdout
            dx.setwinsize(20, 90)
            dx.expect("Waiting for job")
            dx.expect("Resolving job hostname and SSH host key", timeout=1200)

            # Wait for the line displayed between the first and second MOTDs,
            # since we only care about checking the second set of MOTD lines.
            # Example of the dividing line:
            # dnanexus@job-BP90K3Q0X2v81PXXPZj005Zj.dnanex.us (10.0.0.200) - byobu
            dx.expect(["dnanexus.io \(10.0.0.200\) - byobu",
                       "dnanex.us \(10.0.0.200\) - byobu"], timeout=120)
            dx.expect("This is the DNAnexus Execution Environment", timeout=600)
            # Check for job name (e.g. "Job: sleep")
            dx.expect("Job: \x1b\[1msleep", timeout=5)
            # \xf6 is ö
            dx.expect("Project: dxclient_test_pr\xf6ject".encode(sys_encoding))
            dx.expect("The job is running in terminal 1.", timeout=5)
            # Check for terminal prompt and verify we're in the container
            job_id = dxpy.find_jobs(name="sleep", project=self.project).next()['id']
            dx.expect(("dnanexus@%s" % job_id), timeout=10)

            # Make sure the job can be connected to using 'dx ssh <job id>'
            dx2 = pexpect.spawn("dx ssh " + job_id, env=override_environment(HOME=wd))
            dx2.logfile = sys.stdout
            dx2.setwinsize(20, 90)
            dx2.expect("Waiting for job")
            dx2.expect("Resolving job hostname and SSH host key", timeout=1200)
            dx2.expect(("dnanexus@%s" % job_id), timeout=10)
            dx2.sendline("whoami")
            dx2.expect("dnanexus", timeout=10)
            # Exit SSH session and terminate job
            dx2.sendline("exit")
            dx2.expect("bash running")
            dx2.sendcontrol("c") # CTRL-c
            dx2.expect("[exited]")
            dx2.expect("dnanexus@job", timeout=10)
            dx2.sendline("exit")
            dx2.expect("still running. Terminate now?")
            dx2.sendline("y")
            dx2.expect("Terminated job", timeout=60)

    @unittest.skipUnless(testutil.TEST_RUN_JOBS, "Skipping test that would run jobs")
    def test_dx_run_debug_on(self):
        with self.configure_ssh() as wd:
            crash_applet = dxpy.api.applet_new(dict(name="crash",
                                                    runSpec={"code": "exit 5", "interpreter": "bash",
                                                             "execDepends": [{"name": "dx-toolkit"}]},
                                                    inputSpec=[], outputSpec=[],
                                                    dxapi="1.0.0", version="1.0.0",
                                                    project=self.project))["id"]

            job_id = run("dx run {} --yes --brief --debug-on AppInternalError".format(crash_applet),
                         env=override_environment(HOME=wd)).strip()
            elapsed = 0
            while True:
                job_desc = dxpy.describe(job_id)
                if job_desc["state"] == "debug_hold":
                    break
                time.sleep(1)
                elapsed += 1
                if elapsed > 1200:
                    raise Exception("Timeout while waiting for job to enter debug hold")

            dx = pexpect.spawn("dx ssh " + job_id, env=override_environment(HOME=wd))
            dx.logfile = sys.stdout
            dx.setwinsize(20, 90)
            dx.expect("dnanexus@", timeout=1200)

    @unittest.skipUnless(testutil.TEST_DX_LOGIN,
                         'This test requires authserver to run, requires dx login to select the right authserver, ' +
                         'and may result in temporary account lockout. TODO: update test instrumentation to allow ' +
                         'it to run')
    def test_dx_login(self):
        wd = tempfile.mkdtemp()
        username = dxpy.user_info()['username']

        def get_dx_login(opts=""):
            dx_login = pexpect.spawn("dx login" + opts, env=override_environment(HOME=wd))
            dx_login.logfile = sys.stdout
            dx_login.setwinsize(20, 90)
            return dx_login

        dx_login = get_dx_login(" --token BAD_TOKEN")
        dx_login.expect("The token could not be found")
        dx_login.close()
        self.assertEqual(dx_login.exitstatus, 1)

        dx_login = get_dx_login(" --auth-token BAD_TOKEN")
        dx_login.expect("The token could not be found")
        dx_login.close()
        self.assertEqual(dx_login.exitstatus, 1)

        dx_login = get_dx_login()
        dx_login.expect("Acquiring credentials")
        dx_login.expect("Username")
        dx_login.sendline(username)
        dx_login.expect("Password: ")
        dx_login.sendline("wrong passwörd")
        dx_login.expect("Incorrect username and/or password")
        dx_login.expect("Username")
        dx_login.sendline()
        dx_login.expect("Password: ")
        dx_login.sendline("wrong passwörd")
        dx_login.expect("Incorrect username and/or password")
        dx_login.expect("Username")
        dx_login.sendline()
        dx_login.expect("Password: ")
        dx_login.sendline("wrong passwörd")
        dx_login.expect("dx: Incorrect username and/or password")
        dx_login.close()
        self.assertEqual(dx_login.exitstatus, EXPECTED_ERR_EXIT_STATUS)

    def test_dx_with_bad_job_id_env(self):
        env = override_environment(DX_JOB_ID="foobar")
        run("dx env", env=env)


class TestDXNewRecord(DXTestCase):
    def test_new_record_basic(self):
        run("dx new record -o :foo --verbose")
        record_id = run("dx new record -o :foo2 --brief --visibility hidden --property foo=bar " +
                        "--property baz=quux --tag onetag --tag twotag --type foo --type bar " +
                        "--details '{\"hello\": \"world\"}'").strip()
        self.assertEqual(record_id, run("dx ls :foo2 --brief").strip())
        self.assertEqual({"hello": "world"}, json.loads(run("dx get -o - :foo2")))

        second_record_id = run("dx new record :somenewfolder/foo --parents --brief").strip()
        self.assertEqual(second_record_id, run("dx ls :somenewfolder/foo --brief").strip())

        # describe
        run("dx describe {record}".format(record=record_id))
        desc = json.loads(run("dx describe {record} --details --json".format(record=record_id)))
        self.assertEqual(desc['tags'], ['onetag', 'twotag'])
        self.assertEqual(desc['types'], ['foo', 'bar'])
        self.assertEqual(desc['properties'], {"foo": "bar", "baz": "quux"})
        self.assertEqual(desc['details'], {"hello": "world"})
        self.assertEqual(desc['hidden'], True)

        desc = json.loads(run("dx describe {record} --json".format(record=second_record_id)))
        self.assertEqual(desc['folder'], '/somenewfolder')

        run("dx rm :foo")
        run("dx rm :foo2")
        run("dx rm -r :somenewfolder")

    def test_dx_new_record_with_close(self):
        record_id = run("dx new record --close --brief").strip()
        self.assertEqual("closed", dxpy.describe(record_id)['state'])

        second_record_id = run("dx new record --brief").strip()
        self.assertEqual("open", dxpy.describe(second_record_id)['state'])

    @unittest.skipUnless(testutil.TEST_ENV, 'skipping test that would clobber your local environment')
    def test_new_record_without_context(self):
        # Without project context, cannot create new object without
        # project qualified path
        with without_project_context():
            with self.assertSubprocessFailure(stderr_regexp='expected the path to be qualified with a project',
                                              exit_code=3):
                run("dx new record foo")
            # Can create object with explicit project qualifier
            record_id = run("dx new record --brief " + self.project + ":foo").strip()
            self.assertEqual(dxpy.DXRecord(record_id).name, "foo")


class TestGTables(DXTestCase):
    def test_dx_gtables(self):
        # new gtable
        gri_gtable_id = run("dx new gtable --gri mychr mylo myhi " +
                            "--columns mychr,mylo:int32,myhi:int32 --brief --property hello=world " +
                            "--details '{\"hello\":\"world\"}' --visibility visible").strip()
        # Add rows to it (?)
        # TODO: make this better.
        add_rows_input = {"data": [["chr", 1, 10], ["chr2", 3, 13], ["chr1", 3, 10], ["chr1", 11, 13],
                                   ["chr1", 5, 12]]}
        run("dx api {gt} addRows '{rows}'".format(gt=gri_gtable_id, rows=json.dumps(add_rows_input)))
        # close
        run("dx close {gt} --wait".format(gt=gri_gtable_id))

        # describe
        desc = json.loads(run("dx describe {gt} --details --json".format(gt=gri_gtable_id)))
        self.assertEqual(desc['types'], ['gri'])
        self.assertEqual(desc['indices'],
                         [{"type": "genomic", "name": "gri", "chr": "mychr", "lo": "mylo", "hi": "myhi"}])
        self.assertEqual(desc['properties'], {"hello": "world"})
        self.assertEqual(desc['details'], {"hello": "world"})
        self.assertEqual(desc['hidden'], False)

        # gri query
        self.assertEqual(run("dx export tsv {gt} --gri chr1 1 10 -o -".format(gt=gri_gtable_id)),
                         '\r\n'.join(['mychr:string\tmylo:int32\tmyhi:int32', 'chr1\t3\t10',
                                      'chr1\t5\t12', '']))

        # "get" is not supported on gtables
        with self.assertSubprocessFailure(stderr_regexp='given object is of class gtable', exit_code=3):
            run("dx get {gt}".format(gt=gri_gtable_id))

        # Download and re-import with gri
        with tempfile.NamedTemporaryFile(suffix='.csv') as fd:
            run("dx export tsv {gt} -o {fd} -f".format(gt=gri_gtable_id, fd=fd.name))
            fd.flush()
            run("dx import tsv {fd} -o gritableimport --gri mychr mylo myhi --wait".format(fd=fd.name))

            # Also, upload and download the file just to test out upload/download
            run("dx upload {fd} -o uploadedfile --wait".format(fd=fd.name))
            run("dx download uploadedfile -f")
            run("dx download uploadedfile -o -")
        try:
            os.remove("uploadedfile")
        except IOError:
            pass

        second_desc = json.loads(run("dx describe gritableimport --json"))
        self.assertEqual(second_desc['types'], ['gri'])
        self.assertEqual(second_desc['indices'],
                         [{"type": "genomic", "name": "gri", "chr": "mychr", "lo": "mylo", "hi": "myhi"}])
        self.assertEqual(desc['size'], second_desc['size'])
        self.assertEqual(desc['length'], second_desc['length'])

    @unittest.skipUnless(testutil.TEST_ENV, 'skipping test that would clobber your local environment')
    def test_dx_new_gtable_without_context(self):
        # Without project context, cannot create new object without
        # project qualified path
        with without_project_context():
            with self.assertSubprocessFailure(stderr_regexp='expected the path to be qualified with a project',
                                              exit_code=3):
                run("dx new gtable --columns mychr,mylo:int32,myhi:int32 foo")
            # Can create object with explicit project qualifier
            gtable_id = run(
                "dx new gtable --brief --columns mychr,mylo:int32,myhi:int32 " + self.project + ":foo").strip()
            self.assertEqual(dxpy.DXGTable(gtable_id).name, "foo")


class TestDXWhoami(DXTestCase):
    def test_dx_whoami_name(self):
        whoami_output = run("dx whoami").strip()
        self.assertEqual(whoami_output, dxpy.api.user_describe(dxpy.whoami())['handle'])
    def test_dx_whoami_id(self):
        whoami_output = run("dx whoami --id").strip()
        self.assertEqual(whoami_output, dxpy.whoami())


class TestDXClientUploadDownload(DXTestCase):
    def test_dx_upload_download(self):
        with self.assertSubprocessFailure(stderr_regexp='expected the path to be a non-empty string',
                                          exit_code=3):
            run('dx download ""')
        wd = tempfile.mkdtemp()
        os.mkdir(os.path.join(wd, "a"))
        os.mkdir(os.path.join(wd, "a", "б"))
        os.mkdir(os.path.join(wd, "a", "б", "c"))
        with tempfile.NamedTemporaryFile(dir=os.path.join(wd, "a", "б")) as fd:
            fd.write("0123456789ABCDEF"*64)
            fd.flush()
            with self.assertSubprocessFailure(stderr_regexp='is a directory but the -r/--recursive option was not given', exit_code=1):
                run("dx upload "+wd)
            run("dx upload -r "+wd)
            run('dx wait "{f}"'.format(f=os.path.join(os.path.basename(wd), "a", "б",
                                                      os.path.basename(fd.name))))
            with self.assertSubprocessFailure(stderr_regexp='is a folder but the -r/--recursive option was not given', exit_code=1):
                run("dx download "+os.path.basename(wd))
            old_dir = os.getcwd()
            with chdir(tempfile.mkdtemp()):
                run("dx download -r "+os.path.basename(wd))

                tree1 = check_output("cd {wd}; find .".format(wd=wd), shell=True)
                tree2 = check_output("cd {wd}; find .".format(wd=os.path.basename(wd)), shell=True)
                self.assertEqual(tree1, tree2)

            with chdir(tempfile.mkdtemp()):
                os.mkdir('t')
                run("dx download -r -o t "+os.path.basename(wd))
                tree1 = check_output("cd {wd}; find .".format(wd=wd), shell=True)
                tree2 = check_output("cd {wd}; find .".format(wd=os.path.join("t",
                                                                              os.path.basename(wd))),
                                     shell=True)
                self.assertEqual(tree1, tree2)

                os.mkdir('t2')
                run("dx download -o t2 "+os.path.join(os.path.basename(wd), "a", "б",
                                                      os.path.basename(fd.name)))
                self.assertEqual(os.stat(os.path.join("t2", os.path.basename(fd.name))).st_size,
                                 len("0123456789ABCDEF"*64))

            with chdir(tempfile.mkdtemp()), temporary_project('dx download test proj') as other_project:
                run("dx mkdir /super/")
                run("dx mv '{}' /super/".format(os.path.basename(wd)))

                # Specify an absolute path in another project
                with select_project(other_project):
                    run("dx download -r '{proj}:/super/{path}'".format(proj=self.project, path=os.path.basename(wd)))

                    tree1 = check_output("cd {wd} && find .".format(wd=wd), shell=True)
                    tree2 = check_output("cd {wd} && find .".format(wd=os.path.basename(wd)), shell=True)
                    self.assertEqual(tree1, tree2)

                # Now specify a relative path in the same project
                with chdir(tempfile.mkdtemp()), select_project(self.project):
                    run("dx download -r super/{path}/".format(path=os.path.basename(wd)))

                    tree3 = check_output("cd {wd} && find .".format(wd=os.path.basename(wd)), shell=True)
                    self.assertEqual(tree1, tree3)

            with self.assertSubprocessFailure(stderr_regexp="paths are both file and folder names", exit_code=1):
                cmd = "dx cd {d}; dx mkdir {f}; dx download -r {f}*"
                run(cmd.format(d=os.path.join("/super", os.path.basename(wd), "a", "б"),
                               f=os.path.basename(fd.name)))

    @unittest.skipUnless(testutil.TEST_WITH_AUTHSERVER,
                         'skipping tests that require a running authserver')
    def test_dx_upload_with_upload_perm(self):
        with temporary_project('test proj with UPLOAD perms', reclaim_permissions=True) as temp_project:
            data = {"scope": {"projects": {"*": "UPLOAD"}}}
            upload_only_auth_token = dxpy.DXHTTPRequest(dxpy.get_auth_server_name() + '/system/newAuthToken', data,
                                                        prepend_srv=False, always_retry=True)
            token_callable = dxpy.DXHTTPOAuth2({"auth_token": upload_only_auth_token["access_token"],
                                                "auth_token_type": upload_only_auth_token["token_type"],
                                                "auth_token_signature": upload_only_auth_token["token_signature"]})
            testdir = tempfile.mkdtemp()
            try:
                # Filename provided with path
                with open(os.path.join(testdir, 'myfilename'), 'w') as f:
                    f.write('foo')
                remote_file = dxpy.upload_local_file(filename=os.path.join(testdir, 'myfilename'),
                                                     project=temp_project.get_id(), folder='/', auth=token_callable)
                self.assertEqual(remote_file.name, 'myfilename')
                # Filename provided with file handle
                remote_file2 = dxpy.upload_local_file(file=open(os.path.join(testdir, 'myfilename')),
                                                      project=temp_project.get_id(), folder='/', auth=token_callable)
                self.assertEqual(remote_file2.name, 'myfilename')
            finally:
                shutil.rmtree(testdir)

    @unittest.skipUnless(testutil.TEST_ENV,
                         'skipping test that would clobber your local environment')
    def test_dx_download_no_env(self):
        testdir = tempfile.mkdtemp()
        with tempfile.NamedTemporaryFile(dir=testdir) as fd:
            fd.write("foo")
            fd.flush()
            file_id = run("dx upload " + fd.name + " --brief --wait").strip()
            self.assertTrue(file_id.startswith('file-'))

            # download file
            output_path = os.path.join(testdir, 'output')
            with without_project_context():
                run('dx download ' + file_id + ' -o ' + output_path)
            run('cmp ' + output_path + ' ' + fd.name)

    @unittest.skipUnless(testutil.TEST_ENV, 'skipping test that would clobber your local environment')
    def test_dx_upload_no_env(self):
        # Without project context, cannot upload to a
        # non-project-qualified destination
        with without_project_context():
            with self.assertSubprocessFailure(stderr_regexp='expected the path to be qualified with a project',
                                              exit_code=3):
                run("dx upload --path foo /dev/null")
            # Can upload to a path specified with explicit project qualifier
            file_id = run("dx upload --brief --path " + self.project + ":foo /dev/null").strip()
            self.assertEqual(dxpy.DXFile(file_id).name, "foo")

    def test_dx_make_download_url(self):
        testdir = tempfile.mkdtemp()
        output_testdir = tempfile.mkdtemp()
        with tempfile.NamedTemporaryFile(dir=testdir) as fd:
            fd.write("foo")
            fd.flush()
            file_id = run("dx upload " + fd.name + " --brief --wait").strip()
            self.assertTrue(file_id.startswith('file-'))

            # download file
            download_url = run("dx make_download_url " + file_id).strip()
            run("wget -P " + output_testdir + " " + download_url)
            run('cmp ' + os.path.join(output_testdir, os.path.basename(fd.name)) + ' ' + fd.name)

            # download file with a different name
            download_url = run("dx make_download_url " + file_id + " --filename foo")
            run("wget -P " + output_testdir + " " + download_url)
            run('cmp ' + os.path.join(output_testdir, "foo") + ' ' + fd.name)

    def test_dx_upload_mult_paths(self):
        testdir = tempfile.mkdtemp()
        os.mkdir(os.path.join(testdir, 'a'))
        with tempfile.NamedTemporaryFile(dir=testdir) as fd:
            fd.write("root-file")
            fd.flush()
            with tempfile.NamedTemporaryFile(dir=os.path.join(testdir, "a")) as fd2:
                fd2.write("a-file")
                fd2.flush()

                run(("dx upload -r {testdir}/{rootfile} {testdir}/a " +
                     "--wait").format(testdir=testdir, rootfile=os.path.basename(fd.name)))
                listing = run("dx ls").split("\n")
                self.assertIn("a/", listing)
                self.assertIn(os.path.basename(fd.name), listing)
                listing = run("dx ls a").split("\n")
                self.assertIn(os.path.basename(fd2.name), listing)

    def test_dx_upload_mult_paths_with_dest(self):
        testdir = tempfile.mkdtemp()
        os.mkdir(os.path.join(testdir, 'a'))
        with tempfile.NamedTemporaryFile(dir=testdir) as fd:
            fd.write("root-file")
            fd.flush()
            with tempfile.NamedTemporaryFile(dir=os.path.join(testdir, "a")) as fd2:
                fd2.write("a-file")
                fd2.flush()

                run("dx mkdir /destdir")
                run(("dx upload -r {testdir}/{rootfile} {testdir}/a --destination /destdir " +
                     "--wait").format(testdir=testdir, rootfile=os.path.basename(fd.name)))
                listing = run("dx ls /destdir/").split("\n")
                self.assertIn("a/", listing)
                self.assertIn(os.path.basename(fd.name), listing)
                listing = run("dx ls /destdir/a").split("\n")
                self.assertIn(os.path.basename(fd2.name), listing)

    @unittest.skipUnless(testutil.TEST_RUN_JOBS, "Skipping test that would run jobs")
    def test_dx_download_by_job_id_and_output_field(self):
        test_project_name = 'PTFM-13437'
        test_file_name = 'test_file_01'
        expected_result = 'asdf1234...'
        with temporary_project(test_project_name, select=True) as temp_project:
            temp_project_id = temp_project.get_id()

            # Create and run minimal applet to generate output file.
            code_str = """import dxpy
@dxpy.entry_point('main')
def main():
    test_file_01 = dxpy.upload_string('{exp_res}', name='{filename}')
    output = {{}}
    output['{filename}'] = dxpy.dxlink(test_file_01)
    return output
dxpy.run()
"""
            code_str = code_str.format(exp_res=expected_result, filename=test_file_name)
            app_spec = {"name": "test_applet_dx_download_by_jbor",
                        "project": temp_project_id,
                        "dxapi": "1.0.0",
                        "inputSpec": [],
                        "outputSpec": [{"name": test_file_name, "class": "file"}],
                        "runSpec": {"code": code_str, "interpreter": "python2.7"},
                        "version": "1.0.0"}
            applet_id = dxpy.api.applet_new(app_spec)['id']
            applet = dxpy.DXApplet(applet_id)
            job = applet.run({}, project=temp_project_id)
            job.wait_on_done()
            job_id = job.get_id()

            # Case: Correctly specify "<job_id>:<output_field>"; save to file.
            with chdir(tempfile.mkdtemp()):
                run("dx download " + job_id + ":" + test_file_name)
                with open(test_file_name) as fh:
                    result = fh.read()
                    self.assertEqual(expected_result, result)

            # Case: Correctly specify file id; print to stdout.
            test_file_id = dxpy.DXFile(job.describe()['output'][test_file_name]).get_id()
            result = run("dx download " + test_file_id + " -o -").strip()
            self.assertEqual(expected_result, result)

            # Case: Correctly specify file name; print to stdout.
            result = run("dx download " + test_file_name + " -o -").strip()
            self.assertEqual(expected_result, result)

            # Case: Correctly specify "<job_id>:<output_field>"; print to stdout.
            result = run("dx download " + job_id + ":" + test_file_name + " -o -").strip()
            self.assertEqual(expected_result, result)

            # Case: File does not exist.
            with self.assertSubprocessFailure(stderr_regexp="Unable to resolve", exit_code=3):
                run("dx download foo -o -")

            # Case: Invalid output field name when specifying <job_id>:<output_field>.
            with self.assertSubprocessFailure(stderr_regexp="Could not find", exit_code=3):
                run("dx download " + job_id + ":foo -o -")

    # In a directory structure like:
    # ROOT/
    #      X.txt
    #      A/
    #      B/
    # Make sure that files/subdirs are not downloaded twice. This checks that we fixed
    # PTFM-14106.
    def test_dx_download_root_recursive(self):
        data = "ABCD"

        def gen_file(fname, proj_id):
            dxfile = dxpy.upload_string(data, name=fname, project=proj_id, wait_on_close=True)
            return dxfile

        # Download the project recursively, with command [cmd_string].
        # Compare the downloaded directory against the first download
        # structure.
        def test_download_cmd(org_dir, cmd_string):
            testdir = tempfile.mkdtemp()
            with chdir(testdir):
                run(cmd_string)
                run("diff -Naur {} {}".format(org_dir, testdir))
                shutil.rmtree(testdir)

        with temporary_project('test_proj', select=True) as temp_project:
            proj_id = temp_project.get_id()
            gen_file("X.txt", proj_id)
            dxpy.api.project_new_folder(proj_id, {"folder": "/A"})
            dxpy.api.project_new_folder(proj_id, {"folder": "/B"})

            # Create an entire copy of the project directory structure,
            # which will be compared to all other downloads.
            orig_dir = tempfile.mkdtemp()
            with chdir(orig_dir):
                run("dx download -r {}:/".format(proj_id))

            test_download_cmd(orig_dir, "dx download -r /")
            test_download_cmd(orig_dir, "dx download -r {}:/*".format(proj_id))
            test_download_cmd(orig_dir, "dx download -r *")

            shutil.rmtree(orig_dir)

    # Test download to stdout
    def test_download_to_stdout(self):
        data = "ABCD"

        def gen_file(fname, proj_id):
            dxfile = dxpy.upload_string(data, name=fname, project=proj_id, wait_on_close=True)
            return dxfile

        with temporary_project('test_proj', select=True) as temp_project:
            proj_id = temp_project.get_id()
            gen_file("X.txt", proj_id)
            buf = run("dx download -o - X.txt")
            self.assertEqual(buf, data)

    def test_dx_download_resume_and_checksum(self):
        def assert_md5_checksum(filename, hasher):
            with open(filename, "rb") as fh:
                self.assertEqual(hashlib.md5(fh.read()).hexdigest(), hasher.hexdigest())

        def truncate(filename, size):
            with open(filename, "rb+") as fh:
                fh.seek(size)
                fh.truncate()

        # Manually upload 2 parts
        part1, part2 = b"0123456789ABCDEF"*1024*64*5, b"0"
        dxfile = dxpy.new_dxfile(name="test")
        dxfile.upload_part(part1, index=1)
        dxfile.upload_part(part2, index=2)
        dxfile.close(block=True)

        wd = tempfile.mkdtemp()
        run("cd {wd}; dx download test; ls -la".format(wd=wd))
        assert_md5_checksum(os.path.join(wd, "test"), hashlib.md5(part1 + part2))
        truncate(os.path.join(wd, "test"), 1024*1024*5)
        run("cd {wd}; dx download -f test".format(wd=wd))
        assert_md5_checksum(os.path.join(wd, "test"), hashlib.md5(part1 + part2))
        truncate(os.path.join(wd, "test"), 1024*1024*5 - 1)
        run("cd {wd}; dx download -f test".format(wd=wd))
        assert_md5_checksum(os.path.join(wd, "test"), hashlib.md5(part1 + part2))
        truncate(os.path.join(wd, "test"), 1)
        run("cd {wd}; dx download -f test".format(wd=wd))
        assert_md5_checksum(os.path.join(wd, "test"), hashlib.md5(part1 + part2))
        run("cd {wd}; rm test; touch test".format(wd=wd))
        run("cd {wd}; dx download -f test".format(wd=wd))
        assert_md5_checksum(os.path.join(wd, "test"), hashlib.md5(part1 + part2))

    def test_upload_binary_data_with_debugging_info(self):
        # Really a test that the _DX_DEBUG output doesn't barf on binary data
        with chdir(tempfile.mkdtemp()):
            with open('binary', 'wb') as f:
                f.write(b'\xee\xee\xee\xef')
            run('_DX_DEBUG=1 dx upload binary')
            run('_DX_DEBUG=2 dx upload binary')
            run('_DX_DEBUG=3 dx upload binary')


class TestDXClientDownloadProject(DXTestCase):
    def gen_file(self, fname, data, proj_id):
        return dxpy.upload_string(data, name=fname, project=proj_id, wait_on_close=True)

    @unittest.skipUnless(testutil.TEST_ENV,
                         'skipping test that would clobber your local environment')
    def test_dx_download_project_context(self):
        proj1_name = 'test_proj1'
        proj2_name = 'test_proj2'

        with temporary_project(proj1_name, select=True) as proj, \
                temporary_project(proj2_name) as proj2, \
                chdir(tempfile.mkdtemp()):
            data1 = 'ABCD'
            file1_name = "file1"
            file1_id = self.gen_file(file1_name, data1, proj.get_id()).get_id()

            data2 = '1234'
            file2_name = "file2"
            file2_id = self.gen_file(file2_name, data2, proj2.get_id()).get_id()

            # Success: project from context contains file specified by ID
            buf = run("dx download -o - {f}".format(f=file1_id))
            self.assertEqual(buf, data1)

            # Success: project from context contains file specified by name
            buf = run("dx download -o - {f}".format(f=file1_name))
            self.assertEqual(buf, data1)

            # Success: project specified by context does not contains file specified by ID
            buf = run("dx download -o - {f}".format(f=file2_id))
            self.assertEqual(buf, data2)

            # Failure: project specified by context does not contains file specified by name
            with self.assertSubprocessFailure(stderr_regexp="Unable to resolve", exit_code=3):
                run("dx download -o - {f}".format(f=file2_name))

            # Test api call parameters when downloading to local file instead of cat to std out

            # Success: project from context contains file specified by ID
            run("dx download -f --no-progress {f}".format(f=file1_id))

            # Success: project from context contains file specified by name
            run("dx download -f --no-progress {f}".format(f=file1_name))

            # Success: project specified by context does not contains file specified by ID
            buf = run("dx download -f --no-progress {f}".format(f=file2_id))

            # Failure: project specified by context does not contains file specified by name
            with self.assertSubprocessFailure(stderr_regexp="Unable to resolve", exit_code=3):
                run("dx download -f --no-progress {f}".format(f=file2_name))

    def test_dx_download_project_explicit(self):
        proj1_name = 'test_proj1'
        proj2_name = 'test_proj2'

        with temporary_project(proj1_name, select=True) as proj, \
                temporary_project(proj2_name) as proj2, \
                chdir(tempfile.mkdtemp()):
            data1 = 'ABCD'
            file1_name = "file1"
            file1_id = self.gen_file(file1_name, data1, proj.get_id()).get_id()

            data2 = '1234'
            file2_name = "file2"
            file2_id = self.gen_file(file2_name, data2, proj2.get_id()).get_id()

            # Explicit project provided

            # Success: project specified by ID contains file specified by ID
            buf = run("dx download -o - {p}:{f}".format(p=proj2.get_id(), f=file2_id))
            self.assertEqual(buf, data2)

            # Success: project specified by ID contains file specified by name
            buf = run("dx download -o - {p}:{f}".format(p=proj.get_id(), f=file1_name))
            self.assertEqual(buf, data1)

            # Success: project specified by name contains file specified by ID
            buf = run("dx download -o - {p}:{f}".format(p=proj2_name, f=file2_id))
            self.assertEqual(buf, data2)

            # Success: project specified by name contains file specified by name
            buf = run("dx download -o - {p}:{f}".format(p=proj1_name, f=file1_name))
            self.assertEqual(buf, data1)

            # Project specified by ID does not contain file specified by ID
            #
            # TODO: this should fail
            run("dx download -o - {p}:{f}".format(p=proj2.get_id(), f=file1_id))

            # Failure: project specified by ID does not contain file specified by name
            with self.assertSubprocessFailure(stderr_regexp="Unable to resolve", exit_code=3):
                run("dx download -o - {p}:{f}".format(p=proj.get_id(), f=file2_name))

            # Project specified by name does not contain file specified by ID
            #
            # TODO: this should fail
            run("dx download -o - {p}:{f}".format(p=proj2_name, f=file1_id))

            # Failure: project specified by name does not contain file specified by name
            with self.assertSubprocessFailure(stderr_regexp="Unable to resolve", exit_code=3):
                run("dx download -o - {p}:{f}".format(p=proj1_name, f=file2_name))

            # Test api call parameters when downloading to local file instead of cat to std out

            # Success: project specified by ID contains file specified by ID
            run("dx download -f --no-progress {p}:{f}".format(p=proj2.get_id(), f=file2_id))

            # Success: project specified by ID contains file specified by name
            run("dx download -f --no-progress {p}:{f}".format(p=proj.get_id(), f=file1_name))

            # Success: project specified by name contains file specified by ID
            run("dx download -f --no-progress {p}:{f}".format(p=proj2_name, f=file2_id))

            # Success: project specified by name contains file specified by name
            run("dx download -f --no-progress {p}:{f}".format(p=proj1_name, f=file1_name))

            # Project specified by ID does not contain file specified by ID
            #
            # TODO: this should fail
            run("dx download -f --no-progress {p}:{f}".format(p=proj2.get_id(), f=file1_id))

            # Failure: project specified by ID does not contain file specified by name
            with self.assertSubprocessFailure(stderr_regexp="Unable to resolve", exit_code=3):
                run("dx download -f --no-progress {p}:{f}".format(p=proj.get_id(), f=file2_name))

            # Project specified by name does not contain file specified by ID
            #
            # TODO: this should fail
            run("dx download -f --no-progress {p}:{f}".format(p=proj2_name, f=file1_id))

            # Failure: project specified by name does not contain file specified by name
            with self.assertSubprocessFailure(stderr_regexp="Unable to resolve", exit_code=3):
                run("dx download -f --no-progress {p}:{f}".format(p=proj1_name, f=file2_name))

    def test_dx_download_multiple_projects_with_same_name(self):
        proj_name = 'test_proj1'

        with temporary_project(proj_name, select=True) as proj, \
                temporary_project(proj_name) as proj2, \
                chdir(tempfile.mkdtemp()):
            data1 = 'ABCD'
            file1_name = "file1"
            file1_id = self.gen_file(file1_name, data1, proj.get_id()).get_id()

            data2 = '1234'
            file2_name = "file1"
            file2_id = self.gen_file(file2_name, data2, proj2.get_id()).get_id()

            # Success: project specified by ID contains file specified by ID
            buf = run("dx download -o - {pid}:{f}".format(pid=proj2.get_id(), f=file2_id))
            self.assertEqual(buf, data2)

            # Failure: project specified by name contains file specified by ID
            with self.assertSubprocessFailure(stderr_regexp="ResolutionError: Found multiple projects", exit_code=3):
                run("dx download -o - {pname}:{f}".format(pname=proj_name, f=file2_id))

            # Replicate same tests for non-cat (download to file) route

            # Success: project specified by ID contains file specified by ID
            run("dx download -f --no-progress {pid}:{f}".format(pid=proj.get_id(), f=file1_id))

            # Failure: project specified by name contains file specified by ID
            with self.assertSubprocessFailure(stderr_regexp="ResolutionError: Found multiple projects", exit_code=3):
                run("dx download -f --no-progress {pname}:{f}".format(pname=proj_name, f=file2_id))


class TestDXClientDescribe(DXTestCase):
    def test_projects(self):
        run("dx describe :")
        run("dx describe " + self.project)
        run("dx describe " + self.project + ":")

        # need colon to recognize as project name
        with self.assertSubprocessFailure(exit_code=3):
            run("dx describe dxclient_test_pröject")

        # bad project name
        with self.assertSubprocessFailure(exit_code=3):
            run("dx describe dne:")

        # nonexistent project ID
        with self.assertSubprocessFailure(exit_code=3):
            run("dx describe project-123456789012345678901234")

    def test_bad_current_project(self):
        with self.assertSubprocessFailure(stderr_regexp='No matches found', exit_code=3):
            run("dx describe nonexistent --project-context-id foo")

        run("dx describe " + self.project + " --project-context-id foo")

    def test_user_describe_self_shows_bill_to(self):
        ## Verify `billTo` from /user-xxxx/describe.
        user_id = dxpy.whoami()
        user_desc = dxpy.api.user_describe(user_id)
        self.assertTrue("billTo" in user_desc)
        self.assertEqual(user_desc.get("billTo"), user_id)

        ## Verify `billTo` from "dx describe user-xxxx".
        bill_to_label = "Default bill to"
        cli_user_desc = run("dx describe " + user_id).strip().split("\n")
        parsed_desc = filter(lambda line: line.startswith(bill_to_label),
                             cli_user_desc)
        self.assertEqual(len(parsed_desc), 1)
        key_and_value = parsed_desc[0].split(bill_to_label)
        self.assertEqual(key_and_value[0], "")
        self.assertEqual(key_and_value[1].strip(), user_id)

        ## Verify `billTo` from "dx describe user-xxxx --json".
        cli_user_desc_json = json.loads(
            run("dx describe " + user_id + " --json")
        )
        self.assertTrue("billTo" in cli_user_desc_json)
        self.assertEqual(cli_user_desc_json.get("billTo"), user_id)

    @unittest.skipUnless(testutil.TEST_ISOLATED_ENV,
                         'skipping test that would create apps')
    def test_describe_deleted_app(self):
        applet_id = dxpy.api.applet_new({"project": self.project,
                                         "dxapi": "1.0.0",
                                         "inputSpec": [],
                                         "outputSpec": [],
                                         "runSpec": {"interpreter": "bash",
                                                     "code": ""},
                                         "name": "applet_to_delete"})['id']
        app_new_output = dxpy.api.app_new({"name": "app_to_delete",
                                           "applet": applet_id,
                                           "version": "1.0.0"})

        # make second app with no default tag
        app_new_output2 = dxpy.api.app_new({"name": "app_to_delete",
                                           "applet": applet_id,
                                           "version": "1.0.1"})
        dxpy.api.app_delete(app_new_output2["id"])

        run("dx describe " + app_new_output2["id"])


class TestDXClientRun(DXTestCase):
    def setUp(self):
        self.other_proj_id = run("dx new project other --brief").strip()
        super(TestDXClientRun, self).setUp()

    def tearDown(self):
        dxpy.api.project_destroy(self.other_proj_id, {'terminateJobs': True})
        super(TestDXClientRun, self).tearDown()

    def test_dx_run_applet_with_input_spec(self):
        record = dxpy.new_dxrecord(name="my_record")

        applet_id = dxpy.api.applet_new({
            "project": self.project,
            "dxapi": "0.0.1",
            "inputSpec": [
                {"name": "int0", "class": "int"},
                {"name": "int1", "class": "int", "optional": True},
                {"name": "string0", "class": "string"},
                {"name": "string1", "class": "string", "optional": True},
                {"name": "record0", "class": "record"},
                {"name": "record1", "class": "record", "optional": True},
            ],
            "outputSpec": [
                {"name": "outint", "class": "int"},
                {"name": "outstring", "class": "string"},
                {"name": "outrecord", "class": "record"},
            ],
            "runSpec": {"interpreter": "bash",
                        "code": """
dx-jobutil-add-output outint $int0
dx-jobutil-add-output outstring $string0
dx-jobutil-add-output outrecord $record0
"""
                        }})["id"]
        applet = dxpy.DXApplet(applet_id)

        #############################
        # With only required inputs #
        #############################

        # Run with applet handler.
        job = applet.run({"int0": 16, "string0": "input_string",
                          "record0": {"$dnanexus_link": record.get_id()}})
        job_desc = job.describe()
        exp = {"int0": 16, "string0": "input_string",
               "record0": {"$dnanexus_link": record.get_id()}}
        self.assertEquals(job_desc["input"], exp)

        # Run with "dx run".
        job_id = run("dx run {applet_id} -iint0=16 -istring0=input_string -irecord0={record_id} --brief".format(
            applet_id=applet_id, record_id=record.get_id())).strip()
        job_desc = dxpy.describe(job_id)
        self.assertEquals(job_desc["input"], exp)

        job_id = run("dx run {applet_id} -iint0:int=16 -istring0:string=input_string -irecord0:record={record_id} --brief".format(
            applet_id=applet_id, record_id=record.get_id())).strip()
        job_desc = dxpy.describe(job_id)
        self.assertEquals(job_desc["input"], exp)

        # Run with "dx run" with JBORs.
        other_job_id = run("dx run {applet_id} -iint0={job_id}:outint -istring0={job_id}:outstring -irecord0={job_id}:outrecord --brief".format(
            applet_id=applet_id, job_id=job_id)).strip()
        job_desc = dxpy.describe(other_job_id)
        exp = {"int0": {"$dnanexus_link": {"field": "outint",
                                           "job": job_id}},
               "string0": {"$dnanexus_link": {"field": "outstring",
                                              "job": job_id}},
               "record0": {"$dnanexus_link": {"field": "outrecord",
                                              "job": job_id}}}
        self.assertEquals(job_desc["input"], exp)

        # Run with "dx run" with input name mapped to data object name.
        job_id = run("dx run {applet_id} -iint0=16 -istring0=input_string -irecord0=my_record --brief".format(
            applet_id=applet_id)).strip()
        job_desc = dxpy.describe(job_id)
        exp = {"int0": 16, "string0": "input_string",
               "record0": {"$dnanexus_link": {"project": self.project,
                                              "id": record.get_id()}}}
        self.assertEquals(job_desc["input"], exp)

        #####################################
        # With required and optional inputs #
        #####################################

        second_record = dxpy.new_dxrecord()

        # Run with applet handler.
        job = applet.run({"int0": 16, "string0": "input_string",
                          "record0": {"$dnanexus_link": record.get_id()},
                          "int1": 32, "string1": "second_input_string",
                          "record1": {"$dnanexus_link": second_record.get_id()}})
        job_desc = job.describe()
        exp = {"int0": 16, "int1": 32, "string0": "input_string",
               "string1": "second_input_string",
               "record0": {"$dnanexus_link": record.get_id()},
               "record1": {"$dnanexus_link": second_record.get_id()}}
        self.assertEquals(job_desc["input"], exp)

        # Run with "dx run".
        job_id = run("dx run {applet_id} -iint0=16 -istring0=input_string -irecord0={record_id} -iint1=32 -istring1=second_input_string -irecord1={second_record_id} --brief".format(
            applet_id=applet_id, record_id=record.get_id(),
            second_record_id=second_record.get_id())).strip()
        job_desc = dxpy.describe(job_id)
        self.assertEquals(job_desc["input"], exp)

        # Run with "dx run" with JBORs.
        other_job_id = run("dx run {applet_id} -iint0=32 -iint1={job_id}:outint -istring0=second_input_string -istring1={job_id}:outstring -irecord0={second_record_id} -irecord1={job_id}:outrecord --brief".format(
            applet_id=applet_id, job_id=job_id,
            second_record_id=second_record.get_id())).strip()
        job_desc = dxpy.describe(other_job_id)
        exp = {"int0": 32,
               "int1": {"$dnanexus_link": {"field": "outint",
                                           "job": job_id}},
               "string0": "second_input_string",
               "string1": {"$dnanexus_link": {"field": "outstring",
                                              "job": job_id}},
               "record0": {"$dnanexus_link": second_record.get_id()},
               "record1": {"$dnanexus_link": {"field": "outrecord",
                                              "job": job_id}}}
        self.assertEquals(job_desc["input"], exp)

    def test_dx_run_applet_without_input_spec(self):
        record = dxpy.new_dxrecord(name="my_record")

        applet_id = dxpy.api.applet_new({
            "project": self.project,
            "dxapi": "0.0.1",
            "outputSpec": [
                {"name": "outint", "class": "int"},
                {"name": "outstring", "class": "string"},
                {"name": "outrecord", "class": "record"},
            ],
            "runSpec": {"interpreter": "bash",
                        "code": """
record_id=`dx new record --close --brief`
dx-jobutil-add-output outint 32
dx-jobutil-add-output outstring output_string
dx-jobutil-add-output outrecord $record_id
"""
                        }})["id"]
        applet = dxpy.DXApplet(applet_id)

        # Run with applet handler.
        job = applet.run({"int0": 16, "string0": "input_string",
                          "record0": {"$dnanexus_link": record.get_id()}})
        job_desc = job.describe()
        exp = {"int0": 16, "string0": "input_string",
               "record0": {"$dnanexus_link": record.get_id()}}
        self.assertEquals(job_desc["input"], exp)

        # Run with "dx run".
        job_id = run("dx run {applet_id} -iint0=16 -istring0=input_string -irecord0={record_id} --brief".format(applet_id=applet_id, record_id=record.get_id())).strip()
        job_desc = dxpy.describe(job_id)
        self.assertEquals(job_desc["input"], exp)

        job_id = run("dx run {applet_id} -iint0:int=16 -istring0:string=input_string -irecord0:record={record_id} --brief".format(applet_id=applet_id, record_id=record.get_id())).strip()
        job_desc = dxpy.describe(job_id)
        self.assertEquals(job_desc["input"], exp)

        # Run with "dx run" with JBORs.
        other_job_id = run("dx run {applet_id} -iint0={job_id}:outint -istring0={job_id}:outstring -irecord0={job_id}:outrecord --brief".format(applet_id=applet_id, job_id=job_id)).strip()
        job_desc = dxpy.describe(other_job_id)
        exp = {"int0": {"$dnanexus_link": {"field": "outint",
                                           "job": job_id}},
               "string0": {"$dnanexus_link": {"field": "outstring",
                                              "job": job_id}},
               "record0": {"$dnanexus_link": {"field": "outrecord",
                                              "job": job_id}}}
        self.assertEquals(job_desc["input"], exp)

        other_job_id = run("dx run {applet_id} -irecord0={record_id} -irecord1={job_id}:outrecord --brief".format(
            applet_id=applet_id, job_id=job_id, record_id=record.get_id()
        )).strip()
        job_desc = dxpy.describe(other_job_id)
        exp = {"record0": {"$dnanexus_link": record.get_id()},
               "record1": {"$dnanexus_link": {"field": "outrecord",
                                              "job": job_id}}}
        self.assertEquals(job_desc["input"], exp)

        # Run with "dx run" with repeated input names: order of input values
        # preserved.
        other_job_id = run("dx run {applet_id} -irecord0={record_id} -irecord0={job_id}:outrecord --brief".format(
            applet_id=applet_id, job_id=job_id, record_id=record.get_id()
        )).strip()
        job_desc = dxpy.describe(other_job_id)
        exp = {"record0": [{"$dnanexus_link": record.get_id()},
                           {"$dnanexus_link": {"field": "outrecord",
                                               "job": job_id}}]}
        self.assertEquals(job_desc["input"], exp)

        other_job_id = run("dx run {applet_id} -irecord0={job_id}:outrecord -irecord0={record_id} --brief".format(
            applet_id=applet_id, job_id=job_id, record_id=record.get_id()
        )).strip()
        job_desc = dxpy.describe(other_job_id)
        exp = {"record0": [{"$dnanexus_link": {"field": "outrecord",
                                               "job": job_id}},
                           {"$dnanexus_link": record.get_id()}]}
        self.assertEquals(job_desc["input"], exp)

        # Run with "dx run" with input name mapped to data object name.
        job_id = run("dx run {applet_id} -irecord0=my_record --brief".format(applet_id=applet_id)).strip()
        job_desc = dxpy.describe(job_id)
        exp = {"record0": {"$dnanexus_link": {"project": self.project,
                                              "id": record.get_id()}}}
        self.assertEquals(job_desc["input"], exp)

    def test_dx_resolve(self):
        applet_id = dxpy.api.applet_new({"project": self.project,
                                         "dxapi": "1.0.0",
                                         "runSpec": {"interpreter": "bash",
                                                     "code": "echo 'hello'"}
                                         })['id']
        record_id0 = dxpy.api.record_new({"project": self.project,
                                          "dxapi": "1.0.0",
                                          "name": "resolve_record0"})['id']
        record_id1 = dxpy.api.record_new({"project": self.project,
                                          "dxapi": "1.0.0",
                                          "name": "resolve_record1"})['id']
        record_id2 = dxpy.api.record_new({"project": self.project,
                                          "dxapi": "1.0.0",
                                          "name": "resolve_record2"})['id']
        glob_id = dxpy.api.record_new({"project": self.project,
                                       "dxapi": "1.0.0",
                                       "name": "glob_resolve_record"})['id']

        job_id = run("dx run " + applet_id + " -iinput0=resolve_record0 -iinput1=resolve_record1 " +
                     "-iinput2=glob_resolve* -iint0=5 -iint1=15 --brief -y").strip()
        job_desc = dxpy.describe(job_id)

        self.assertEquals(job_desc['input']['input0']['$dnanexus_link']['id'], record_id0)
        self.assertEquals(job_desc['input']['input1']['$dnanexus_link']['id'], record_id1)
        self.assertEquals(job_desc['input']['input2']['$dnanexus_link']['id'], glob_id)
        self.assertEquals(job_desc['input']['int0'], 5)
        self.assertEquals(job_desc['input']['int1'], 15)

        # If multiple entities are provided with the same input name, then their resolved result should
        # appear in a list, in the order in which they were provided, no matter the method of resolution
        job_id = run("dx run " + applet_id + " -iinput0=resolve_record0 -iinput0=25 -iinput0=glob_resolve* " +
                     "-iinput0=resolve_record1 -iinput1=" + record_id0 + " -iinput1=50 -iinput1=resolve_record1 " +
                     "--brief -y").strip()
        job_desc = dxpy.describe(job_id)

        self.assertEquals(len(job_desc['input']['input0']), 4)
        self.assertEquals(job_desc['input']['input0'][0]['$dnanexus_link']['id'], record_id0)
        self.assertEquals(job_desc['input']['input0'][1], 25)
        self.assertEquals(job_desc['input']['input0'][2]['$dnanexus_link']['id'], glob_id)
        self.assertEquals(job_desc['input']['input0'][3]['$dnanexus_link']['id'], record_id1)
        self.assertEquals(len(job_desc['input']['input1']), 3)
        self.assertEquals(job_desc['input']['input1'][0]['$dnanexus_link'], record_id0)
        self.assertEquals(job_desc['input']['input1'][1], 50)
        self.assertEquals(job_desc['input']['input1'][2]['$dnanexus_link']['id'], record_id1)

        # If a record cannot be resolved, then the return value should just be the record name passed in
        job_id = run("dx run " + applet_id + " --brief -y -iinput0=cannot_resolve " +
                     "-iinput1=resolve_record0 -iint0=10").strip()
        job_desc = dxpy.describe(job_id)

        self.assertEquals(job_desc['input']['input0'], "cannot_resolve")
        self.assertEquals(job_desc['input']['input1']['$dnanexus_link']['id'], record_id0)
        self.assertEquals(job_desc['input']['int0'], 10)

        job_id = run("dx run " + applet_id + " --brief -y -iinput0=glob_cannot_resolve*").strip()
        job_desc = dxpy.describe(job_id)

        self.assertEquals(job_desc['input']['input0'], "glob_cannot_resolve*")

        # Should simply use given name if it corresponds to multiple records (glob or not);
        # length validation errors out, but exec_io catches it
        dup_record_id = dxpy.api.record_new({"project": self.project,
                                             "dxapi": "1.0.0",
                                             "name": "resolve_record0"})['id']

        job_id = run("dx run " + applet_id + " --brief -y -iinput0=resolve_record0").strip()
        job_desc = dxpy.describe(job_id)

        self.assertEquals(job_desc['input']['input0'], "resolve_record0")

        job_id = run("dx run " + applet_id + " --brief -y -iinput0=resolve_record*").strip()
        job_desc = dxpy.describe(job_id)

        self.assertEquals(job_desc['input']['input0'], "resolve_record*")

        applet_id = dxpy.api.applet_new({"project": self.project,
                                         "dxapi": "1.0.0",
                                         "inputSpec": [
                                            {"name": "input0", "class": "record"},
                                            {"name": "input1", "class": "array:record", "optional": True},
                                            {"name": "int0", "class": "int"},
                                            {"name": "int1", "class": "array:int", "optional": True},
                                            {"name": "bool0", "class": "array:boolean", "optional": True}
                                         ],
                                         "outputSpec": [],
                                         "runSpec": {"interpreter": "bash",
                                                     "code": "echo 'hello'"}
                                         })['id']

        # Try with applet that has an input spec
        job_id = run("dx run " + applet_id + " --brief -y -iinput0=resolve_record1 -iint0=10 " +
                     "-iinput1=resolve_record2 -iinput1=resolve_record1 -iint1=0 -iint1=1 -iint1=2 " +
                     "-ibool0=true -ibool0=0").strip()
        job_desc = dxpy.describe(job_id)

        self.assertEquals(job_desc['input']['input0']['$dnanexus_link']['id'], record_id1)
        self.assertEquals(job_desc['input']['input1'][0]['$dnanexus_link']['id'], record_id2)
        self.assertEquals(job_desc['input']['input1'][1]['$dnanexus_link']['id'], record_id1)
        self.assertEquals(job_desc['input']['int0'], 10)
        self.assertEquals(job_desc['input']['int1'], [0, 1, 2])
        self.assertEquals(job_desc['input']['bool0'], [True, False])

        # Workflows should show same behavior as applets
        workflow_id = run("dx new workflow myworkflow --output-folder /foo --brief").strip()
        stage_id = dxpy.api.workflow_add_stage(workflow_id,
                                               {"editVersion": 0, "executable": applet_id})['stage']

        record_id = dxpy.api.record_new({"project": self.project,
                                         "dxapi": "1.0.0",
                                         "name": "myrecord"})['id']

        analysis_id = run("dx run " + workflow_id + " -i" + stage_id + ".input0=myrecord -i" +
                          stage_id + ".int0=77 -y --brief").strip()
        analysis_desc = dxpy.describe(analysis_id)

        self.assertEquals(analysis_desc['input'][stage_id + '.input0']['$dnanexus_link']['id'], record_id)
        self.assertEquals(analysis_desc['input'][stage_id + '.int0'], 77)

    def test_dx_resolve_check_resolution_needed(self):
        # If no entity_name is given, no entity_name should be returned
        self.assertEquals(check_resolution("some_path", "project_id", "/", None), (False, "project_id", "/", None))
        self.assertEquals(check_resolution("some_path", self.project, "/", None), (False, self.project, "/", None))

        record_id = dxpy.api.record_new({"project": self.project,
                                         "dxapi": "1.0.0",
                                         "name": "myrecord"})['id']

        self.assertEquals(check_resolution("some_path", self.project, "/", "myrecord"),
                          (True, self.project, "/", "myrecord"))

        self.assertEquals(check_resolution("some_path", "not_a_real_project_id", "/", "notarealrecord"),
                          (True, "not_a_real_project_id", "/", "notarealrecord"))

        # If the entity is a DX ID, but not an expected class, the result should be False, None, None, None
        result = check_resolution("some_path", self.project, "/", record_id, expected_classes=["file"])
        self.assertEquals(result, (False, None, None, None))

        # If entity_id is a hash, there is no need to resolve, and the describe
        # output is returned (should work no matter what project is given)
        result = check_resolution("some_path", self.project, "/", record_id, expected_classes=["record"])
        self.assertEquals(result[:3], (False, self.project, "/"))
        desc_output = result[3]
        self.assertEquals(desc_output["describe"]["project"], self.project)
        self.assertEquals(desc_output["describe"]["name"], "myrecord")
        self.assertEquals(desc_output["id"], record_id)
        desc_output = check_resolution("some_path", None, "/", record_id, enclose_in_list=True)[3][0]
        self.assertEquals(desc_output["describe"]["project"], self.project)
        self.assertEquals(desc_output["describe"]["name"], "myrecord")
        self.assertEquals(desc_output["id"], record_id)

        # Describing entity_id should work even if the project hint is wrong
        result = check_resolution("some_path", self.project, "/", record_id, describe={"project": self.other_proj_id,
                                                                                       "fields": {"sponsored": True}})
        self.assertEquals(result[:3], (False, self.project, "/"))
        desc_output = result[3]
        self.assertEquals(desc_output["describe"]["sponsored"], False)
        self.assertEquals(desc_output["id"], record_id)

        # Even if the given project is not a real project ID, the correct project ID
        # should be in the describe output
        desc_output = check_resolution("some_path", "not_a_real_project_id", "/", record_id)[3]
        self.assertEquals(desc_output["describe"]["project"], self.project)
        self.assertEquals(desc_output["describe"]["name"], "myrecord")
        self.assertEquals(desc_output["id"], record_id)

        # If describing an entity ID fails, then a ResolutionError should be
        # raised
        with self.assertRaisesRegexp(ResolutionError, "The entity record-\d+ could not be found"):
            check_resolution("some_path", self.project, "/", "record-123456789012345678901234")

    def test_dx_run_depends_on_success(self):
        applet_id = dxpy.api.applet_new({"project": self.project,
                                         "dxapi": "1.0.0",
                                         "inputSpec": [],
                                         "outputSpec": [],
                                         "runSpec": {"interpreter": "bash",
                                                     "code": "echo 'hello'"}
                                         })['id']

        job_dep_id = run("dx run " + applet_id + " --brief -y").strip()

        record_dep_id = dxpy.api.record_new({"project": self.project})['id']

        job_id = run("dx run " + applet_id + " --brief -y").strip()
        job_desc = dxpy.describe(job_id)
        self.assertEquals(job_desc['dependsOn'], [])

        job_id = run("dx run " + applet_id + " --brief -y -d " + job_dep_id).strip()
        job_desc = dxpy.describe(job_id)
        self.assertEqual(job_desc['dependsOn'], [job_dep_id])

        job_id = run("dx run " + applet_id + " -d " + job_dep_id + " --depends-on " +
                     record_dep_id + " --brief -y").strip()
        job_desc = dxpy.describe(job_id)
        self.assertEqual(sorted(job_desc['dependsOn']), sorted([job_dep_id, record_dep_id]))

    def test_dx_run_depends_on_failure(self):
        applet_id = dxpy.api.applet_new({"project": self.project,
                                         "dxapi": "1.0.0",
                                         "inputSpec": [],
                                         "outputSpec": [],
                                         "runSpec": {"interpreter": "bash",
                                                     "code": "echo 'hello'"}
                                         })['id']

        job1_dep_id = run("dx run " + applet_id + " --brief -y").strip()

        job2_dep_id = run("dx run " + applet_id + " --brief -y").strip()

        # Testing for missing arguments:
        with self.assertSubprocessFailure(stderr_regexp='-d/--depends-on.*expected one argument', exit_code=2):
            run("dx run " + applet_id + " --brief -y --depends-on " + job2_dep_id + " --depends-on")
        with self.assertSubprocessFailure(stderr_regexp='-d/--depends-on.*expected one argument', exit_code=2):
            run("dx run " + applet_id + " -d --depends-on " + job1_dep_id + " --brief -y")

        with self.assertSubprocessFailure(stderr_regexp='unrecognized arguments', exit_code=2):
            run("dx run " + applet_id + " --brief -y -d " + job2_dep_id + " " + job1_dep_id)

        with self.assertSubprocessFailure(stderr_regexp='could not be found', exit_code=3):
            run("dx run " + applet_id + " --brief -y -d not_a_valid_id")

        # Testing for use of --depends-on with running workflows
        workflow_id = run("dx new workflow myworkflow --output-folder /foo --brief").strip()
        stage_id = dxpy.api.workflow_add_stage(workflow_id,
                                               {"editVersion": 0, "executable": applet_id})['stage']
        with self.assertSubprocessFailure(stderr_regexp='--depends-on.*workflows', exit_code=3):
            run("dx run " + workflow_id + " -d " + job1_dep_id + " -y --brief")
        with self.assertSubprocessFailure(stderr_regexp='--depends-on.*workflows', exit_code=3):
            run("dx run myworkflow -d " + job1_dep_id + " -y --brief")


    def test_dx_run_no_hidden_executables(self):
        # hidden applet
        applet_name = "hidden_applet"
        applet_id = dxpy.api.applet_new({"project": self.project,
                                         "dxapi": "1.0.0",
                                         "inputSpec": [],
                                         "outputSpec": [],
                                         "runSpec": {"interpreter": "bash",
                                                     "code": "echo 'hello'"},
                                         "hidden": True,
                                         "name": applet_name})['id']
        run("dx describe hidden_applet")
        with self.assertSubprocessFailure(stderr_regexp='ResolutionError: Unable to resolve "{f}"'
                                          .format(f=applet_name), exit_code=3):
            run("dx run hidden_applet")
        # by ID will still work
        run("dx run " + applet_id + " -y")

        # hidden workflow
        workflow_name = "hidden_workflow"
        dxworkflow = dxpy.new_dxworkflow(name=workflow_name, hidden=True)
        dxworkflow.add_stage(applet_id)
        with self.assertSubprocessFailure(stderr_regexp='ResolutionError: Unable to resolve "{f}"'
                                          .format(f=workflow_name), exit_code=3):
            run("dx run hidden_workflow")
        # by ID will still work
        run("dx run " + dxworkflow.get_id() + " -y")

    @unittest.skipUnless(testutil.TEST_RUN_JOBS,
                         'skipping tests that would run jobs')
    def test_dx_run_jbor_array_ref(self):
        applet_id = dxpy.api.applet_new({"project": self.project,
                                         "name": "myapplet",
                                         "dxapi": "1.0.0",
                                         "inputSpec": [{"name": "record",
                                                        "class": "record",
                                                        "optional": True}],
                                         "outputSpec": [{"name": "record",
                                                         "class": "record"},
                                                        {"name": "record_array",
                                                         "class": "array:record"}],
                                         "runSpec": {"interpreter": "bash",
                                                     "bundledDepends": [],
                                                     "execDepends": [],
                                                     "code": '''
first_record=$(dx new record firstrecord --brief)
dx close $first_record
second_record=$(dx new record secondrecord --brief)
dx close $second_record
dx-jobutil-add-output record $first_record
dx-jobutil-add-output record_array $first_record --array
dx-jobutil-add-output record_array $second_record --array
'''}})["id"]

        remote_job = dxpy.DXApplet(applet_id).run({})
        remote_job.wait_on_done()
        remote_job_output = remote_job.describe()["output"]["record_array"]

        # check other dx functionality here for convenience
        # dx describe/path resolution
        jbor_array_ref = '{job_id}:record_array.'.format(job_id=remote_job.get_id())
        desc_output = run('dx describe ' + jbor_array_ref + '0')
        self.assertIn("firstrecord", desc_output)
        self.assertNotIn("secondrecord", desc_output)
        with self.assertSubprocessFailure(exit_code=3):
            run("dx get " + remote_job.get_id() + ":record.foo")
        with self.assertSubprocessFailure(stderr_regexp='not an array', exit_code=3):
            run("dx get " + remote_job.get_id() + ":record.0")
        with self.assertSubprocessFailure(stderr_regexp='out of range', exit_code=3):
            run("dx get " + jbor_array_ref + '2')

        # dx run
        second_remote_job = run('dx run myapplet -y --brief -irecord=' + jbor_array_ref + '1').strip()
        second_remote_job_desc = run('dx describe ' + second_remote_job)
        self.assertIn(jbor_array_ref + '1', second_remote_job_desc)
        self.assertIn(remote_job_output[1]["$dnanexus_link"], second_remote_job_desc)
        self.assertNotIn(remote_job_output[0]["$dnanexus_link"], second_remote_job_desc)

        # use dx get to hydrate a directory and test dx-run-app-locally
        def create_app_dir_from_applet(applet_id):
            tempdir = tempfile.mkdtemp()
            with chdir(tempdir):
                run('dx get ' + applet_id)
                return os.path.join(tempdir, dxpy.describe(applet_id)['name'])
        appdir = create_app_dir_from_applet(applet_id)
        local_output = check_output(['dx-run-app-locally', appdir, '-irecord=' + jbor_array_ref + '1'])
        self.assertIn(remote_job_output[1]["$dnanexus_link"], local_output)
        self.assertNotIn(remote_job_output[0]["$dnanexus_link"], local_output)

    @unittest.skipUnless(testutil.TEST_RUN_JOBS,
                         'skipping tests that would run jobs')
    def test_dx_run_priority(self):
        applet_id = dxpy.api.applet_new({"project": self.project,
                                         "name": "myapplet",
                                         "dxapi": "1.0.0",
                                         "runSpec": {"interpreter": "bash",
                                                     "code": ""},
                                         "access": {"project": "VIEW",
                                                    "allProjects": "VIEW",
                                                    "network": []}})["id"]
        normal_job_id = run("dx run myapplet --priority normal --brief -y").strip()
        normal_job_desc = dxpy.describe(normal_job_id)
        self.assertEqual(normal_job_desc["priority"], "normal")

        high_priority_job_id = run("dx run myapplet --priority high --brief -y").strip()
        high_priority_job_desc = dxpy.describe(high_priority_job_id)
        self.assertEqual(high_priority_job_desc["priority"], "high")

        # don't actually need these to run
        run("dx terminate " + normal_job_id)
        run("dx terminate " + high_priority_job_id)

        # --watch implies --priority high
        try:
            run("dx run myapplet -y --watch")
        except subprocess.CalledProcessError:
            # ignore any watching errors; just want to test requested
            # priority
            pass
        watched_job_id = run("dx find jobs -n 1 --brief").strip()
        self.assertNotIn(watched_job_id, [normal_job_id, high_priority_job_id])
        watched_job_desc = dxpy.describe(watched_job_id)
        self.assertEqual(watched_job_desc['applet'], applet_id)
        self.assertEqual(watched_job_desc['priority'], 'high')

        # errors
        with self.assertSubprocessFailure(exit_code=2):
            # expect argparse error code 2 for bad choice
            run("dx run myapplet --priority standard")

        # no warning when no special access requested
        dx_run_output = run("dx run myapplet --priority normal -y")
        for string in ["WARNING", "developer", "Internet", "write access"]:
            self.assertNotIn(string, dx_run_output)

        # test for printing a warning when extra permissions are
        # requested and run as normal priority
        extra_perms_applet = dxpy.api.applet_new({"project": self.project,
                                                  "dxapi": "1.0.0",
                                                  "runSpec": {"interpreter": "bash",
                                                              "code": ""},
                                                  "access": {"developer": True,
                                                             "project": "UPLOAD",
                                                             "network": ["github.com"]}})["id"]
        # no warning when running at high priority
        dx_run_output = run("dx run " + extra_perms_applet + " --priority high -y")
        for string in ["WARNING", "developer", "Internet", "write access"]:
            self.assertNotIn(string, dx_run_output)

        # warning when running at normal priority; mention special
        # permissions present
        dx_run_output = run("dx run " + extra_perms_applet + " --priority normal -y")
        for string in ["WARNING", "developer", "Internet", "write access"]:
            self.assertIn(string, dx_run_output)

        # no warning with --brief
        dx_run_output = run("dx run " + extra_perms_applet + " --priority normal --brief -y")
        self.assertRegexpMatches(dx_run_output.strip(), '^job-[0-9a-zA-Z]{24}$')

        # test with allProjects set but no explicit permissions to the
        # project context
        extra_perms_applet = dxpy.api.applet_new({"project": self.project,
                                                  "dxapi": "1.0.0",
                                                  "inputSpec": [],
                                                  "outputSpec": [],
                                                  "runSpec": {"interpreter": "bash",
                                                              "code": ""},
                                                  "access": {"allProjects": "CONTRIBUTE"}})["id"]
        # no warning when running at high priority
        dx_run_output = run("dx run " + extra_perms_applet + " --priority high -y")
        for string in ["WARNING", "developer", "Internet", "write access"]:
            self.assertNotIn(string, dx_run_output)

        # warning when running at normal priority; mention special
        # permissions present
        dx_run_output = run("dx run " + extra_perms_applet + " --priority normal -y")
        for string in ["WARNING", "write access"]:
            self.assertIn(string, dx_run_output)
        for string in ["developer", "Internet"]:
            self.assertNotIn(string, dx_run_output)

        # workflow tests

        workflow_id = run("dx new workflow myworkflow --brief").strip()
        run("dx add stage {workflow} {applet}".format(workflow=workflow_id,
                                                      applet=extra_perms_applet))

        # no warning when run at high priority
        dx_run_output = run("dx run myworkflow --priority high -y")
        for string in ["WARNING", "developer", "Internet", "write access"]:
            self.assertNotIn(string, dx_run_output)
        # and check that priority was set properly
        analysis_id = next(dxpy.find_executions(classname='analysis', limit=1))['id']
        self.assertEqual(dxpy.describe(analysis_id)["priority"], "high")

        # get warnings when run at normal priority
        dx_run_output = run("dx run myworkflow --priority normal -y")
        for string in ["WARNING", "write access"]:
            self.assertIn(string, dx_run_output)
        for string in ["developer", "Internet"]:
            self.assertNotIn(string, dx_run_output)
        # and check that priority was set properly
        analysis_id = next(dxpy.find_executions(classname='analysis', limit=1))['id']
        self.assertEqual(dxpy.describe(analysis_id)["priority"], "normal")

    def test_dx_run_tags_and_properties(self):
        # success
        applet_id = dxpy.api.applet_new({"project": self.project,
                                         "dxapi": "1.0.0",
                                         "runSpec": {"interpreter": "bash",
                                                     "code": "echo 'hello'"}
                                         })['id']
        property_names = ["$my.prop", "secoиdprop", "тhird prop"]
        property_values = ["$hello.world", "Σ2,n", "stuff"]
        the_tags = ["Σ1=n", "helloo0", "ωω"]
        job_id = run("dx run " + applet_id + ' -inumber=32 --brief -y ' +
                     " ".join(["--property '" + prop[0] + "'='" + prop[1] + "'" for
                               prop in zip(property_names, property_values)]) +
                     "".join([" --tag " + tag for tag in the_tags])).strip()

        job_desc = dxpy.api.job_describe(job_id)
        self.assertEqual(job_desc['tags'].sort(), the_tags.sort())
        self.assertEqual(len(job_desc['properties']), 3)
        for name, value in zip(property_names, property_values):
            self.assertEqual(job_desc['properties'][name], value)

        # Test setting tags and properties afterwards
        run("dx tag " + job_id + " foo bar foo")
        run("dx set_properties " + job_id + " foo=bar Σ_1^n=n")
        job_desc_lines = run("dx describe " + job_id + " --delim ' '").splitlines()
        found_tags = False
        found_properties = False
        for line in job_desc_lines:
            if line.startswith('Tags'):
                self.assertIn("foo", line)
                self.assertIn("bar", line)
                found_tags = True
            if line.startswith('Properties'):
                self.assertIn("foo=bar", line)
                self.assertIn("Σ_1^n=n", line)
                found_properties = True
        self.assertTrue(found_tags)
        self.assertTrue(found_properties)
        run("dx untag " + job_id + " foo")
        run("dx unset_properties " + job_id + " Σ_1^n")
        job_desc = json.loads(run("dx describe " + job_id + " --json"))
        self.assertIn("bar", job_desc['tags'])
        self.assertNotIn("foo", job_desc['tags'])
        self.assertEqual(job_desc["properties"]["foo"], "bar")
        self.assertNotIn("Σ_1^n", job_desc["properties"])

    def test_dx_run_extra_args(self):
        # success
        applet_id = dxpy.api.applet_new({"project": self.project,
                                         "dxapi": "1.0.0",
                                         "runSpec": {"interpreter": "bash",
                                                     "code": "echo 'hello'"}
                                         })['id']
        job_id = run("dx run " + applet_id + " -inumber=32 --name overwritten_name " +
                     '--delay-workspace-destruction --brief -y ' +
                     '--extra-args \'{"input": {"second": true}, "name": "new_name"}\'').strip()
        job_desc = dxpy.api.job_describe(job_id)
        self.assertTrue(job_desc['delayWorkspaceDestruction'])
        self.assertEqual(job_desc['name'], 'new_name')
        self.assertIn('number', job_desc['input'])
        self.assertEqual(job_desc['input']['number'], 32)
        self.assertIn('second', job_desc['input'])
        self.assertEqual(job_desc['input']['second'], True)

        # parsing error
        with self.assertSubprocessFailure(stderr_regexp='JSON', exit_code=3):
            run("dx run " + applet_id + " --extra-args not-a-JSON-string")

    def test_dx_run_clone(self):
        applet_id = dxpy.api.applet_new({"project": self.project,
                                         "dxapi": "1.0.0",
                                         "runSpec": {"interpreter": "bash",
                                                     "code": "echo 'hello'"}
                                         })['id']
        other_applet_id = dxpy.api.applet_new({"project": self.project,
                                               "dxapi": "1.0.0",
                                               "runSpec": {"interpreter": "bash",
                                                           "code": "echo 'hello'"}
                                           })['id']

        def check_new_job_metadata(new_job_desc, cloned_job_desc, overridden_fields=[]):
            '''
            :param new_job_desc: the describe hash in the new job
            :param cloned_job_desc: the description of the job that was cloned
            :param overridden_fields: the metadata fields in describe that were overridden (and should not be checked)
            '''
            # check clonedFrom hash in new job's details
            self.assertIn('clonedFrom', new_job_desc['details'])
            self.assertEqual(new_job_desc['details']['clonedFrom']['id'], cloned_job_desc['id'])
            self.assertEqual(new_job_desc['details']['clonedFrom']['executable'],
                             cloned_job_desc.get('applet') or cloned_job_desc.get('app'))
            for metadata in ['project', 'folder', 'name', 'runInput', 'systemRequirements']:
                self.assertEqual(new_job_desc['details']['clonedFrom'][metadata],
                                 cloned_job_desc[metadata])
            # check not_overridden_fields match/have the correct transformation
            all_fields = set(['name', 'project', 'folder', 'input', 'systemRequirements',
                              'applet', 'tags', 'properties', 'priority'])
            fields_to_check = all_fields.difference(overridden_fields)
            for metadata in fields_to_check:
                if metadata == 'name':
                    self.assertEqual(new_job_desc[metadata], cloned_job_desc[metadata] + ' (re-run)')
                else:
                    self.assertEqual(new_job_desc[metadata], cloned_job_desc[metadata])

        # originally, set everything and have an instance type for all
        # entry points
        orig_job_id = run("dx run " + applet_id +
                          ' -inumber=32 --name jobname --folder /output ' +
                          '--instance-type mem2_hdd2_x2 ' +
                          '--tag Ψ --tag $hello.world ' +
                          '--property Σ_1^n=n --property $hello.=world ' +
                          '--priority normal ' +
                          '--brief -y').strip()
        orig_job_desc = dxpy.api.job_describe(orig_job_id)
        # control
        self.assertEqual(orig_job_desc['name'], 'jobname')
        self.assertEqual(orig_job_desc['project'], self.project)
        self.assertEqual(orig_job_desc['folder'], '/output')
        self.assertEqual(orig_job_desc['input'], {'number': 32})
        self.assertEqual(orig_job_desc['systemRequirements'], {'*': {'instanceType': 'mem2_hdd2_x2'}})

        # clone the job

        # nothing different
        new_job_desc = dxpy.api.job_describe(run("dx run --clone " + orig_job_id +
                                                 " --brief -y").strip())
        check_new_job_metadata(new_job_desc, orig_job_desc)

        def get_new_job_desc(cmd_suffix):
            new_job_id = run("dx run --clone " + orig_job_id + " --brief -y " + cmd_suffix).strip()
            return dxpy.api.job_describe(new_job_id)

        # override applet
        new_job_desc = get_new_job_desc(other_applet_id)
        self.assertEqual(new_job_desc['applet'], other_applet_id)
        check_new_job_metadata(new_job_desc, orig_job_desc, overridden_fields=['applet'])

        # override name
        new_job_desc = get_new_job_desc("--name newname")
        self.assertEqual(new_job_desc['name'], 'newname')
        check_new_job_metadata(new_job_desc, orig_job_desc, overridden_fields=['name'])

        # override tags
        new_job_desc = get_new_job_desc("--tag new_tag --tag second_new_tag")
        self.assertEqual(new_job_desc['tags'], ['new_tag', 'second_new_tag'])
        check_new_job_metadata(new_job_desc, orig_job_desc, overridden_fields=['tags'])

        # override properties
        new_job_desc = get_new_job_desc("--property foo=bar --property baz=quux")
        self.assertEqual(new_job_desc['properties'], {"foo": "bar", "baz": "quux"})
        check_new_job_metadata(new_job_desc, orig_job_desc, overridden_fields=['properties'])

        # override priority
        new_job_desc = get_new_job_desc("--priority high")
        self.assertEqual(new_job_desc['priority'], "high")
        check_new_job_metadata(new_job_desc, orig_job_desc, overridden_fields=['priority'])

        # override folder
        new_job_desc = get_new_job_desc("--folder /otherfolder")
        self.assertEqual(new_job_desc['folder'], '/otherfolder')
        check_new_job_metadata(new_job_desc, orig_job_desc, overridden_fields=['folder'])

        # override project
        new_job_desc = get_new_job_desc("--project " + self.other_proj_id)
        self.assertEqual(new_job_desc['project'], self.other_proj_id)
        self.assertEqual(new_job_desc['folder'], '/output')
        check_new_job_metadata(new_job_desc, orig_job_desc, overridden_fields=['project', 'folder'])

        # override project and folder
        new_job_desc = get_new_job_desc("--folder " + self.other_proj_id + ":")
        self.assertEqual(new_job_desc['project'], self.other_proj_id)
        self.assertEqual(new_job_desc['folder'], '/')
        check_new_job_metadata(new_job_desc, orig_job_desc, overridden_fields=['project', 'folder'])

        # override input with -i
        new_job_desc = get_new_job_desc("-inumber=42")
        self.assertEqual(new_job_desc['input'], {"number": 42})
        check_new_job_metadata(new_job_desc, orig_job_desc, overridden_fields=['input'])

        # add other input fields with -i
        new_job_desc = get_new_job_desc("-inumber2=42")
        self.assertEqual(new_job_desc['input'], {"number": 32, "number2": 42})
        check_new_job_metadata(new_job_desc, orig_job_desc, overridden_fields=['input'])

        # override input with --input-json (original input discarded)
        new_job_desc = get_new_job_desc("--input-json '{\"number2\": 42}'")
        self.assertEqual(new_job_desc['input'], {"number2": 42})
        check_new_job_metadata(new_job_desc, orig_job_desc, overridden_fields=['input'])

        # override the blanket instance type
        new_job_desc = get_new_job_desc("--instance-type mem2_hdd2_x1")
        self.assertEqual(new_job_desc['systemRequirements'],
                         {'*': {'instanceType': 'mem2_hdd2_x1'}})
        check_new_job_metadata(new_job_desc, orig_job_desc,
                               overridden_fields=['systemRequirements'])

        # override instance type for specific entry point(s)
        new_job_desc = get_new_job_desc("--instance-type '" +
                                        json.dumps({"some_ep": "mem2_hdd2_x1",
                                                    "some_other_ep": "mem2_hdd2_x4"}) + "'")
        self.assertEqual(new_job_desc['systemRequirements'],
                         {'*': {'instanceType': 'mem2_hdd2_x2'},
                          'some_ep': {'instanceType': 'mem2_hdd2_x1'},
                          'some_other_ep': {'instanceType': 'mem2_hdd2_x4'}})
        check_new_job_metadata(new_job_desc, orig_job_desc,
                               overridden_fields=['systemRequirements'])

        # new original job with entry point-specific systemRequirements
        orig_job_id = run("dx run " + applet_id +
                          " --instance-type '{\"some_ep\": \"mem2_hdd2_x1\"}' --brief -y").strip()
        orig_job_desc = dxpy.api.job_describe(orig_job_id)
        self.assertEqual(orig_job_desc['systemRequirements'],
                         {'some_ep': {'instanceType': 'mem2_hdd2_x1'}})

        # override all entry points
        new_job_desc = get_new_job_desc("--instance-type mem2_hdd2_x2")
        self.assertEqual(new_job_desc['systemRequirements'], {'*': {'instanceType': 'mem2_hdd2_x2'}})
        check_new_job_metadata(new_job_desc, orig_job_desc, overridden_fields=['systemRequirements'])

        # override a different entry point; original untouched
        new_job_desc = get_new_job_desc("--instance-type '{\"some_other_ep\": \"mem2_hdd2_x2\"}'")
        self.assertEqual(new_job_desc['systemRequirements'],
                         {'some_ep': {'instanceType': 'mem2_hdd2_x1'},
                          'some_other_ep': {'instanceType': 'mem2_hdd2_x2'}})
        check_new_job_metadata(new_job_desc, orig_job_desc, overridden_fields=['systemRequirements'])

        # override the same entry point
        new_job_desc = get_new_job_desc("--instance-type '{\"some_ep\": \"mem2_hdd2_x2\"}'")
        self.assertEqual(new_job_desc['systemRequirements'],
                         {'some_ep': {'instanceType': 'mem2_hdd2_x2'}})
        check_new_job_metadata(new_job_desc, orig_job_desc, overridden_fields=['systemRequirements'])

    @unittest.skipUnless(testutil.TEST_RUN_JOBS,
                         'skipping tests that would run jobs')
    def test_dx_describe_job_with_resolved_jbors(self):
        applet_id = dxpy.api.applet_new({"project": self.project,
                                         "dxapi": "1.0.0",
                                         "inputSpec": [{"name": "array", "class": "array:int"}],
                                         "outputSpec": [{"name": "array", "class": "array:int"}],
                                         "runSpec": {"interpreter": "python2.7",
                                                     "code": '''#!/usr/bin/env python

@dxpy.entry_point('main')
def main(array):
    output = {"array": array}
    return output
'''}})['id']
        first_job_handler = dxpy.DXJob(dxpy.api.applet_run(applet_id,
                                                           {"project": self.project,
                                                            "input": {"array": [0, 1, 5]}})['id'])

        # Launch a second job which depends on the first, using two
        # arrays in an array (to be flattened) as input
        second_job_run_input = {"project": self.project,
                                "input": {"array": [first_job_handler.get_output_ref("array"),
                                                    first_job_handler.get_output_ref("array")]}}
        second_job_handler = dxpy.DXJob(dxpy.api.applet_run(applet_id, second_job_run_input)['id'])
        first_job_handler.wait_on_done()
        # Need to wait for second job to become runnable (idle and
        # waiting_on_input are the only states before it becomes
        # runnable)
        while second_job_handler.describe()['state'] in ['idle', 'waiting_on_input']:
            time.sleep(0.1)
        second_job_desc = run("dx describe " + second_job_handler.get_id())
        first_job_res = first_job_handler.get_id() + ":array => [ 0, 1, 5 ]"
        self.assertIn(first_job_res, second_job_desc)

        # Launch another job which depends on the first done job and
        # the second (not-done) job; the first job can and should be
        # mentioned in the resolved JBORs list, but the second
        # shouldn't.
        third_job_run_input = {"project": self.project,
                               "input": {"array": [first_job_handler.get_output_ref("array"),
                                                   first_job_handler.get_output_ref("array", index=2),
                                                   second_job_handler.get_output_ref("array")]}}
        third_job = dxpy.api.applet_run(applet_id, third_job_run_input)['id']
        third_job_desc = run("dx describe " + third_job)
        self.assertIn(first_job_res, third_job_desc)
        self.assertIn(first_job_handler.get_id() + ":array.2 => 5", third_job_desc)
        self.assertNotIn(second_job_handler.get_id() + ":array =>", third_job_desc)

    def test_dx_run_ssh_no_config(self):
        # Create minimal applet.
        applet_id = dxpy.api.applet_new({"project": self.project,
                                         "dxapi": "1.0.0",
                                         "inputSpec": [],
                                         "outputSpec": [],
                                         "runSpec": {"interpreter": "python2.7",
                                                     "code": '''#!/usr/bin/env python

@dxpy.entry_point('main')
def main():
    return
'''}})['id']

        # Case: Execute "dx run --ssh" before configuring SSH.
        path = tempfile.mkdtemp()
        shell = pexpect.spawn("dx run --ssh " + applet_id, env=dict(os.environ, DX_USER_CONF_DIR=path))
        shell.expect("Warning:")
        shell.sendline("N")
        shell.expect("IOError")
        shell.close()
        self.assertEqual(3, shell.exitstatus)


class TestDXClientWorkflow(DXTestCase):
    default_inst_type = "mem2_hdd2_x2"

    @unittest.skipUnless(testutil.TEST_RUN_JOBS, 'skipping test that would run jobs')
    def test_dx_run_workflow(self):
        applet_id = dxpy.api.applet_new({"project": self.project,
                                         "dxapi": "1.0.0",
                                         "inputSpec": [{"name": "number", "class": "int"}],
                                         "outputSpec": [{"name": "number", "class": "int"}],
                                         "runSpec": {"interpreter": "bash",
                                                     "code": "exit 1"}
                                         })['id']
        workflow_id = run("dx new workflow myworkflow --output-folder /foo --brief").strip()
        stage_id = dxpy.api.workflow_add_stage(workflow_id,
                                               {"editVersion": 0, "executable": applet_id})['stage']
        analysis_id = run("dx run " + workflow_id + " -i0.number=32 -y --brief").strip()
        self.assertTrue(analysis_id.startswith('analysis-'))
        analysis_desc = run("dx describe " + analysis_id)
        self.assertIn(stage_id + '.number = 32', analysis_desc)
        self.assertIn('foo', analysis_desc)
        analysis_desc = json.loads(run("dx describe " + analysis_id + " --json"))
        time.sleep(2) # May need to wait for job to be created in the system
        job_desc = run("dx describe " + analysis_desc["stages"][0]["execution"]["id"])
        self.assertIn(' number = 32', job_desc)

        # Test setting tags and properties on analysis
        run("dx tag " + analysis_id + " foo bar foo")
        run("dx set_properties " + analysis_id + " foo=bar Σ_1^n=n")
        analysis_desc_lines = run("dx describe " + analysis_id).splitlines()
        found_tags = False
        found_properties = False
        for line in analysis_desc_lines:
            if line.startswith('Tags'):
                self.assertIn("foo", line)
                self.assertIn("bar", line)
                found_tags = True
            if line.startswith('Properties'):
                self.assertIn("foo=bar", line)
                self.assertIn("Σ_1^n=n", line)
                found_properties = True
        self.assertTrue(found_tags)
        self.assertTrue(found_properties)
        run("dx untag " + analysis_id + " foo")
        run("dx unset_properties " + analysis_id + " Σ_1^n")
        analysis_desc = run("dx describe " + analysis_id + " --delim ' '")
        self.assertIn("Tags bar\n", analysis_desc)
        self.assertIn("Properties foo=bar\n", analysis_desc)

        # Missing input throws appropriate error
        with self.assertSubprocessFailure(stderr_regexp='Some inputs.+are missing', exit_code=3):
            run("dx run " + workflow_id + " -y")

        # Setting the input in the workflow allows it to be run
        run("dx update stage " + workflow_id + " 0 -inumber=42")
        run("dx run " + workflow_id + " -y")

        # initialize a new workflow from an analysis
        new_workflow_desc = run("dx new workflow --init " + analysis_id)
        self.assertNotIn(workflow_id, new_workflow_desc)
        self.assertIn(analysis_id, new_workflow_desc)
        self.assertIn(stage_id, new_workflow_desc)

    @unittest.skipUnless(testutil.TEST_RUN_JOBS, 'skipping test that runs jobs')
    def test_dx_run_clone_analysis(self):
        dxpy.api.applet_new({
            "project": self.project,
            "name": "myapplet",
            "dxapi": "1.0.0",
            "inputSpec": [{"name": "number", "class": "int"}],
            "outputSpec": [{"name": "number", "class": "int"}],
            "runSpec": {"interpreter": "bash",
                        "code": "dx-jobutil-add-output number 32"}
        })

        # make a workflow with the stage twice
        run("dx new workflow myworkflow")
        run("dx add stage myworkflow myapplet -inumber=32 --instance-type mem2_hdd2_x2")
        run("dx add stage myworkflow myapplet -inumber=52 --instance-type mem2_hdd2_x1")

        # run it
        analysis_id = run("dx run myworkflow -y --brief").strip()

        # test cases
        no_change_analysis_id = run("dx run --clone " + analysis_id + " --brief -y").strip()
        change_an_input_analysis_id = run("dx run --clone " + analysis_id +
                                          " -i0.number=52 --brief -y").strip()
        change_inst_type_analysis_id = run("dx run --clone " + analysis_id +
                                           " --instance-type mem2_hdd2_x2 --brief -y").strip()

        time.sleep(2) # May need to wait for any new jobs to be created in the system

        # make assertions for test cases
        orig_analysis_desc = dxpy.describe(analysis_id)

        # no change: expect both stages to have reused jobs
        no_change_analysis_desc = dxpy.describe(no_change_analysis_id)
        self.assertEqual(no_change_analysis_desc['stages'][0]['execution']['id'],
                         orig_analysis_desc['stages'][0]['execution']['id'])
        self.assertEqual(no_change_analysis_desc['stages'][1]['execution']['id'],
                         orig_analysis_desc['stages'][1]['execution']['id'])

        # change an input: new job for that stage
        change_an_input_analysis_desc = dxpy.describe(change_an_input_analysis_id)
        self.assertEqual(change_an_input_analysis_desc['stages'][0]['execution']['input'],
                         {"number": 52})
        # second stage still the same
        self.assertEqual(change_an_input_analysis_desc['stages'][1]['execution']['id'],
                         orig_analysis_desc['stages'][1]['execution']['id'])

        # change inst type: only affects stage with different inst type
        change_inst_type_analysis_desc = dxpy.describe(change_inst_type_analysis_id)
        # first stage still the same
        self.assertEqual(change_inst_type_analysis_desc['stages'][0]['execution']['id'],
                         orig_analysis_desc['stages'][0]['execution']['id'])
        # second stage different
        self.assertNotEqual(change_inst_type_analysis_desc['stages'][1]['execution']['id'],
                            orig_analysis_desc['stages'][1]['execution']['id'])
        self.assertEqual(change_inst_type_analysis_desc['stages'][1]['execution']['instanceType'],
                         'mem2_hdd2_x2')

        # Run in a different project and add some metadata
        try:
            other_proj_id = run("dx new project 'cloned analysis project' --brief").strip()
            new_analysis_id = run("dx run --clone " + analysis_id + " --destination " + other_proj_id +
                                  ":foo --tag sometag --property propkey=propval " +
                                  "--brief -y").strip()
            new_analysis_desc = dxpy.describe(new_analysis_id)
            self.assertEqual(new_analysis_desc['project'], other_proj_id)
            self.assertEqual(new_analysis_desc['folder'], '/foo')
            self.assertEqual(new_analysis_desc['tags'], ['sometag'])
            self.assertEqual(new_analysis_desc['properties'], {'propkey': 'propval'})
            time.sleep(2)
            new_job_desc = dxpy.describe(new_analysis_desc['stages'][0]['execution']['id'])
            self.assertEqual(new_job_desc['project'], other_proj_id)
            self.assertEqual(new_job_desc['input']['number'], 32)
        finally:
            run("dx rmproject -y " + other_proj_id)

    @unittest.skipUnless(testutil.TEST_RUN_JOBS, 'skipping test that runs jobs')
    def test_dx_run_workflow_prints_cached_executions(self):
        applet_id = dxpy.api.applet_new({"project": self.project,
                                         "name": "myapplet",
                                         "dxapi": "1.0.0",
                                         "inputSpec": [{"name": "number", "class": "int"}],
                                         "outputSpec": [{"name": "number", "class": "int"}],
                                         "runSpec": {"interpreter": "bash",
                                                     "code": "dx-jobutil-add-output number 32"}
                                         })['id']
        workflow_id = run("dx new workflow myworkflow --brief").strip()
        stage_id = run("dx add stage myworkflow myapplet --brief").strip()
        run_resp = dxpy.api.workflow_run(workflow_id,
                                         {"project": self.project,
                                          "input": {(stage_id + ".number"): 32}})
        first_analysis_id = run_resp['id']
        self.assertTrue(first_analysis_id.startswith('analysis-'))
        job_id = run_resp['stages'][0]
        self.assertTrue(job_id.startswith('job-'))

        # wait for events to propagate and for the job to be created
        time.sleep(2)

        # Running the workflow again with no changes should result in
        # the job getting reused
        run_output = run("dx run " + workflow_id + " -i0.number=32 -y").strip()
        self.assertIn('will reuse results from a previous analysis', run_output)
        self.assertIn(job_id, run_output)
        second_analysis_id = run_output[run_output.rfind('analysis-'):]
        self.assertNotEqual(first_analysis_id, second_analysis_id)

        # Running the workflow again with changes to the input should
        # NOT result in the job getting reused
        run_output = run("dx run " + workflow_id + " -i0.number=52 -y").strip()
        self.assertNotIn('will reuse results from a previous analysis', run_output)
        self.assertNotIn(job_id, run_output)

    @unittest.skipUnless(testutil.TEST_RUN_JOBS, 'skipping test that runs jobs')
    def test_dx_run_workflow_with_inst_type_requests(self):
        applet_id = dxpy.api.applet_new({"project": self.project,
                                         "name": "myapplet",
                                         "dxapi": "1.0.0",
                                         "inputSpec": [],
                                         "outputSpec": [],
                                         "runSpec": {"interpreter": "bash",
                                                     "code": ""}
                                         })['id']
        workflow_id = run("dx new workflow myworkflow --brief").strip()
        stage_ids = [run("dx add stage myworkflow myapplet --name 'an=awful=name' --brief").strip(),
                     run("dx add stage myworkflow myapplet --name 'second' --brief").strip()]

        # control (no request)
        no_req_id = run('dx run myworkflow -y --brief').strip()
        # request for all stages
        all_stg_req_id = run('dx run myworkflow --instance-type mem2_hdd2_x1 -y --brief').strip()

        # request for a stage specifically (by name)
        stg_req_id = run('dx run myworkflow --instance-type an=awful=name=mem2_hdd2_x2 ' +
                         '--instance-type second=mem2_hdd2_x1 -y --brief').strip()

        time.sleep(2) # give time for all jobs to be populated

        no_req_desc = dxpy.describe(no_req_id)
        self.assertEqual(no_req_desc['stages'][0]['execution']['instanceType'],
                         self.default_inst_type)
        self.assertEqual(no_req_desc['stages'][1]['execution']['instanceType'],
                         self.default_inst_type)
        all_stg_req_desc = dxpy.describe(all_stg_req_id)
        self.assertEqual(all_stg_req_desc['stages'][0]['execution']['instanceType'],
                         'mem2_hdd2_x1')
        self.assertEqual(all_stg_req_desc['stages'][1]['execution']['instanceType'],
                         'mem2_hdd2_x1')
        stg_req_desc = dxpy.describe(stg_req_id)
        self.assertEqual(stg_req_desc['stages'][0]['execution']['instanceType'],
                         'mem2_hdd2_x2')
        self.assertEqual(stg_req_desc['stages'][1]['execution']['instanceType'],
                         'mem2_hdd2_x1')

        # request for a stage specifically (by index); if same inst
        # type as before, should reuse results
        self.assertIn(stg_req_desc['stages'][0]['execution']['id'],
                      run('dx run myworkflow --instance-type 0=mem2_hdd2_x2 -y'))
        # and by stage ID
        self.assertIn(stg_req_desc['stages'][0]['execution']['id'],
                      run('dx run myworkflow --instance-type ' + stage_ids[0] + '=mem2_hdd2_x2 -y'))

    @unittest.skipUnless(testutil.TEST_RUN_JOBS, 'skipping test that would attempt to run a job')
    def test_dx_run_workflow_with_stage_folders(self):
        applet_id = dxpy.api.applet_new({"project": self.project,
                                         "name": "myapplet",
                                         "dxapi": "1.0.0",
                                         "inputSpec": [],
                                         "outputSpec": [],
                                         "runSpec": {"interpreter": "bash",
                                                     "code": ""}
                                         })['id']
        workflow_id = run("dx new workflow myworkflow --brief").strip()
        stage_ids = [run("dx add stage myworkflow myapplet --name 'a_simple_name' " +
                         "--output-folder /foo --brief").strip(),
                     run("dx add stage myworkflow myapplet --name 'second' " +
                         "--relative-output-folder foo --brief").strip()]

        cmd = 'dx run myworkflow --folder /output -y --brief --rerun-stage "*" '

        # control (no runtime request for stage folders)
        no_req_id = run(cmd).strip()
        # request for all stages
        all_stg_folder_id = run(cmd + '--stage-output-folder "*" bar').strip()
        all_stg_rel_folder_id = run(cmd + '--stage-relative-output-folder "*" /bar').strip()
        # request for stage specifically (by name)
        per_stg_folders_id = run(cmd + '--stage-relative-output-folder a_simple_name /baz ' + # as "baz"
                                 '--stage-output-folder second baz').strip() # resolves as ./baz
        # request for stage specifically (by index)
        per_stg_folders_id_2 = run(cmd + '--stage-output-folder 1 quux ' +
                                   '--stage-relative-output-folder 0 /quux').strip()
        # only modify one
        per_stg_folders_id_3 = run(cmd + '--stage-output-folder ' + stage_ids[0] + ' /hello').strip()

        time.sleep(2) # give time for all jobs to be generated

        def expect_stage_folders(analysis_id, first_stage_folder, second_stage_folder):
            analysis_desc = dxpy.describe(analysis_id)
            self.assertEqual(analysis_desc['stages'][0]['execution']['folder'],
                             first_stage_folder)
            self.assertEqual(analysis_desc['stages'][1]['execution']['folder'],
                             second_stage_folder)

        expect_stage_folders(no_req_id, '/foo', '/output/foo')
        expect_stage_folders(all_stg_folder_id, '/bar', '/bar')
        expect_stage_folders(all_stg_rel_folder_id, '/output/bar', '/output/bar')
        expect_stage_folders(per_stg_folders_id, '/output/baz', '/baz')
        expect_stage_folders(per_stg_folders_id_2, '/output/quux', '/quux')
        expect_stage_folders(per_stg_folders_id_3, '/hello', '/output/foo')

    @unittest.skipUnless(testutil.TEST_RUN_JOBS, 'skipping test that would attempt to run a job')
    def test_inaccessible_stage(self):
        applet_id = dxpy.api.applet_new({"name": "myapplet",
                                         "project": self.project,
                                         "dxapi": "1.0.0",
                                         "inputSpec": [{"name": "number", "class": "int"}],
                                         "outputSpec": [{"name": "number", "class": "int"}],
                                         "runSpec": {"interpreter": "bash",
                                                     "code": "exit 1"}
                                         })['id']
        workflow_id = run("dx new workflow myworkflow --brief").strip()
        run("dx add stage myworkflow myapplet")
        run("dx rm myapplet")

        # describe shows it
        desc = run("dx describe myworkflow")
        self.assertIn("inaccessible", desc)

        # list stages shows it
        list_output = run("dx list stages myworkflow")
        self.assertIn("inaccessible", list_output)

        # run refuses to run it
        with self.assertSubprocessFailure(stderr_regexp='following inaccessible stage\(s\)',
                                          exit_code=3):
            run("dx run myworkflow")

    @unittest.skipUnless(testutil.TEST_ENV, 'skipping test that would clobber your local environment')
    def test_dx_new_workflow_without_context(self):
        # Without project context, cannot create new object without
        # project qualified path
        with without_project_context():
            with self.assertSubprocessFailure(stderr_regexp='expected the path to be qualified with a project',
                                              exit_code=3):
                run("dx new workflow foo")
            # Can create object with explicit project qualifier
            workflow_id = run("dx new workflow --brief " + self.project + ":foo").strip()
            self.assertEqual(dxpy.DXWorkflow(workflow_id).name, "foo")

    def test_dx_new_workflow(self):
        workflow_id = run("dx new workflow --title=тitle --summary=SΨmmary --brief " +
                          "--description=DΣsc wØrkflØwname --output-folder /wØrkflØwØutput").strip()
        desc = dxpy.api.workflow_describe(workflow_id)
        self.assertEqual(desc["id"], workflow_id)
        self.assertEqual(desc["editVersion"], 0)
        self.assertEqual(desc["name"], "wØrkflØwname")
        self.assertEqual(desc["title"], "тitle")
        self.assertEqual(desc["summary"], "SΨmmary")
        self.assertEqual(desc["description"], "DΣsc")
        self.assertEqual(desc["outputFolder"], "/wØrkflØwØutput")
        self.assertEqual(desc["project"], self.project)

        # add some stages and then create a new one initializing from
        # the first
        applet_id = dxpy.api.applet_new({"name": "myapplet",
                                         "project": self.project,
                                         "dxapi": "1.0.0",
                                         "inputSpec": [],
                                         "outputSpec": [],
                                         "runSpec": {"interpreter": "bash", "code": ""}
                                         })['id']
        run("dx add stage wØrkflØwname " + applet_id)

        new_workflow_id = run("dx new workflow --init wØrkflØwname --title newtitle " +
                              "--summary newsummary --output-folder /output --brief").strip()
        desc = dxpy.describe(new_workflow_id)
        self.assertNotEqual(new_workflow_id, workflow_id)
        self.assertEqual(desc["id"], new_workflow_id)
        self.assertEqual(desc["editVersion"], 0)
        self.assertEqual(desc["name"], "wØrkflØwname")
        self.assertEqual(desc["title"], "newtitle")
        self.assertEqual(desc["summary"], "newsummary")
        self.assertEqual(desc["description"], "DΣsc")
        self.assertEqual(desc["outputFolder"], "/output")
        self.assertEqual(desc["project"], self.project)
        self.assertEqual(len(desc["stages"]), 1)
        self.assertEqual(desc["stages"][0]["executable"], applet_id)

        # run without --brief; should see initializedFrom information
        new_workflow_desc = run("dx new workflow --init " + workflow_id)
        self.assertIn(workflow_id, new_workflow_desc)

        # error when initializing from a nonexistent workflow
        run("dx rm " + workflow_id)
        with self.assertSubprocessFailure(stderr_regexp='could not be found', exit_code=3):
            run("dx new workflow --init " + workflow_id)

    def test_dx_workflow_resolution(self):
        with self.assertSubprocessFailure(stderr_regexp='Unable to resolve', exit_code=3):
            run("dx update workflow foo")

        record_id = run("dx new record --type pipeline --brief").strip()
        run("dx describe " + record_id)
        with self.assertSubprocessFailure(stderr_regexp='Could not resolve', exit_code=3):
            run("dx update workflow " + record_id)

    def test_dx_describe_workflow(self):
        workflow_id = run("dx new workflow myworkflow --title title --brief").strip()
        desc = run("dx describe " + workflow_id)
        self.assertIn("Input Spec", desc)
        self.assertIn("Output Spec", desc)
        applet_id = dxpy.api.applet_new({"name": "myapplet",
                                         "project": self.project,
                                         "dxapi": "1.0.0",
                                         "inputSpec": [{"name": "number", "class": "int"}],
                                         "outputSpec": [{"name": "number", "class": "int"}],
                                         "runSpec": {"interpreter": "bash",
                                                     "code": "exit 0"}
                                         })['id']
        first_stage = run("dx add stage " + workflow_id + " -inumber=10 " + applet_id +
                          " --brief").strip()
        desc = run("dx describe myworkflow")
        self.assertIn("Input Spec", desc)
        self.assertIn("default=10", desc)

    def test_dx_add_remove_list_stages(self):
        workflow_id = run("dx new workflow myworkflow --title title --brief").strip()
        run("dx describe " + workflow_id)
        applet_id = dxpy.api.applet_new({"name": "myapplet",
                                         "project": self.project,
                                         "dxapi": "1.0.0",
                                         "inputSpec": [{"name": "number", "class": "int"}],
                                         "outputSpec": [{"name": "number", "class": "int"}],
                                         "runSpec": {"interpreter": "bash",
                                                     "code": "exit 0"}
                                         })['id']
        stage_ids = []

        # list stages when there are no stages yet
        list_output = run("dx list stages myworkflow")
        self.assertIn("No stages", list_output)

        stage_ids.append(run("dx add stage " + workflow_id + " --name first " + applet_id +
                             " --brief").strip())
        # not-yet-existing folder path should work
        # also, set input and instance type
        stage_ids.append(run("dx add stage myworkflow --relative-output-folder output myapplet " +
                             "--brief -inumber=32 --instance-type mem2_hdd2_x2").strip())
        # test relative folder path
        run("dx mkdir -p a/b/c")
        cd("a/b/c")
        stage_ids.append(run("dx add stage " + workflow_id + " --name second --output-folder . " +
                             applet_id +
                             " --brief --instance-type '{\"main\": \"mem2_hdd2_x2\"}'").strip())
        with self.assertSubprocessFailure(stderr_regexp='not found in the input spec', exit_code=3):
            # input spec should be checked
            run("dx add stage " + workflow_id + " " + applet_id + " -inonexistent=42")
        desc = dxpy.api.workflow_describe(workflow_id)
        self.assertEqual(len(desc['stages']), len(stage_ids))
        for i, stage_id in enumerate(stage_ids):
            self.assertEqual(desc['stages'][i]['id'], stage_id)
        self.assertEqual(desc['stages'][0]['folder'], None)
        self.assertEqual(desc['stages'][1]['folder'], 'output')
        self.assertEqual(desc['stages'][1]['input']['number'], 32)
        self.assertEqual(desc['stages'][1]['systemRequirements'],
                         {"*": {"instanceType": "mem2_hdd2_x2"}})
        self.assertEqual(desc['stages'][2]['folder'], '/a/b/c')
        self.assertEqual(desc['stages'][2]['systemRequirements'],
                         {"main": {"instanceType": "mem2_hdd2_x2"}})

        # errors
        # when adding a stage with both absolute and relative output folders
        with self.assertSubprocessFailure(stderr_regexp="output-folder", exit_code=2):
            run("dx add stage " + workflow_id + " " + applet_id +
                " --output-folder /foo --relative-output-folder foo")
        # bad executable that can't be found
        with self.assertSubprocessFailure(stderr_regexp="ResolutionError", exit_code=3):
            run("dx add stage " + workflow_id + " foo")
        # bad input
        with self.assertSubprocessFailure(stderr_regexp="parsed", exit_code=3):
            run("dx add stage " + workflow_id + " -inumber=foo " + applet_id)
        # bad instance type arg
        with self.assertSubprocessFailure(stderr_regexp="instance-type", exit_code=3):
            run("dx add stage " + workflow_id + " " + applet_id + " --instance-type {]")
        # unrecognized instance typ
        with self.assertSubprocessFailure(stderr_regexp="InvalidInput", exit_code=3):
            run("dx add stage " + workflow_id + " " + applet_id + " --instance-type foo")

        # list stages
        list_output = run("dx list stages " + workflow_id)
        self.assertIn("myworkflow (" + workflow_id + ")", list_output)
        self.assertIn("Title: title", list_output)
        self.assertIn("Output Folder: -", list_output)
        for i in range(0, len(stage_ids)):
            self.assertIn("Stage " + str(i), list_output)
        self.assertIn("<workflow output folder>/output", list_output)
        self.assertIn("number=32", list_output)
        self.assertIn("/a/b/c", list_output)

        run("dx describe " + workflow_id)
        # remove a stage by index
        remove_output = run("dx remove stage /myworkflow 1")
        self.assertIn(stage_ids[1], remove_output)
        desc = dxpy.api.workflow_describe(workflow_id)
        self.assertEqual(len(desc['stages']), 2)
        self.assertEqual(desc['stages'][0]['id'], stage_ids[0])
        self.assertEqual(desc['stages'][0]['folder'], None)
        self.assertEqual(desc['stages'][1]['id'], stage_ids[2])
        self.assertEqual(desc['stages'][1]['folder'], '/a/b/c')

        # remove a stage by ID
        remove_output = run("dx remove stage " + workflow_id + " " + stage_ids[0] + ' --brief').strip()
        self.assertEqual(remove_output, stage_ids[0])
        desc = dxpy.api.workflow_describe(workflow_id)
        self.assertEqual(len(desc['stages']), 1)
        self.assertEqual(desc['stages'][0]['id'], stage_ids[2])
        self.assertEqual(desc['stages'][0]['name'], 'second')
        self.assertEqual(desc['stages'][0]['folder'], '/a/b/c')

        # remove a stage by name
        run("dx remove stage " + workflow_id + " second")
        desc = dxpy.api.workflow_describe(workflow_id)
        self.assertEqual(len(desc['stages']), 0)

        # remove something out of range
        with self.assertSubprocessFailure(stderr_regexp="out of range", exit_code=3):
            run("dx remove stage /myworkflow 5")

        # remove some bad stage ID
        with self.assertSubprocessFailure(stderr_regexp="nor found as a stage name", exit_code=3):
            run("dx remove stage /myworkflow badstageID")

        # remove nonexistent stage
        with self.assertSubprocessFailure(stderr_regexp="ResourceNotFound", exit_code=3):
            run("dx remove stage /myworkflow stage-123456789012345678901234")

    def test_dx_update_workflow(self):
        workflow_id = run("dx new workflow myworkflow --brief").strip()
        desc = dxpy.api.workflow_describe(workflow_id)
        self.assertEqual(desc['editVersion'], 0)
        self.assertEqual(desc['title'], "myworkflow")
        self.assertIsNone(desc["outputFolder"])

        # set title, summary, description, outputFolder
        run("dx update workflow myworkflow --title тitle --summary SΨmmary --description=DΣsc " +
            "--output-folder .")
        desc = dxpy.api.workflow_describe(workflow_id)
        self.assertEqual(desc['editVersion'], 1)
        self.assertEqual(desc['title'], "тitle")
        self.assertEqual(desc['summary'], "SΨmmary")
        self.assertEqual(desc['description'], "DΣsc")
        self.assertEqual(desc['outputFolder'], "/")

        # describe
        describe_output = run("dx describe myworkflow --delim ' '")
        self.assertIn("Output Folder /", describe_output)

        # unset title, outputFolder
        run("dx update workflow myworkflow --no-title --no-output-folder")
        desc = dxpy.api.workflow_describe(workflow_id)
        self.assertEqual(desc['editVersion'], 2)
        self.assertEqual(desc['title'], "myworkflow")
        self.assertIsNone(desc['outputFolder'])

        # describe
        describe_output = run("dx describe myworkflow --delim ' '")
        self.assertNotIn("Title тitle", describe_output)
        self.assertIn("Summary SΨmmary", describe_output)
        self.assertNotIn("Description", describe_output)
        self.assertNotIn("DΣsc", describe_output)
        self.assertIn("Output Folder -", describe_output)
        describe_output = run("dx describe myworkflow --verbose --delim ' '")
        self.assertIn("Description DΣsc", describe_output)

        # no-op
        output = run("dx update workflow myworkflow")
        self.assertIn("No updates requested", output)
        desc = dxpy.api.workflow_describe(workflow_id)
        self.assertEqual(desc['editVersion'], 2)
        self.assertEqual(desc['title'], "myworkflow")

        with self.assertSubprocessFailure(stderr_regexp="no-title", exit_code=2):
            run("dx update workflow myworkflow --title foo --no-title")
        with self.assertSubprocessFailure(stderr_regexp="no-title", exit_code=2):
            run("dx update workflow myworkflow --output-folder /foo --no-output-folder")

    def test_dx_update_stage(self):
        workflow_id = run("dx new workflow myworkflow --brief").strip()
        run("dx describe " + workflow_id)
        applet_id = dxpy.api.applet_new({"name": "myapplet",
                                         "project": self.project,
                                         "dxapi": "1.0.0",
                                         "inputSpec": [{"name": "number", "class": "int"}],
                                         "outputSpec": [{"name": "number", "class": "int"}],
                                         "runSpec": {"interpreter": "bash",
                                                     "code": "exit 0"}
                                         })['id']
        stage_id = run("dx add stage " + workflow_id + " " + applet_id + " --brief").strip()
        empty_applet_id = dxpy.api.applet_new({"name": "emptyapplet",
                                               "project": self.project,
                                               "dxapi": "1.0.0",
                                               "inputSpec": [],
                                               "outputSpec": [],
                                               "runSpec": {"interpreter": "bash",
                                                           "code": "exit 0"}
                                           })['id']

        desc = dxpy.api.workflow_describe(workflow_id)
        self.assertIsNone(desc["stages"][0]["name"])
        self.assertEqual(desc["stages"][0]["folder"], None)
        self.assertEqual(desc["stages"][0]["input"], {})
        self.assertEqual(desc["stages"][0]["systemRequirements"], {})

        # set the name, folder, some input, and the instance type
        run("dx update stage myworkflow 0 --name тitle -inumber=32 --relative-output-folder=foo " +
            "--instance-type mem2_hdd2_x2")
        desc = dxpy.api.workflow_describe(workflow_id)
        self.assertEqual(desc["editVersion"], 2)
        self.assertEqual(desc["stages"][0]["name"], "тitle")
        self.assertEqual(desc["stages"][0]["folder"], "foo")
        self.assertEqual(desc["stages"][0]["input"]["number"], 32)
        self.assertEqual(desc["stages"][0]["systemRequirements"],
                         {"*": {"instanceType": "mem2_hdd2_x2"}})

        # use a relative folder path and also set instance type using JSON
        run("dx update stage myworkflow 0 --name тitle -inumber=32 --output-folder=. " +
            "--instance-type '{\"main\": \"mem2_hdd2_x2\"}'")
        desc = dxpy.api.workflow_describe(workflow_id)
        self.assertEqual(desc["editVersion"], 3)
        self.assertEqual(desc["stages"][0]["folder"], "/")
        self.assertEqual(desc["stages"][0]["systemRequirements"],
                         {"main": {"instanceType": "mem2_hdd2_x2"}})

        # unset name
        run("dx update stage myworkflow " + stage_id + " --no-name")
        desc = dxpy.api.workflow_describe(workflow_id)
        self.assertEqual(desc["editVersion"], 4)
        self.assertIsNone(desc["stages"][0]["name"])

        # set incompatible executable; expect a helpful error msg
        # telling us to use --force; then use it
        with self.assertSubprocessFailure(stderr_regexp="--force", exit_code=3):
            run("dx update stage myworkflow 0 --executable " + empty_applet_id)
        run("dx update stage myworkflow 0 --force --executable " + empty_applet_id)
        run("dx rm " + empty_applet_id)
        desc_string = run("dx describe myworkflow")
        run("dx update stage myworkflow 0 --force --executable " + applet_id)

        # some errors
        with self.assertSubprocessFailure(stderr_regexp="no-name", exit_code=2):
            run("dx update stage myworkflow 0 --name foo --no-name")
        with self.assertSubprocessFailure(stderr_regexp="output-folder", exit_code=2):
            run("dx update stage myworkflow 0 --output-folder /foo --relative-output-folder foo")
        with self.assertSubprocessFailure(stderr_regexp="parsed", exit_code=3):
            run("dx update stage myworkflow 0 -inumber=foo")
        with self.assertSubprocessFailure(stderr_regexp="ResolutionError", exit_code=3):
            run("dx update stage myworkflow 0 --executable foo")
        with self.assertSubprocessFailure(stderr_regexp="instance-type", exit_code=3):
            run("dx update stage myworkflow 0 --instance-type {]")

        # no-op
        output = run("dx update stage myworkflow 0 --alias default --force")
        self.assertIn("No updates requested", output)

        # update something out of range
        with self.assertSubprocessFailure(stderr_regexp="out of range", exit_code=3):
            run("dx update stage /myworkflow 5 --name foo")

        # remove some bad stage ID
        with self.assertSubprocessFailure(stderr_regexp="nor found as a stage name", exit_code=3):
            run("dx update stage /myworkflow badstageID --name foo")

        # remove nonexistent stage
        with self.assertSubprocessFailure(stderr_regexp="ResourceNotFound", exit_code=3):
            run("dx update stage /myworkflow stage-123456789012345678901234 --name foo")

class TestDXClientFind(DXTestCase):

    def test_dx_find_apps(self):
        # simple test here does not assume anything about apps that do
        # or do not exist
        from dxpy.app_categories import APP_CATEGORIES
        category_help = run("dx find apps --category-help")
        for category in APP_CATEGORIES:
            self.assertIn(category, category_help)
        run("dx find apps --category foo") # any category can be searched

    def test_dx_find_data_by_class(self):
        ids = {"record": run("dx new record --brief").strip(),
               "workflow": run("dx new workflow --brief").strip(),
               "file": run("echo foo | dx upload - --brief").strip(),
               "gtable": run("dx new gtable --columns col1:int --brief").strip()}

        for classname in ids:
            self.assertEqual(run("dx find data --brief --class " + classname).strip(),
                             self.project + ':' + ids[classname])

    def test_dx_find_data_by_tag(self):
        record_ids = [run("dx new record --brief --tag Ψ --tag foo --tag baz").strip(),
                      run("dx new record --brief --tag Ψ --tag foo --tag bar").strip()]

        found_records = run("dx find data --tag baz --brief").strip()
        self.assertEqual(found_records, dxpy.WORKSPACE_ID + ':' + record_ids[0])

        found_records = run("dx find data --tag Ψ --tag foo --tag foobar --brief").strip()
        self.assertEqual(found_records, '')

        found_records = run("dx find data --tag foo --tag Ψ --brief").strip().split("\n")
        self.assertIn(dxpy.WORKSPACE_ID + ':' + record_ids[0], found_records)
        self.assertIn(dxpy.WORKSPACE_ID + ':' + record_ids[1], found_records)

    def test_dx_find_data_by_property(self):
        record_ids = [run("dx new record --brief " +
                          "--property Ψ=world --property foo=bar --property bar=").strip(),
                      run("dx new record --brief --property Ψ=notworld --property foo=bar").strip()]

        found_records = run("dx find data --property Ψ=world --property foo=bar --brief").strip()
        self.assertEqual(found_records, dxpy.WORKSPACE_ID + ':' + record_ids[0])

        # presence
        found_records = run("dx find data --property Ψ --brief").strip().split("\n")
        self.assertIn(dxpy.WORKSPACE_ID + ':' + record_ids[0], found_records)
        self.assertIn(dxpy.WORKSPACE_ID + ':' + record_ids[1], found_records)

        found_records = run("dx find data --property Ψ --property foo=baz --brief").strip()
        self.assertEqual(found_records, '')

        found_records = run("dx find data --property Ψ --property foo=bar --brief").strip().split("\n")
        self.assertIn(dxpy.WORKSPACE_ID + ':' + record_ids[0], found_records)
        self.assertIn(dxpy.WORKSPACE_ID + ':' + record_ids[1], found_records)

        # Empty string values should be okay
        found_records = run("dx find data --property bar= --brief").strip()
        self.assertEqual(found_records, dxpy.WORKSPACE_ID + ':' + record_ids[0])

        # Errors parsing --property value
        with self.assertSubprocessFailure(stderr_regexp='nonempty strings', exit_code=3):
            run("dx find data --property ''")
        with self.assertSubprocessFailure(stderr_regexp='property_key', exit_code=3):
            run("dx find data --property foo=bar=baz")
        with self.assertSubprocessFailure(stderr_regexp='property_key', exit_code=3):
            run("dx find data --property =foo=bar=")
        # Property keys must be nonempty
        with self.assertSubprocessFailure(stderr_regexp='nonempty strings', exit_code=3):
            run("dx find data --property =bar")

    def test_dx_find_data_by_scope(self):
        # Name of temporary project to use in test cases.
        test_projectname = 'Test-Project-PTFM-7023'

        # Tests for deprecated --project flag.

        # Case: --project specified.
        test_dirname = '/test-folder-PTFM-7023-01'
        test_recordname = '/test-record-01'
        with temporary_project(test_projectname) as temp_project:
            test_projectid = temp_project.get_id()
            record_id = run('dx new record -p --brief ' + test_projectid + ':' + test_dirname +
                            test_recordname).strip()
            found_record_id = run('dx find data --brief --project ' + test_projectid).strip()
            self.assertEqual(found_record_id, test_projectid + ':' + record_id)

        # Tests for deprecated --folder flag.

        # Case: --folder specified, WORKSPACE_ID set.
        test_dirname = '/test-folder-PTFM-7023-02'
        test_subdirname = '/test-subfolder'
        test_recordname = '/test-record-02'
        record_ids = [run('dx new record -p --brief ' + test_dirname + test_recordname).strip(),
                      run('dx new record -p --brief ' + test_dirname + test_subdirname + test_recordname).strip()]
        found_record_ids = run('dx find data --brief --folder ' + test_dirname).strip().split('\n')
        self.assertEqual(set(dxpy.WORKSPACE_ID + ':' + record_id for record_id in record_ids), set(found_record_ids))

        # Case: --folder and --project specified.
        test_dirname = '/test-folder-PTFM-7023-03'
        test_recordname = '/test-record-03'
        with temporary_project(test_projectname) as temp_project:
            test_projectid = temp_project.get_id()
            record_id = run('dx new record -p --brief ' + test_projectid + ':' + test_dirname +
                            test_recordname).strip()
            found_record_id = run('dx find data --brief --project ' + test_projectid + ' --folder ' +
                                  test_dirname).strip()
            self.assertEqual(found_record_id, test_projectid + ':' + record_id)

        # Case: --folder and --norecurse specified, WORKSPACE_ID set.
        test_dirname = '/test-folder-PTFM-7023-04'
        test_subdirname = '/test-subfolder'
        test_recordname = '/test-record-04'
        record_id = run('dx new record -p --brief ' + test_dirname + test_recordname).strip()
        run('dx new record -p --brief ' + test_dirname + test_subdirname + test_recordname)
        found_record_id = run('dx find data --brief --folder ' + test_dirname + ' --norecurse').strip()
        self.assertEqual(found_record_id, dxpy.WORKSPACE_ID + ':' + record_id)

        # Case: --folder, --project, and --norecurse specified.
        test_dirname = '/test-folder-PTFM-7023-05'
        test_subdirname = '/test-subfolder'
        test_recordname = '/test-record-05'
        with temporary_project(test_projectname) as temp_project:
            test_projectid = temp_project.get_id()
            record_id = run('dx new record -p --brief ' + test_projectid + ':' + test_dirname +
                            test_recordname).strip()
            run('dx new record -p --brief ' + test_projectid + ':' + test_dirname + test_subdirname + test_recordname)
            found_record_id = run('dx find data --brief --project ' + test_projectid + ' --folder ' +
                                  test_dirname + ' --norecurse').strip()
            self.assertEqual(found_record_id, test_projectid + ':' + record_id)

        # Tests for --path flag.

        # Case: --path specified, WORKSPACE_ID set.
        test_dirname = '/test-folder-PTFM-7023-06'
        test_subdirname = '/test-subfolder'
        test_recordname = '/test-record-06'
        run('dx new record -p --brief ' + test_recordname)
        record_ids = [run('dx new record -p --brief ' + test_dirname + test_recordname).strip(),
                      run('dx new record -p --brief ' + test_dirname + test_subdirname + test_recordname).strip()]
        found_record_ids = run('dx find data --brief --path ' + test_dirname).strip().split('\n')
        self.assertEqual(set(dxpy.WORKSPACE_ID + ':' + record_id for record_id in record_ids), set(found_record_ids))

        # Case: --path and --project specified.
        test_dirname = '/test-folder-PTFM-7023-07'
        test_recordname = '/test-record-07'
        with temporary_project(test_projectname) as temp_project:
            test_projectid = temp_project.get_id()
            run('dx new record -p --brief ' + test_recordname)
            record_id = run('dx new record -p --brief ' + test_projectid + ':' + test_dirname +
                            test_recordname).strip()
            found_record_id = run('dx find data --brief --project ' + test_projectid + ' --path ' +
                                  test_dirname).strip()
            self.assertEqual(found_record_id, test_projectid + ':' + record_id)

        # Case: --path and --norecurse specified, WORKSPACE_ID set.
        test_dirname = '/test-folder-PTFM-7023-08'
        test_subdirname = '/test-subfolder'
        test_recordname = '/test-record-08'
        record_id = run('dx new record -p --brief ' + test_dirname + test_recordname).strip()
        run('dx new record -p --brief ' + test_dirname + test_subdirname + test_recordname)
        found_record_id = run('dx find data --brief --path ' + test_dirname + ' --norecurse').strip()
        self.assertEqual(found_record_id, dxpy.WORKSPACE_ID + ':' + record_id)

        # Case: --path, --project, and --norecurse specified.
        test_dirname = '/test-folder-PTFM-7023-09'
        test_subdirname = '/test-subfolder'
        test_recordname = '/test-record-09'
        with temporary_project(test_projectname) as temp_project:
            test_projectid = temp_project.get_id()
            record_id = run('dx new record -p --brief ' + test_projectid + ':' + test_dirname +
                            test_recordname).strip()
            run('dx new record -p --brief ' + test_projectid + ':' + test_dirname + test_subdirname + test_recordname)
            found_record_id = run('dx find data --brief --project ' + test_projectid + ' --path ' +
                                  test_dirname + ' --norecurse').strip()
            self.assertEqual(found_record_id, test_projectid + ':' + record_id)

        # Case: --path specified as PROJECTID:FOLDERPATH.
        test_dirname = '/test-folder-PTFM-7023-10'
        test_recordname = '/test-record-10'
        with temporary_project(test_projectname) as temp_project:
            test_projectid = temp_project.get_id()
            record_ids = [run('dx new record -p --brief ' + test_projectid + ':' + test_dirname +
                              test_recordname).strip(),
                          run('dx new record -p --brief ' + test_projectid + ':' + test_dirname +
                              test_subdirname + test_recordname).strip()]

            # Case: --norecurse not specified.
            found_record_id = run('dx find data --brief --path ' + test_projectid + ':' +
                                  test_dirname).strip().split('\n')
            self.assertEqual(set(found_record_id), set(test_projectid + ':' + record_id for record_id in record_ids))

            # Case: --norecurse specified.
            found_record_id = run('dx find data --brief --path ' + test_projectid + ':' + test_dirname +
                                  ' --norecurse').strip()
            self.assertEqual(found_record_id, test_projectid + ':' + record_ids[0])

        # Case: --path specified as relative path, WORKSPACE_ID set.
        test_dirname = '/test-folder-PTFM-7023-12'
        test_subdirname = '/test-subfolder'
        test_recordname = '/test-record-12'
        run('dx new record -p --brief ' + test_recordname)
        record_id = run('dx new record -p --brief ' + test_dirname + test_subdirname + test_recordname).strip()
        cd(test_dirname)
        found_record_id = run('dx find data --brief --path ' + test_subdirname[1:]).strip()
        self.assertEqual(found_record_id, dxpy.WORKSPACE_ID + ':' + record_id)

        run('dx clearenv')
        test_dirname = '/test-folder-PTFM-7023-14'
        test_recordname = '/test-record-14'
        with temporary_project(test_projectname) as temp_project, select_project(None):
            test_projectid = temp_project.get_id()
            run('dx new record -p --brief ' + test_projectid + ':' + test_dirname + test_recordname)

            # FIXME: the following test is flaky because we're not able
            # to effectively unset the project using
            # select_project(None). This merely unsets the environment
            # variable, which doesn't work because it just allows the
            # previous value of the project context (e.g. obtained from
            # the user-global config) to bleed through. Therefore,
            # although we run 'clearenv' above, another process can
            # swoop in and set a project which is then seen in the
            # subprocess call below-- contrary to our intentions. (Given
            # this, the current implementation of select_project(None)
            # may be completely faulty to begin with.)
            #
            # In order to really make this test work, we need to be able
            # to encode (in the environment variable or in the config
            # file) an empty project in such a way that it sticks.
            #
            # # Case: --path specified, WORKSPACE_ID not set (fail).
            # with self.assertSubprocessFailure(stderr_regexp="if a project is not specified", exit_code=1):
            #     run('dx find data --brief --path ' + test_dirname)

            # Case: --project and --path PROJECTID:FOLDERPATH specified (fail).
            with self.assertSubprocessFailure(stderr_regexp="Cannot supply both --project and --path " +
                                              "PROJECTID:FOLDERPATH", exit_code=3):
                run('dx find data --brief --project ' + test_projectid + ' --path ' + test_projectid + ':' +
                    test_dirname)

            # Case: --folder and --path specified (fail).
            with self.assertSubprocessFailure(stderr_regexp="Cannot supply both --folder and --path", exit_code=3):
                run('dx find data --brief --folder ' + test_projectid + ':' + test_dirname + ' --path ' +
                    test_projectid + ':' + test_dirname)

    def test_dx_find_projects(self):
        unique_project_name = 'dx find projects test ' + str(time.time())
        with temporary_project(unique_project_name) as unique_project:
            self.assertEqual(run("dx find projects --name " + pipes.quote(unique_project_name)),
                             unique_project.get_id() + ' : ' + unique_project_name + ' (ADMINISTER)\n')
            self.assertEqual(run("dx find projects --brief --name " + pipes.quote(unique_project_name)),
                             unique_project.get_id() + '\n')
            json_output = json.loads(run("dx find projects --json --name " + pipes.quote(unique_project_name)))
            self.assertEqual(len(json_output), 1)
            self.assertEqual(json_output[0]['id'], unique_project.get_id())

    def test_dx_find_projects_by_created(self):
        created_project_name = 'dx find projects test ' + str(time.time())
        with temporary_project(created_project_name) as unique_project:
            self.assertEqual(run("dx find projects --created-after=-1d --brief --name " +
                             pipes.quote(created_project_name)), unique_project.get_id() + '\n')
            self.assertEqual(run("dx find projects --created-before=" + str(int(time.time() + 1000) * 1000) +
                             " --brief --name " + pipes.quote(created_project_name)),
                             unique_project.get_id() + '\n')
            self.assertEqual(run("dx find projects --created-after=-1d --created-before=" +
                             str(int(time.time() + 1000) * 1000) + " --brief --name " +
                             pipes.quote(created_project_name)), unique_project.get_id() + '\n')
            self.assertEqual(run("dx find projects --created-after=" + str(int(time.time() + 1000) * 1000) + " --name "
                             + pipes.quote(created_project_name)), "")

    def test_dx_find_projects_by_tag(self):
        other_project_id = run("dx new project other --brief").strip()
        try:
            run("dx tag : Ψ world")
            proj_desc = dxpy.describe(dxpy.WORKSPACE_ID)
            self.assertEqual(len(proj_desc["tags"]), 2)
            self.assertIn("Ψ", proj_desc["tags"])
            self.assertIn("world", proj_desc["tags"])

            found_projects = run("dx find projects --tag Ψ --tag world --brief").strip().split('\n')
            self.assertIn(dxpy.WORKSPACE_ID, found_projects)
            self.assertNotIn(other_project_id, found_projects)

            found_projects = run("dx find projects --tag Ψ --tag world --tag foobar --brief").strip().split('\n')
            self.assertNotIn(dxpy.WORKSPACE_ID, found_projects)
            self.assertNotIn(other_project_id, found_projects)

            run("dx tag " + other_project_id + " Ψ world foobar")
            found_projects = run("dx find projects --tag world --tag Ψ --brief").strip().split("\n")
            self.assertIn(dxpy.WORKSPACE_ID, found_projects)
            self.assertIn(other_project_id, found_projects)
        except:
            raise
        finally:
            run("dx rmproject -y " + other_project_id)

    def test_dx_find_projects_by_property(self):
        other_project_id = run("dx new project other --brief").strip()
        try:
            run("dx set_properties : Ψ=world foo=bar bar=")
            proj_desc = dxpy.api.project_describe(dxpy.WORKSPACE_ID, {"properties": True})
            self.assertEqual(len(proj_desc["properties"]), 3)
            self.assertEqual(proj_desc["properties"]["Ψ"], "world")
            self.assertEqual(proj_desc["properties"]["foo"], "bar")
            self.assertEqual(proj_desc["properties"]["bar"], "")

            run("dx set_properties " + other_project_id + " Ψ=notworld foo=bar")

            found_projects = run("dx find projects --property Ψ=world --property foo=bar --brief").strip().split("\n")
            self.assertIn(dxpy.WORKSPACE_ID, found_projects)
            self.assertNotIn(other_project_id, found_projects)

            found_projects = run("dx find projects --property bar= --brief").strip().split('\n')
            self.assertIn(dxpy.WORKSPACE_ID, found_projects)
            self.assertNotIn(other_project_id, found_projects)

            # presence
            found_projects = run("dx find projects --property Ψ --brief").strip().split("\n")
            self.assertIn(dxpy.WORKSPACE_ID, found_projects)
            self.assertIn(other_project_id, found_projects)

            found_projects = run("dx find projects --property Ψ --property foo=baz --brief").strip().split("\n")
            self.assertNotIn(dxpy.WORKSPACE_ID, found_projects)
            self.assertNotIn(other_project_id, found_projects)

            found_projects = run("dx find projects --property Ψ --property foo=bar --brief").strip().split("\n")
            self.assertIn(dxpy.WORKSPACE_ID, found_projects)
            self.assertIn(other_project_id, found_projects)
        except:
            raise
        finally:
            run("dx rmproject -y " + other_project_id)

        # Errors parsing --property value
        with self.assertSubprocessFailure(stderr_regexp='nonempty strings', exit_code=3):
            run("dx find projects --property ''")
        with self.assertSubprocessFailure(stderr_regexp='property_key', exit_code=3):
            run("dx find projects --property foo=bar=baz")
        with self.assertSubprocessFailure(stderr_regexp='property_key', exit_code=3):
            run("dx find projects --property =foo=bar=")
        # Property keys must be nonempty
        with self.assertSubprocessFailure(stderr_regexp='nonempty strings', exit_code=3):
            run("dx find projects --property =bar")
        # Empty string values should be okay
        run("dx find projects --property bar=")

    @unittest.skipUnless(testutil.TEST_RUN_JOBS,
                         'skipping tests that would run jobs')
    def test_dx_find_jobs_by_tags_and_properties(self):
        applet_id = dxpy.api.applet_new({"project": self.project,
                                         "dxapi": "1.0.0",
                                         "runSpec": {"interpreter": "bash",
                                                     "code": "echo 'hello'"}
                                         })['id']
        property_names = ["$my.prop", "secoиdprop", "тhird prop"]
        property_values = ["$hello.world", "Σ2,n", "stuff"]
        the_tags = ["Σ1=n", "helloo0", "ωω"]
        job_id = run("dx run " + applet_id + ' -inumber=32 --brief -y ' +
                     " ".join(["--property '" + prop[0] + "'='" + prop[1] + "'" for prop in zip(property_names, property_values)]) +
                     "".join([" --tag " + tag for tag in the_tags])).strip()

        # matches
        self.assertEqual(run("dx find jobs --brief --tag " + the_tags[0]).strip(), job_id)
        self.assertEqual(run("dx find jobs --brief" + "".join([" --tag " + tag for tag in the_tags])).strip(),
                         job_id)
        self.assertEqual(run("dx find jobs --brief --property " + property_names[1]).strip(), job_id)
        self.assertEqual(run("dx find jobs --brief --property '" +
                             property_names[1] + "'='" + property_values[1] + "'").strip(),
                         job_id)
        self.assertEqual(run("dx find jobs --brief" +
                             "".join([" --property '" + key + "'='" + value + "'" for
                                       key, value in zip(property_names, property_values)])).strip(),
                         job_id)

        # no matches
        self.assertEqual(run("dx find jobs --brief --tag foo").strip(), "")
        self.assertEqual(run("dx find jobs --brief --property foo").strip(), "")
        self.assertEqual(run("dx find jobs --brief --property '" +
                             property_names[1] + "'=badvalue").strip(), "")

    @unittest.skipUnless(testutil.TEST_RUN_JOBS,
                         'skipping test that would run a job')
    def test_find_executions(self):
        dxapplet = dxpy.DXApplet()
        dxapplet.new(name="test_applet",
                     dxapi="1.0.0",
                     inputSpec=[{"name": "chromosomes", "class": "record"},
                                {"name": "rowFetchChunk", "class": "int"}
                                ],
                     outputSpec=[{"name": "mappings", "class": "record"}],
                     runSpec={"code": "def main(): pass",
                              "interpreter": "python2.7",
                              "execDepends": [{"name": "python-numpy"}]})
        dxrecord = dxpy.new_dxrecord()
        dxrecord.close()
        prog_input = {"chromosomes": {"$dnanexus_link": dxrecord.get_id()},
                      "rowFetchChunk": 100}
        dxworkflow = dxpy.new_dxworkflow(name='find_executions test workflow')
        stage = dxworkflow.add_stage(dxapplet, stage_input=prog_input)
        dxanalysis = dxworkflow.run({stage+".rowFetchChunk": 200},
                                    tags=["foo"],
                                    properties={"foo": "bar"})
        dxapplet.run(applet_input=prog_input)
        dxjob = dxapplet.run(applet_input=prog_input,
                             tags=["foo", "bar"],
                             properties={"foo": "baz"})

        cd("{project_id}:/".format(project_id=dxapplet.get_proj_id()))

        # Wait for job to be created
        executions = [stage['execution']['id'] for stage in dxanalysis.describe()['stages']]
        t = 0
        while len(executions) > 0:
            try:
                dxpy.api.job_describe(executions[len(executions) - 1], {})
                executions.pop()
            except DXAPIError:
                t += 1
                if t > 20:
                    raise Exception("Timeout while waiting for job to be created for an analysis stage")
                time.sleep(1)

        options = "--user=self"
        self.assertEqual(len(run("dx find executions "+options).splitlines()), 8)
        self.assertEqual(len(run("dx find jobs "+options).splitlines()), 6)
        self.assertEqual(len(run("dx find analyses "+options).splitlines()), 2)
        options += " --project="+dxapplet.get_proj_id()
        self.assertEqual(len(run("dx find executions "+options).splitlines()), 8)
        self.assertEqual(len(run("dx find jobs "+options).splitlines()), 6)
        self.assertEqual(len(run("dx find analyses "+options).splitlines()), 2)
        options += " --created-after=-150s --no-subjobs --applet="+dxapplet.get_id()
        self.assertEqual(len(run("dx find executions "+options).splitlines()), 8)
        self.assertEqual(len(run("dx find jobs "+options).splitlines()), 6)
        self.assertEqual(len(run("dx find analyses "+options).splitlines()), 2)
        options2 = options + " --brief -n 9000"
        self.assertEqual(len(run("dx find executions "+options2).splitlines()), 4)
        self.assertEqual(len(run("dx find jobs "+options2).splitlines()), 3)
        self.assertEqual(len(run("dx find analyses "+options2).splitlines()), 1)
        options3 = options2 + " --origin="+dxjob.get_id()
        self.assertEqual(len(run("dx find executions "+options3).splitlines()), 1)
        self.assertEqual(len(run("dx find jobs "+options3).splitlines()), 1)
        self.assertEqual(len(run("dx find analyses "+options3).splitlines()), 0)
        options3 = options2 + " --root="+dxanalysis.get_id()
        self.assertEqual(len(run("dx find executions "+options3).splitlines()), 2)
        self.assertEqual(len(run("dx find jobs "+options3).splitlines()), 1)
        self.assertEqual(len(run("dx find analyses "+options3).splitlines()), 1)
        options2 = options + " --origin-jobs"
        self.assertEqual(len(run("dx find executions "+options2).splitlines()), 8)
        self.assertEqual(len(run("dx find jobs "+options2).splitlines()), 6)
        self.assertEqual(len(run("dx find analyses "+options2).splitlines()), 2)
        options2 = options + " --origin-jobs -n 9000"
        self.assertEqual(len(run("dx find executions "+options2).splitlines()), 8)
        self.assertEqual(len(run("dx find jobs "+options2).splitlines()), 6)
        self.assertEqual(len(run("dx find analyses "+options2).splitlines()), 2)
        options2 = options + " --all-jobs"
        self.assertEqual(len(run("dx find executions "+options2).splitlines()), 8)
        self.assertEqual(len(run("dx find jobs "+options2).splitlines()), 6)
        self.assertEqual(len(run("dx find analyses "+options2).splitlines()), 2)
        options2 = options + " --state=done"
        self.assertEqual(len(run("dx find executions "+options2).splitlines()), 0)
        self.assertEqual(len(run("dx find jobs "+options2).splitlines()), 0)
        self.assertEqual(len(run("dx find analyses "+options2).splitlines()), 0)

        def assert_cmd_gives_ids(cmd, ids):
            self.assertEqual(set(execid.strip() for execid in run(cmd).splitlines()),
                             set(ids))

        # Search by tag
        options2 = options + " --all-jobs --brief"
        options3 = options2 + " --tag foo"
        analysis_id = dxanalysis.get_id()
        job_id = dxjob.get_id()
        assert_cmd_gives_ids("dx find executions "+options3, [analysis_id, job_id])
        assert_cmd_gives_ids("dx find jobs "+options3, [job_id])
        assert_cmd_gives_ids("dx find analyses "+options3, [analysis_id])
        options3 = options2 + " --tag foo --tag bar"
        assert_cmd_gives_ids("dx find executions "+options3, [job_id])
        assert_cmd_gives_ids("dx find jobs "+options3, [job_id])
        assert_cmd_gives_ids("dx find analyses "+options3, [])

        # Search by property (presence and by value)
        options3 = options2 + " --property foo"
        assert_cmd_gives_ids("dx find executions "+options3, [analysis_id, job_id])
        assert_cmd_gives_ids("dx find jobs "+options3, [job_id])
        assert_cmd_gives_ids("dx find analyses "+options3, [analysis_id])
        options3 = options2 + " --property foo=baz"
        assert_cmd_gives_ids("dx find executions "+options3, [job_id])
        assert_cmd_gives_ids("dx find jobs "+options3, [job_id])
        assert_cmd_gives_ids("dx find analyses "+options3, [])

    def test_dx_find_org_projects_invalid(self):
        cmd = "dx find org_projects org-irrelevant {opts}"

        # --ids must contain at least one id.
        with self.assertSubprocessFailure(stderr_regexp='expected at least one argument', exit_code=2):
            run(cmd.format(opts="--ids"))

        # --tag must contain at least one tag.
        with self.assertSubprocessFailure(stderr_regexp='expected one argument', exit_code=2):
            run(cmd.format(opts="--tag"))

        # --property must contain at least one property.
        with self.assertSubprocessFailure(stderr_regexp='expected one argument', exit_code=2):
            run(cmd.format(opts="--property"))

        # Only one of --public-only and --private-only may be specified.
        with self.assertSubprocessFailure(stderr_regexp='not allowed with argument', exit_code=2):
            run(cmd.format(opts="--public-only --private-only"))


    @unittest.skipUnless(testutil.TEST_ISOLATED_ENV, 'skipping test that requires presence of test org and project')
    def test_dx_find_org_projects(self):
        org_id = "org-piratelabs"
        project_ppb = "project-0000000000000000000000pb"
        with temporary_project() as project_1, temporary_project() as project_2:
            project1_id = project_1.get_id()
            project2_id = project_2.get_id()  # project not billed to org
            org_projects = [project_ppb, project1_id]

            dxpy.api.project_update(project1_id, {"billTo": org_id})
            self.assertEqual(dxpy.api.project_describe(project1_id)['billTo'], org_id)

            # Basic test to check consistency of client output to directly invoking API
            output = run("dx find org_projects {o} --brief".format(o=org_id)).strip().split("\n")
            dx_api_output = dxpy.api.org_find_projects(org_id)
            self.assertEqual(output, [result['id'] for result in dx_api_output['results']])
            self.assertItemsEqual(output, org_projects)

            # With --ids flag
            output = run("dx find org_projects {o} --ids {p}".format(o=org_id, p=project2_id)).strip().split("\n")
            self.assertItemsEqual(output, [''])

            output = run("dx find org_projects {o} --ids {p} --brief".format(o=org_id,
                         p=project1_id)).strip().split("\n")
            self.assertItemsEqual(output, [project1_id])

            output = run("dx find org_projects {o} --ids {p1} {p2} --brief".format(o=org_id, p1=project1_id,
                         p2=project2_id)).strip().split("\n")
            self.assertItemsEqual(output, [project1_id])

            # With --tag
            dxpy.api.project_add_tags(project1_id, {'tags': ['tag-1', 'tag-2']})
            dxpy.api.project_add_tags(project2_id, {'tags': ['tag-1', 'tag-2']})
            output = run("dx find org_projects {o} --tag {t1} --brief".format(o=org_id,
                         t1='tag-1')).strip().split("\n")
            self.assertEqual(output, [project1_id])

            # With multiple --tag
            output = run("dx find org_projects {o} --tag {t1} --tag {t2} --brief".format(o=org_id, t1='tag-1',
                         t2='tag-2')).strip().split("\n")
            self.assertEqual(output, [project1_id])

            output = run("dx find org_projects {o} --tag {t1} --tag {t2} --brief".format(o=org_id, t1='tag-1',
                         t2='tag-3')).strip().split("\n")
            self.assertEqual(output, [""])

            # With --property
            dxpy.api.project_set_properties(project1_id, {'properties': {'property-1': 'value1', 'property-2':
                                                          'value2'}})
            dxpy.api.project_set_properties(project2_id, {'properties': {'property-1': 'value1', 'property-2':
                                                          'value2'}})
            output = run("dx find org_projects {o} --property {p1} --brief".format(o=org_id,
                         p1='property-1')).strip().split("\n")
            self.assertItemsEqual(output, [project1_id])

            # With multiple --property
            output = run("dx find org_projects {o} --property {p1} --property {p2} --brief".format(o=org_id,
                         p1='property-1', p2='property-2')).strip().split("\n")
            self.assertItemsEqual(output, [project1_id])

            output = run("dx find org_projects {o} --property {p1} --property {p2} --brief".format(o=org_id,
                         p1='property-1', p2='property-3')).strip().split("\n")
            self.assertItemsEqual(output, [""])

    @unittest.skipUnless(testutil.TEST_ISOLATED_ENV,
                         'skipping test that requires presence of test org')
    def test_dx_find_org_projects_public(self):
        org_id = "org-piratelabs"

        # Public project in `org_id`.
        project_ppb_id = "project-0000000000000000000000pb"

        with temporary_project() as p1, temporary_project() as p2:
            # Private project in `org_id`.
            private_project_id = p1.get_id()
            dxpy.api.project_update(private_project_id, {"billTo": org_id})

            # Assert that `p2` exists.
            self.assertEqual(dxpy.api.project_describe(p2.get_id(), {})["level"], "ADMINISTER")

            cmd = "dx find org_projects {o} {opts} --brief"

            output = run(cmd.format(o=org_id, opts="")).strip().split("\n")
            self.assertItemsEqual(output, [private_project_id, project_ppb_id])

            output = run(cmd.format(o=org_id, opts="--public-only")).strip().split("\n")
            self.assertItemsEqual(output, [project_ppb_id])

            output = run(cmd.format(o=org_id, opts="--private-only")).strip().split("\n")
            self.assertItemsEqual(output, [private_project_id])

    @unittest.skipUnless(testutil.TEST_ISOLATED_ENV, 'skipping test that requires presence of test org')
    def test_dx_find_org_projects_created(self):
        org_id = "org-piratelabs"
        project_ppb = "project-0000000000000000000000pb"
        with temporary_project() as unique_project:
            project_id = unique_project.get_id()
            org_projects = [project_ppb, project_id]
            dxpy.api.project_update(project_id, {"billTo": org_id})

            created = dxpy.api.project_describe(project_id)['created']

            # Test integer time stamp
            self.assertItemsEqual(run("dx find org_projects {o} --created-before={cb} --brief".format(o=org_id,
                                  cb=str(created + 1000))).strip().split("\n"), org_projects)

            self.assertItemsEqual(run("dx find org_projects {o} --created-after={ca} --brief".format(o=org_id,
                                  ca=str(created - 1000))).strip().split("\n"), [project_id])

            self.assertItemsEqual(run("dx find org_projects {o} --created-after={ca} --created-before={cb} --brief".format(o=org_id,
                                  ca=str(created - 1000), cb=str(created + 1000))).strip().split("\n"), [project_id])

            self.assertItemsEqual(run("dx find org_projects {o} --created-before={cb} --brief".format(o=org_id,
                                  cb=str(created - 1000))).strip().split("\n"), [project_ppb])

            # Test integer with suffix
            self.assertItemsEqual(run("dx find org_projects {o} --created-before={cb} --brief".format(o=org_id,
                                  cb="-1d")).strip().split("\n"), [project_ppb])

            self.assertItemsEqual(run("dx find org_projects {o} --created-after={ca} --brief".format(o=org_id,
                                  ca="-1d")).strip().split("\n"), [project_id])

            # Test date
            self.assertItemsEqual(run("dx find org_projects {o} --created-before={cb} --brief".format(o=org_id,
                                  cb="2015-10-28")).strip().split("\n"), [project_ppb])

            self.assertItemsEqual(run("dx find org_projects {o} --created-after={ca} --brief".format(o=org_id,
                                  ca="2015-10-28")).strip().split("\n"), [project_id])

    @unittest.skipUnless(testutil.TEST_ISOLATED_ENV, 'skipping test that requires presence of test org')
    def test_dx_find_org_projects_format(self):
        org_id = "org-piratelabs"
        cmd = "dx find org_projects {org} {opts}"

        # Assert that only project ids are returned, line-separated
        output = run(cmd.format(org=org_id, opts="--brief")).strip().split("\n")
        pattern = "^project-[a-zA-Z0-9]{24}$"
        for result in output:
            self.assertRegexpMatches(result, pattern)

        # Assert that return format is like: "<project_id><project_name><level>"
        levels = "(?:ADMINISTER|CONTRIBUTE|UPLOAD|VIEW|NONE)"
        output = run(cmd.format(org=org_id, opts="")).strip().split("\n")
        pattern = "^project-[a-zA-Z0-9]{24} : .* \(" + levels + "\)$"
        for result in output:
            self.assertRegexpMatches(result, pattern)

        # Test --json output
        project_ppb = "project-0000000000000000000000pb"
        output = json.loads(run("dx find org_projects {o} --json".format(o=org_id)))
        expected = [{"id": project_ppb,
                     "level": "ADMINISTER",
                     "public": True,
                     "describe": dxpy.api.project_describe(project_ppb)}]
        self.assertEqual(output, expected)

    @unittest.skipUnless(testutil.TEST_ISOLATED_ENV,
                         'skipping test that requires presence of test org')
    def test_find_orgs(self):

        def assert_find_orgs_results(results, assert_admin=False,
                                     with_billable_activities=None, limit=16):
            """
            :param limit: The maximum number of items in *results* that will be
            inspected for correctness. This is used to reduce the run-time of
            this test at the cost of weakening its assertion, because there can
            be an unbounded number of items in *results*.
            :type limit: int.
            """

            if assert_admin and with_billable_activities is False:
                # All ADMINs must have `allowBillableActivities`.
                self.assertEquals(results, [])
                return

            for result in results[:limit]:
                # Will throw an error if requesting user is not a member.
                member_access_res = dxpy.api.org_get_member_access(result["id"])

                if assert_admin:
                    self.assertEquals(member_access_res["level"], "ADMIN")

                if with_billable_activities is False:
                    self.assertEquals(member_access_res["level"], "MEMBER")
                    self.assertFalse(member_access_res["allowBillableActivities"])
                elif with_billable_activities:
                    self.assertTrue(
                        member_access_res["level"] == "ADMIN" or
                        (member_access_res["level"] == "MEMBER" and
                         member_access_res["allowBillableActivities"]))

        org_with_billable_activities = "org-members_with_billing_rights"
        self.assertTrue(dxpy.api.org_get_member_access(org_with_billable_activities)["allowBillableActivities"])
        org_without_billable_activities = "org-members_without_billing_rights"
        self.assertFalse(dxpy.api.org_get_member_access(org_without_billable_activities)["allowBillableActivities"])
        org_with_admin = "org-piratelabs"
        self.assertTrue(dxpy.api.org_get_member_access(org_with_admin)["level"] == "ADMIN")

        cmd = "dx find orgs --level {l} {o} --json"

        results = json.loads(run(cmd.format(l="MEMBER", o="")).strip())
        assert_find_orgs_results(results)
        self.assertItemsEqual([org_with_billable_activities,
                               org_without_billable_activities,
                               org_with_admin],
                              [result["id"] for result in results])

        results = json.loads(run(cmd.format(
            l="MEMBER", o="--with-billable-activities")).strip())
        assert_find_orgs_results(results, with_billable_activities=True)
        self.assertItemsEqual([org_with_billable_activities,
                               org_with_admin],
                              [result["id"] for result in results])

        results = json.loads(run(cmd.format(
            l="MEMBER", o="--without-billable-activities")).strip())
        assert_find_orgs_results(results, with_billable_activities=False)
        self.assertItemsEqual([org_without_billable_activities],
                              [result["id"] for result in results])

        results = json.loads(run(cmd.format(l="ADMIN", o="")).strip())
        assert_find_orgs_results(results, assert_admin=True)
        self.assertItemsEqual([org_with_admin],
                              [result["id"] for result in results])

        results = json.loads(run(cmd.format(
            l="ADMIN", o="--with-billable-activities")).strip())
        assert_find_orgs_results(results, assert_admin=True, with_billable_activities=True)
        self.assertItemsEqual([org_with_admin],
                              [result["id"] for result in results])

        results = json.loads(run(cmd.format(
            l="ADMIN", o="--without-billable-activities")).strip())
        assert_find_orgs_results(results, assert_admin=True, with_billable_activities=False)
        self.assertItemsEqual([], [result["id"] for result in results])

    @unittest.skipUnless(testutil.TEST_ISOLATED_ENV,
                         'skipping test that requires presence of test org')
    def test_find_orgs_format(self):
        cmd = "dx find orgs --level MEMBER {o}"

        # Assert that only org ids are returned, line-separated.
        results = run(cmd.format(o="--brief")).strip().split("\n")
        pattern = re.compile("^org-[a-zA-Z0-9_]*$")
        for result in results:
            self.assertTrue(pattern.match(result))

        # Assert that the return format is like: "<org_id><delim><org_name>"
        results = run(cmd.format(o="")).strip().split("\n")
        pattern = re.compile("^org-[a-zA-Z0-9_]* : .*$")
        for result in results:
            self.assertTrue(pattern.match(result))

        results = run(cmd.format(o="--delim ' @ '")).strip().split("\n")
        pattern = re.compile("^org-[a-zA-Z0-9_]* @ .*$")
        for result in results:
            self.assertTrue(pattern.match(result))


@unittest.skipUnless(testutil.TEST_ISOLATED_ENV, 'skipping tests that require org creation')
class TestDXClientOrg(DXTestCase):
    def _get_unique_org_handle(self):
        return "dx_test_new_org_{t}".format(t=time.time())

    def test_create_new_org_negative(self):
        # No handle supplied
<<<<<<< HEAD
        dx_new_org = pexpect.spawn('dx new org', logfile=sys.stderr)
        dx_new_org.expect('error: argument --handle is required')

        dx_new_org = pexpect.spawn('dx new org "Test Org"', logfile=sys.stderr)
        dx_new_org.expect('error: argument --handle is required')

        dx_new_org = pexpect.spawn('dx new org --member-list-visibility MEMBER', logfile=sys.stderr)
        dx_new_org.expect('error: argument --handle is required')

        dx_new_org = pexpect.spawn('dx new org --project-transfer-ability MEMBER', logfile=sys.stderr)
        dx_new_org.expect('error: argument --handle is required')

        dx_new_org = pexpect.spawn('dx new org --member-list-visibility ADMIN --project-transfer-ability MEMBER',
                                   logfile=sys.stderr)
        dx_new_org.expect('error: argument --handle is required')
=======
        with self.assertRaisesRegexp(subprocess.CalledProcessError, "error: argument --handle is required"):
            run('dx new org')

        with self.assertRaisesRegexp(subprocess.CalledProcessError, "error: argument --handle is required"):
            run('dx new org "Test Org"')

        with self.assertRaisesRegexp(subprocess.CalledProcessError, "error: argument --handle is required"):
            run('dx new org --member-list-visibility MEMBER')

        with self.assertRaisesRegexp(subprocess.CalledProcessError, "error: argument --handle is required"):
            run('dx new org --project-transfer-ability MEMBER')

        with self.assertRaisesRegexp(subprocess.CalledProcessError, "error: argument --handle is required"):
            run('dx new org --member-list-visibility ADMIN --project-transfer-ability MEMBER')

        with self.assertRaisesRegexp(subprocess.CalledProcessError,
                                     "error: argument --member-list-visibility: invalid choice"):
            run('dx new org --member-list-visibility NONE')
>>>>>>> 69cab3c6

    def test_create_new_org(self):
        # Basic test with only required input args; optional input arg defaults propagated properly.
        org_handle = self._get_unique_org_handle()
        org_id = run('dx new org "Test New Org" --handle {h} --brief'.format(h=org_handle)).strip()
        res = dxpy.api.org_describe(org_id)
        self.assertEqual(res['handle'], org_handle)
        self.assertEqual(res['name'], "Test New Org")
        self.assertEqual(res['policies']['memberListVisibility'], "ADMIN")
        self.assertEqual(res['policies']['restrictProjectTransfer'], "ADMIN")

        # Test --member-list-visibility flag
        org_handle = self._get_unique_org_handle()
<<<<<<< HEAD
        policy = "MEMBER"
        org_id = run('dx new org "Test New Org" --handle {h} --member-list-visibility {mlv} --brief'
                     .format(h=org_handle, mlv=policy)).strip()
        res = dxpy.api.org_describe(org_id)
        self.assertEqual(res['handle'], org_handle)
        self.assertEqual(res['name'], "Test New Org")
        self.assertEqual(res['policies']['memberListVisibility'], policy)
=======
        policy_mlv = "MEMBER"
        org_id = run('dx new org "Test New Org" --handle {h} --member-list-visibility {mlv} --brief'
                     .format(h=org_handle, mlv=policy_mlv)).strip()
        res = dxpy.api.org_describe(org_id)
        self.assertEqual(res['handle'], org_handle)
        self.assertEqual(res['name'], "Test New Org")
        self.assertEqual(res['policies']['memberListVisibility'], policy_mlv)
>>>>>>> 69cab3c6
        self.assertEqual(res['policies']['restrictProjectTransfer'], "ADMIN")

        # Test --project-transfer-ability flag
        org_handle = self._get_unique_org_handle()
<<<<<<< HEAD
        policy = "MEMBER"
        org_id = run('dx new org "Test New Org" --handle {h} --project-transfer-ability {pta} --brief'
                     .format(h=org_handle, pta=policy)).strip()
=======
        policy_pta = "MEMBER"
        org_id = run('dx new org "Test New Org" --handle {h} --project-transfer-ability {pta} --brief'
                     .format(h=org_handle, pta=policy_pta)).strip()
>>>>>>> 69cab3c6
        res = dxpy.api.org_describe(org_id)
        self.assertEqual(res['handle'], org_handle)
        self.assertEqual(res['name'], "Test New Org")
        self.assertEqual(res['policies']['memberListVisibility'], "ADMIN")
<<<<<<< HEAD
        self.assertEqual(res['policies']['restrictProjectTransfer'], policy)

        # Test output format
        org_handle = self._get_unique_org_handle()
        org_id = run('dx new org "Test New Org" --handle {h}'.format(h=org_handle, p=policy)).strip()
        self.assertEquals(org_id, 'Created new org called "Test New Org" (org-' + org_handle + ')')
=======
        self.assertEqual(res['policies']['restrictProjectTransfer'], policy_pta)

        # Assert non-brief output format
        org_handle = self._get_unique_org_handle()
        output = run('dx new org "Test New Org" --handle {h}'.format(h=org_handle)).strip()
        self.assertEquals(output, 'Created new org called "Test New Org" (org-' + org_handle + ')')
>>>>>>> 69cab3c6

    def test_create_new_org_prompt(self):
        # Prompt with only handle
        org_handle = self._get_unique_org_handle()
        dx_new_org = pexpect.spawn('dx new org --handle {h}'.format(h=org_handle), logfile=sys.stderr)
        dx_new_org.expect('Enter descriptive name')
        dx_new_org.sendline("Test New Org Prompt")
        dx_new_org.expect('Created new org')
        org_id = "org-" + org_handle
        res = dxpy.api.org_describe(org_id)
        self.assertEqual(res['handle'], org_handle)
        self.assertEqual(res['name'], "Test New Org Prompt")
        self.assertEqual(res['policies']["memberListVisibility"], "ADMIN")
        self.assertEqual(res['policies']["restrictProjectTransfer"], "ADMIN")

<<<<<<< HEAD
        # Prompt with "--member-list-visibility"
        org_handle = self._get_unique_org_handle()
        dx_new_org = pexpect.spawn('dx new org --handle {h} --member-list-visibility {p}'.format(h=org_handle,
                                   p="MEMBER"), logfile=sys.stderr)
=======
        # Prompt with "--member-list-visibility" & "--handle"
        org_handle = self._get_unique_org_handle()
        dx_new_org = pexpect.spawn('dx new org --handle {h} --member-list-visibility {mlv}'.format(h=org_handle,
                                   mlv="MEMBER"), logfile=sys.stderr)
>>>>>>> 69cab3c6
        dx_new_org.expect('Enter descriptive name')
        dx_new_org.sendline("Test New Org Prompt")
        dx_new_org.expect('Created new org')
        org_id = "org-" + org_handle
        res = dxpy.api.org_describe(org_id)
        self.assertEqual(res['handle'], org_handle)
        self.assertEqual(res['name'], "Test New Org Prompt")
        self.assertEqual(res['policies']["memberListVisibility"], "MEMBER")
        self.assertEqual(res['policies']["restrictProjectTransfer"], "ADMIN")

        org_handle = self._get_unique_org_handle()
<<<<<<< HEAD
        dx_new_org = pexpect.spawn('dx new org --handle {h} --member-list-visibility {p}'.format(h=org_handle,
                                   p="ADMIN"), logfile=sys.stderr)
=======
        dx_new_org = pexpect.spawn('dx new org --handle {h} --member-list-visibility {mlv}'.format(h=org_handle,
                                   mlv="ADMIN"), logfile=sys.stderr)
>>>>>>> 69cab3c6
        dx_new_org.expect('Enter descriptive name')
        dx_new_org.sendline("Test New Org Prompt")
        dx_new_org.expect('Created new org')
        org_id = "org-" + org_handle
        res = dxpy.api.org_describe(org_id)
        self.assertEqual(res['handle'], org_handle)
        self.assertEqual(res['name'], "Test New Org Prompt")
        self.assertEqual(res['policies']["memberListVisibility"], "ADMIN")
        self.assertEqual(res['policies']["restrictProjectTransfer"], "ADMIN")

<<<<<<< HEAD
        # Prompt with "--project-transfer-ability"
        org_handle = self._get_unique_org_handle()
        dx_new_org = pexpect.spawn('dx new org --handle {h} --project-transfer-ability {p}'.format(h=org_handle,
                                   p="MEMBER"), logfile=sys.stderr)
=======
        # Prompt with "--project-transfer-ability" & "handle"
        org_handle = self._get_unique_org_handle()
        dx_new_org = pexpect.spawn('dx new org --handle {h} --project-transfer-ability {pta}'.format(h=org_handle,
                                   pta="MEMBER"), logfile=sys.stderr)
>>>>>>> 69cab3c6
        dx_new_org.expect('Enter descriptive name')
        dx_new_org.sendline("Test New Org Prompt")
        dx_new_org.expect('Created new org')
        org_id = "org-" + org_handle
        res = dxpy.api.org_describe(org_id)
        self.assertEqual(res['handle'], org_handle)
        self.assertEqual(res['name'], "Test New Org Prompt")
        self.assertEqual(res['policies']["memberListVisibility"], "ADMIN")
        self.assertEqual(res['policies']["restrictProjectTransfer"], "MEMBER")

        org_handle = self._get_unique_org_handle()
<<<<<<< HEAD
        dx_new_org = pexpect.spawn('dx new org --handle {h} --project-transfer-ability {p}'.format(h=org_handle,
                                   p="ADMIN"), logfile=sys.stderr)
=======
        dx_new_org = pexpect.spawn('dx new org --handle {h} --project-transfer-ability {pta}'.format(h=org_handle,
                                   pta="ADMIN"), logfile=sys.stderr)
>>>>>>> 69cab3c6
        dx_new_org.expect('Enter descriptive name')
        dx_new_org.sendline("Test New Org Prompt")
        dx_new_org.expect('Created new org')
        org_id = "org-" + org_handle
        res = dxpy.api.org_describe(org_id)
        self.assertEqual(res['handle'], org_handle)
        self.assertEqual(res['name'], "Test New Org Prompt")
        self.assertEqual(res['policies']["memberListVisibility"], "ADMIN")
        self.assertEqual(res['policies']["restrictProjectTransfer"], "ADMIN")

<<<<<<< HEAD
        # Prompt with both "--member-list-visibility" and "--project-transfer-ability"
=======
        # Prompt with "--member-list-visibility", "--project-transfer-ability", & "--handle"
>>>>>>> 69cab3c6
        org_handle = self._get_unique_org_handle()
        dx_new_org = pexpect.spawn('dx new org --handle {h} --member-list-visibility {p} --project-transfer-ability {p}'.format(
                                   h=org_handle, p="MEMBER"), logfile=sys.stderr)
        dx_new_org.expect('Enter descriptive name')
        dx_new_org.sendline("Test New Org Prompt")
        dx_new_org.expect('Created new org')
        org_id = "org-" + org_handle
        res = dxpy.api.org_describe(org_id)
        self.assertEqual(res['handle'], org_handle)
        self.assertEqual(res['name'], "Test New Org Prompt")
        self.assertEqual(res['policies']["memberListVisibility"], "MEMBER")
        self.assertEqual(res['policies']["restrictProjectTransfer"], "MEMBER")

<<<<<<< HEAD
    def test_update_org(self):
        # Create new org
        org_handle = self._get_unique_org_handle()
        org_id = run('dx new org "Test New Org" --handle {o} --brief'.format(o=org_handle)).strip().split("\n")[0]
        orig_name = dxpy.api.org_describe(org_id)["name"]
        orig_policy = dxpy.api.org_describe(org_id)["policies"]  # default policies = ADMIN

        # test at least 1 argument required
        with self.assertRaises(subprocess.CalledProcessError):
            run('dx update org {o}'.format(o=org_id))

        # test --name flag
        new_name = 'New Org Name'
        run('dx update org {o} --name "New Org Name" --brief'.format(o=org_id))
        res = dxpy.api.org_describe(org_id)["name"]
        self.assertEqual(res, new_name)
        self.assertNotEqual(res, orig_name)

        policy = "MEMBER"
        # test --member-list-visibility flag
        run('dx update org {o} --member-list-visibility {p} --brief'.format(o=org_id, p=policy))
        res = dxpy.api.org_describe(org_id)["policies"]
        self.assertEqual(res["memberListVisibility"], policy)
        self.assertEqual(res["restrictProjectTransfer"], orig_policy["restrictProjectTransfer"])
        self.assertNotEqual(res["memberListVisibility"], orig_policy["memberListVisibility"])

        # test --project-transfer-ability
        run('dx update org {o} --project-transfer-ability {p} --brief'.format(o=org_id, p=policy))
        res = dxpy.api.org_describe(org_id)["policies"]
        self.assertEqual(res["restrictProjectTransfer"], policy)
        self.assertEqual(res["memberListVisibility"], "MEMBER")
        self.assertNotEqual(res["restrictProjectTransfer"], orig_policy["restrictProjectTransfer"])


@unittest.skipUnless(testutil.TEST_WITH_AUTHSERVER,
                     'skipping tests that require a running authserver')
=======

>>>>>>> 69cab3c6
class TestDXClientNewProject(DXTestCase):
    def test_dx_new_project_with_region(self):
        project_id = run("dx new project --brief --region aws:us-east-1 ProjectInUSEast").strip()
        self.assertEquals(dxpy.api.project_describe(project_id, {})['region'], "aws:us-east-1")
        dxpy.api.project_destroy(project_id, {})

        with self.assertRaisesRegexp(subprocess.CalledProcessError, "InvalidInput"):
            run("dx new project --brief --region aws:not-a-region InvalidRegionProject")

    @unittest.skipUnless(testutil.TEST_ISOLATED_ENV,
                         'skipping test that requires presence of test org')
    def test_dx_create_new_project_with_bill_to(self):
        curr_bill_to = dxpy.api.user_describe(dxpy.whoami())['billTo']
        alice_id = "user-000000000000000000000000"
        org_id = "org-piratelabs"
        project_name = "test_dx_create_project"

        # Check that requesting user has allowBillableActivities permission in org
        member_access = dxpy.api.org_get_member_access(org_id, {'user': dxpy.whoami()})
        self.assertTrue(member_access['level'] == 'ADMIN' or member_access['allowBillableActivities'])

        # Check that billTo of requesting user is the requesting user
        dxpy.api.user_update(dxpy.whoami(), {'billTo': alice_id})
        self.assertEquals(dxpy.api.user_describe(dxpy.whoami())['billTo'], alice_id)

        # Create project billTo org
        project_id = run("dx new project {name} --bill-to {billTo} --brief".format(name=project_name,
                         billTo=org_id)).strip()
        self.assertEquals(dxpy.api.project_describe(project_id, {'fields': {'billTo': True}})['billTo'], org_id)
        dxpy.api.project_destroy(project_id)

        # Create project billTo requesting user
        project_id = run("dx new project {name} --bill-to {billTo} --brief".format(name=project_name,
                         billTo=dxpy.whoami())).strip()
        self.assertEquals(dxpy.api.project_describe(project_id, {'fields': {'billTo': True}})['billTo'], dxpy.whoami())
        dxpy.api.project_destroy(project_id)

        # Create project billTo invalid org
        with self.assertSubprocessFailure(stderr_regexp='ResourceNotFound', exit_code=3):
            run("dx new project {name} --bill-to {billTo} --brief".format(name=project_name, billTo='org-invalid'))

        # With user's billTo set to org
        dxpy.api.user_update(dxpy.whoami(), {'billTo': org_id})
        self.assertEqual(dxpy.api.user_describe(dxpy.whoami())['billTo'], org_id)

        project_id = run("dx new project {name} --bill-to {billTo} --brief".format(name=project_name,
                         billTo=dxpy.whoami())).strip()
        self.assertEquals(dxpy.api.project_describe(project_id, {'fields': {'billTo': True}})['billTo'], dxpy.whoami())
        dxpy.api.project_destroy(project_id)

        project_id = run("dx new project {name} --bill-to {billTo} --brief".format(name=project_name,
                         billTo=org_id)).strip()
        self.assertEquals(dxpy.api.project_describe(project_id, {'fields': {'billTo': True}})['billTo'], org_id)
        dxpy.api.project_destroy(project_id)

        # reset original user settings
        dxpy.api.user_update(dxpy.whoami(), {'billTo': curr_bill_to})


@unittest.skipUnless(testutil.TEST_ISOLATED_ENV and testutil.TEST_WITH_AUTHSERVER,
                     'skipping tests that require presence of test org and running authserver')
class TestDXClientNewUser(DXTestCase):

    def _now(self):
        return str(int(time.time()))

    def _assert_user_desc(self, user_id, exp_user_desc):
        user_desc = dxpy.api.user_describe(user_id)
        for field in exp_user_desc:
            self.assertEqual(user_desc[field], exp_user_desc[field])

    def setUp(self):
        self.org_id = "org-piratelabs"
        super(TestDXClientNewUser, self).setUp()

    def tearDown(self):
        super(TestDXClientNewUser, self).tearDown()

    def test_create_user_account_and_set_bill_to_negative(self):
        username, email = generate_unique_username_email()
        first = "Asset"
        cmd = "dx new user"

        called_process_error_opts = [
            "",
            "--username {u}".format(u=username),
            "--email {e}".format(e=email),
            "--username {u} --email {e} --first {f} \
                --token-duration {t}".format(u=username, e=email, f=first,
                                             t="not_an_int"),
        ]
        for invalid_opts in called_process_error_opts:
            with self.assertRaises(subprocess.CalledProcessError):
                run(" ".join([cmd, invalid_opts]))

        dx_api_error_opts = [
            "--username {u} --email {e}".format(u=username, e=email),
            "--username {u} --email bad_email".format(u=username),
            "--username bu --email {e}".format(e=email),
            "--username {u} --email {e} --first {f} --org does_not_exist --set-bill-to".format(
                u=username, e=email, f=first),
        ]
        for invalid_opts in dx_api_error_opts:
            with self.assertRaisesRegexp(subprocess.CalledProcessError,
                                         "DXAPIError"):
                run(" ".join([cmd, invalid_opts]))

        resource_not_found_opts = [
            "--username {u} --email {e} --first {f} --org does_not_exist".format(
                u=username, e=email, f=first),
        ]
        for invalid_opts in resource_not_found_opts:
            with self.assertRaisesRegexp(subprocess.CalledProcessError,
                                         "ResourceNotFound"):
                run(" ".join([cmd, invalid_opts]))

        dx_cli_error_opts = [
            "--username {u} --email {e} --first {f} --level MEMBER".format(
                u=username, e=email, f=first),
            "--username {u} --email {e} --first {f} --set-bill-to".format(
                u=username, e=email, f=first),
            "--username {u} --email {e} --first {f} --allow-billable-activities".format(
                u=username, e=email, f=first),
            "--username {u} --email {e} --first {f} --no-app-access".format(
                u=username, e=email, f=first),
            "--username {u} --email {e} --first {f} --project-access VIEW".format(
                u=username, e=email, f=first),
            "--username {u} --email {e} --first {f} --no-email".format(
                u=username, e=email, f=first),
        ]
        for invalid_opts in dx_cli_error_opts:
            with self.assertRaisesRegexp(subprocess.CalledProcessError,
                                         "DXCLIError"):
                run(" ".join([cmd, invalid_opts]))


    def test_self_signup_negative(self):
        # How to unset context?
        pass

    def test_create_user_account_only(self):
        first = "Asset"
        last = "The"
        middle = "T."
        cmd = "dx new user"

        # Basic with first name only.
        username, email = generate_unique_username_email()
        user_id = run("{cmd} --username {u} --email {e} --first {f} --brief".format(
                      cmd=cmd, u=username, e=email, f=first)).strip()
        self._assert_user_desc(user_id, {"first": first})

        # Basic with last name only.
        username, email = generate_unique_username_email()
        user_id = run("{cmd} --username {u} --email {e} --last {l} --brief".format(
                      cmd=cmd, u=username, e=email, l=last)).strip()
        self._assert_user_desc(user_id, {"last": last})

        # Basic with all options we can verify.
        # TODO: Test --token-duration and --occupation.
        username, email = generate_unique_username_email()
        user_id = run("{cmd} --username {u} --email {e} --first {f} --middle {m} --last {l} --brief".format(
                      cmd=cmd, u=username, e=email, f=first, m=middle,
                      l=last)).strip()
        self._assert_user_desc(user_id, {"first": first,
                                         "last": last,
                                         "middle": middle})

    def test_create_user_account_and_invite_to_org(self):
        # TODO: Test --no-email flag.

        first = "Asset"
        cmd = "dx new user"

        # Grant default org membership level and permission flags.
        username, email = generate_unique_username_email()
        user_id = run("{cmd} --username {u} --email {e} --first {f} --org {o} --brief".format(
                      cmd=cmd, u=username, e=email, f=first,
                      o=self.org_id)).strip()
        self._assert_user_desc(user_id, {"first": first})
        exp = {
            "level": "MEMBER",
            "allowBillableActivities": False,
            "appAccess": True,
            "projectAccess": "CONTRIBUTE",
            "user": user_id
        }
        res = dxpy.api.org_get_member_access(self.org_id, {"user": user_id})
        self.assertDictContainsSubset(exp, res)

        # Grant custom org membership level and permission flags.
        username, email = generate_unique_username_email()
        user_id = run("{cmd} --username {u} --email {e} --first {f} --org {o} --level {l} --allow-billable-activities --no-app-access --project-access {pa} --brief".format(
                      cmd=cmd, u=username, e=email, f=first,
                      o=self.org_id, l="MEMBER", pa="VIEW")).strip()
        self._assert_user_desc(user_id, {"first": first})
        exp = {
            "level": "MEMBER",
            "allowBillableActivities": True,
            "appAccess": False,
            "projectAccess": "VIEW",
            "user": user_id
        }
        res = dxpy.api.org_get_member_access(self.org_id, {"user": user_id})
        self.assertDictContainsSubset(exp, res)

        # Grant ADMIN org membership level; ignore all other org permission
        # options.
        username, email = generate_unique_username_email()
        user_id = run("{cmd} --username {u} --email {e} --first {f} --org {o} --level {l} --no-app-access --project-access {pa} --brief".format(
                      cmd=cmd, u=username, e=email, f=first,
                      o=self.org_id, l="ADMIN", pa="VIEW")).strip()
        self._assert_user_desc(user_id, {"first": first})
        exp = {
            "level": "ADMIN",
            "user": user_id
        }
        res = dxpy.api.org_get_member_access(self.org_id, {"user": user_id})
        self.assertEqual(exp, res)

    def test_create_user_account_and_set_bill_to(self):
        first = "Asset"
        cmd = "dx new user --set-bill-to"  # Set --set-bill-to option.

        # --allow-billable-activities is implied; grant custom org membership
        # level and other permission flags.
        username, email = generate_unique_username_email()
        user_id = run("{cmd} --username {u} --email {e} --first {f} --org {o} --level {l} --project-access {pa} --brief".format(
                      cmd=cmd, u=username, e=email, f=first,
                      o=self.org_id, l="MEMBER", pa="VIEW")).strip()
        self._assert_user_desc(user_id, {"first": first})
        exp = {
            "level": "MEMBER",
            "allowBillableActivities": True,
            "appAccess": True,
            "projectAccess": "VIEW",
            "user": user_id
        }
        res = dxpy.api.org_get_member_access(self.org_id, {"user": user_id})
        self.assertDictContainsSubset(exp, res)

        # Grant ADMIN org membership level.
        username, email = generate_unique_username_email()
        user_id = run("{cmd} --username {u} --email {e} --first {f} --org {o} --level ADMIN --brief".format(
                      cmd=cmd, u=username, e=email, f=first,
                      o=self.org_id)).strip()
        self._assert_user_desc(user_id, {"first": first})
        exp = {
            "level": "ADMIN",
            "user": user_id
        }
        res = dxpy.api.org_get_member_access(self.org_id, {"user": user_id})
        self.assertEqual(exp, res)


@unittest.skipUnless(testutil.TEST_ISOLATED_ENV,
                     'skipping tests that require presence of test user and org')
class TestDXClientMembership(DXTestCase):

    def _add_user(self, user_id):
        dxpy.api.org_invite(self.org_id,
                            {"invitee": user_id, "level": "ADMIN"})

    def _remove_user(self, user_id):
        dxpy.api.org_remove_member(self.org_id, {"user": user_id})

        with self.assertRaises(DXAPIError):
            self._org_get_member_access(user_id)

    def _org_get_member_access(self, user_id):
        return dxpy.api.org_get_member_access(self.org_id, {"user": user_id})

    def setUp(self):
        # Bob.
        self.username = "000000000000000000000001"
        self.user_id = "user-" + self.username

        # ADMIN: Alice.
        self.org_id = "org-piratelabs"

        super(TestDXClientMembership, self).setUp()

    def tearDown(self):
        self._remove_user(self.user_id)
        super(TestDXClientMembership, self).tearDown()

    def test_add_membership_default(self):
        cmd = "dx add member {o} {u} --level {l}"

        run(cmd.format(o=self.org_id, u=self.username, l="ADMIN"))
        exp_membership = {"user": self.user_id, "level": "ADMIN"}
        membership = self._org_get_member_access(self.user_id)
        self.assertEqual(membership, exp_membership)

        self._remove_user(self.user_id)

        run(cmd.format(o=self.org_id, u=self.username, l="MEMBER"))
        exp_membership = {"user": self.user_id, "level": "MEMBER",
                          "allowBillableActivities": False,
                          "appAccess": True,
                          "projectAccess": "CONTRIBUTE"}
        self.assertDictContainsSubset(exp_membership, self._org_get_member_access(self.user_id))

    def test_add_membership_with_options(self):
        cmd = "dx add member {o} {u} --level {l}"

        run("{cmd} --no-app-access --project-access NONE".format(
            cmd=cmd.format(o=self.org_id, u=self.username, l="ADMIN")))
        exp_membership = {"user": self.user_id, "level": "ADMIN"}
        membership = self._org_get_member_access(self.user_id)
        self.assertEqual(membership, exp_membership)

        self._remove_user(self.user_id)

        run("{cmd} --allow-billable-activities --no-app-access --project-access NONE".format(
            cmd=cmd.format(o=self.org_id, u=self.username, l="MEMBER")))
        exp_membership = {"user": self.user_id, "level": "MEMBER",
                          "allowBillableActivities": True,
                          "appAccess": False,
                          "projectAccess": "NONE"}
        self.assertDictContainsSubset(exp_membership, self._org_get_member_access(self.user_id))

    def test_add_membership_negative(self):
        cmd = "dx add member"

        called_process_error_opts = [
            "",
            "some_username --level ADMIN",
            "org-foo --level ADMIN",
            "org-foo some_username",
        ]
        for invalid_opts in called_process_error_opts:
            with self.assertRaises(subprocess.CalledProcessError):
                run(" ".join([cmd, invalid_opts]))

        self._add_user(self.user_id)

        # Cannot add a user who is already a member of the org.
        with self.assertRaisesRegexp(subprocess.CalledProcessError,
                                     "DXCLIError"):
            run(" ".join([cmd, self.org_id, self.username, "--level ADMIN"]))

    def test_remove_membership_default(self):
        self._add_user(self.user_id)

        exp_membership = {"user": self.user_id, "level": "ADMIN"}
        membership = self._org_get_member_access(self.user_id)
        self.assertEqual(membership, exp_membership)

        run("dx remove member {o} {u} -y".format(o=self.org_id,
                                                 u=self.username))

        with self.assertRaisesRegexp(DXAPIError, "404"):
            self._org_get_member_access(self.user_id)

    def test_remove_membership_interactive_conf(self):
        self._add_user(self.user_id)

        exp_membership = {"user": self.user_id, "level": "ADMIN"}
        membership = self._org_get_member_access(self.user_id)
        self.assertEqual(membership, exp_membership)

        dx_rm_member_int = pexpect.spawn("dx remove member {o} {u}".format(
            o=self.org_id, u=self.username), logfile=sys.stderr)
        dx_rm_member_int.expect("Please confirm")
        dx_rm_member_int.sendline("")
        dx_rm_member_int.expect("Please confirm")

        membership = self._org_get_member_access(self.user_id)
        self.assertEqual(membership, exp_membership)

        dx_rm_member_int = pexpect.spawn("dx remove member {o} {u}".format(
            o=self.org_id, u=self.username), logfile=sys.stderr)
        dx_rm_member_int.expect("Please confirm")
        dx_rm_member_int.sendintr()

        membership = self._org_get_member_access(self.user_id)
        self.assertEqual(membership, exp_membership)

        dx_rm_member_int = pexpect.spawn("dx remove member {o} {u}".format(
            o=self.org_id, u=self.username), logfile=sys.stderr)
        dx_rm_member_int.expect("Please confirm")
        dx_rm_member_int.sendline("n")
        dx_rm_member_int.expect("Aborting removal")

        membership = self._org_get_member_access(self.user_id)
        self.assertEqual(membership, exp_membership)

        dx_rm_member_int = pexpect.spawn("dx remove member {o} {u}".format(
            o=self.org_id, u=self.username))
        dx_rm_member_int.logfile = sys.stdout
        dx_rm_member_int.expect("Please confirm")
        dx_rm_member_int.sendline("y")
        dx_rm_member_int.expect("Removed user-{u}".format(u=self.username))

    def test_remove_membership_interactive_conf_format(self):
        self._add_user(self.user_id)

        exp_membership = {"user": self.user_id, "level": "ADMIN"}
        membership = self._org_get_member_access(self.user_id)
        self.assertEqual(membership, exp_membership)

        project_id_1 = "project-000000000000000000000001"
        prev_bill_to_1 = dxpy.api.project_describe(project_id_1, {"fields": {"billTo": True}})["billTo"]
        dxpy.api.project_update(project_id_1, {"billTo": self.org_id})
        project_permissions = dxpy.api.project_describe(project_id_1, {"fields": {"permissions": True}})["permissions"]
        self.assertEqual(project_permissions[self.user_id], "VIEW")

        project_id_2 = "project-000000000000000000000002"
        prev_bill_to_2 = dxpy.api.project_describe(project_id_2, {"fields": {"billTo": True}})["billTo"]
        dxpy.api.project_update(project_id_2, {"billTo": self.org_id})
        dxpy.api.project_invite(project_id_2, {"invitee": self.user_id, "level": "ADMINISTER"})
        project_permissions = dxpy.api.project_describe(project_id_2, {"fields": {"permissions": True}})["permissions"]
        self.assertEqual(project_permissions[self.user_id], "ADMINISTER")

        dx_rm_member_int = pexpect.spawn("dx remove member {o} {u}".format(
            o=self.org_id, u=self.username))
        dx_rm_member_int.logfile = sys.stdout
        dx_rm_member_int.expect("Please confirm")
        dx_rm_member_int.sendline("y")
        dx_rm_member_int.expect("Removed user-{u}".format(u=self.username))
        dx_rm_member_int.expect("Removed user-{u} from the following projects:".format(
            u=self.username))
        dx_rm_member_int.expect("\t" + project_id_1)
        dx_rm_member_int.expect("\t" + project_id_2)
        dx_rm_member_int.expect("Removed user-{u} from the following apps:".format(
            u=self.username))
        dx_rm_member_int.expect("None")

        dxpy.api.project_update(project_id_1, {"billTo": prev_bill_to_1})
        dxpy.api.project_update(project_id_2, {"billTo": prev_bill_to_2})

    def test_remove_membership_negative(self):
        cmd = "dx remove member"

        # Cannot remove a user who is not currently a member of the org.
        with self.assertRaisesRegexp(subprocess.CalledProcessError,
                                     "ResourceNotFound"):
            run(" ".join([cmd, self.org_id, self.username]))

        called_process_error_opts = [
            "",
            "some_username",
            "org-foo",
        ]
        for invalid_opts in called_process_error_opts:
            with self.assertRaises(subprocess.CalledProcessError):
                run(" ".join([cmd, invalid_opts]))

    def test_update_membership_default(self):
        self._add_user(self.user_id)

        exp_membership = {"user": self.user_id, "level": "ADMIN"}
        membership = self._org_get_member_access(self.user_id)
        self.assertEqual(membership, exp_membership)

        run("dx update member {o} {u} --level MEMBER --allow-billable-activities false --project-access VIEW --app-access true".format(
            o=self.org_id, u=self.username))
        exp_membership = {"user": self.user_id, "level": "MEMBER",
                          "allowBillableActivities": False,
                          "projectAccess": "VIEW", "appAccess": True}
        self.assertDictContainsSubset(exp_membership, self._org_get_member_access(self.user_id))

    def test_update_membership_negative(self):
        cmd = "dx update member"

        # Cannot update the membership of a user who is not currently a member
        # of the org.
        with self.assertRaisesRegexp(subprocess.CalledProcessError,
                                     "ResourceNotFound"):
            run(" ".join([cmd, self.org_id, self.username, "--level ADMIN"]))

        called_process_error_opts = [
            "",
            "some_username --level ADMIN",
            "org-foo --level ADMIN",
            "org-foo some_username",
            "org-foo some_username --level NONE",
        ]
        for invalid_opts in called_process_error_opts:
            with self.assertRaises(subprocess.CalledProcessError):
                run(" ".join([cmd, invalid_opts]))

    def test_add_update_remove_membership(self):
        cmd = "dx add member {o} {u} --level {l} --project-access UPLOAD"
        run(cmd.format(o=self.org_id, u=self.username, l="MEMBER"))
        exp_membership = {"user": self.user_id, "level": "MEMBER",
                          "allowBillableActivities": False,
                          "appAccess": True,
                          "projectAccess": "UPLOAD"}
        self.assertDictContainsSubset(exp_membership, self._org_get_member_access(self.user_id))

        cmd = "dx update member {o} {u} --level MEMBER --allow-billable-activities true"
        run(cmd.format(o=self.org_id, u=self.username))
        exp_membership = {"user": self.user_id, "level": "MEMBER",
                          "allowBillableActivities": True,
                          "appAccess": True,
                          "projectAccess": "UPLOAD"}
        self.assertDictContainsSubset(exp_membership, self._org_get_member_access(self.user_id))

        cmd = "dx update member {o} {u} --level ADMIN"
        run(cmd.format(o=self.org_id, u=self.username))
        exp_membership = {"user": self.user_id, "level": "ADMIN"}
        membership = self._org_get_member_access(self.user_id)
        self.assertEqual(membership, exp_membership)

        cmd = "dx update member {o} {u} --level MEMBER --allow-billable-activities true --project-access CONTRIBUTE --app-access false"
        run(cmd.format(o=self.org_id, u=self.username))
        exp_membership = {"user": self.user_id, "level": "MEMBER",
                          "allowBillableActivities": True,
                          "appAccess": False,
                          "projectAccess": "CONTRIBUTE"}
        self.assertDictContainsSubset(exp_membership, self._org_get_member_access(self.user_id))

        cmd = "dx remove member {o} {u} -y"
        run(cmd.format(o=self.org_id, u=self.username))

        with self.assertRaisesRegexp(DXAPIError, "404"):
            self._org_get_member_access(self.user_id)


@unittest.skipUnless(testutil.TEST_HTTP_PROXY,
                     'skipping HTTP Proxy support test that needs squid3')
class TestHTTPProxySupport(DXTestCase):
    def setUp(self):
        squid_wd = os.path.join(os.path.dirname(__file__), 'http_proxy')
        self.proxy_process = subprocess.Popen(['squid3', '-N', '-f', 'squid.conf'], cwd=squid_wd)
        time.sleep(1)

        print("Waiting for squid to come up...")
        t = 0
        while True:
            try:
                if requests.get("http://localhost:3129").status_code == requests.codes.bad_request:
                    if self.proxy_process.poll() is not None:
                        # Got a response on port 3129, but our proxy
                        # quit with an error, so it must be another
                        # process.
                        raise Exception("Tried launching squid, but port 3129 is already bound")
                    print("squid is up")
                    break
            except requests.exceptions.RequestException:
                pass
            time.sleep(0.5)
            t += 1
            if t > 16:
                raise Exception("Failed to launch Squid")

        self.proxy_env_no_auth = os.environ.copy()
        self.proxy_env_no_auth["HTTP_PROXY"] = "http://localhost:3129"
        self.proxy_env_no_auth["HTTPS_PROXY"] = "http://localhost:3129"

        self.proxy_env = os.environ.copy()
        self.proxy_env["HTTP_PROXY"] = "http://proxyuser:proxypassword@localhost:3129"
        self.proxy_env["HTTPS_PROXY"] = "http://proxyuser:proxypassword@localhost:3129"

    def test_proxy(self):
        run("dx find projects", env=self.proxy_env)
        with self.assertSubprocessFailure(stderr_regexp="407 Proxy Authentication Required"):
            run("dx find projects", env=self.proxy_env_no_auth)

    def tearDown(self):
        self.proxy_process.terminate()


class TestDXBuildApp(DXTestCase):
    def setUp(self):
        super(TestDXBuildApp, self).setUp()
        self.temp_file_path = tempfile.mkdtemp()

    def tearDown(self):
        shutil.rmtree(self.temp_file_path)
        super(TestDXBuildApp, self).tearDown()

    def run_and_assert_stderr_matches(self, cmd, stderr_regexp):
        with self.assertSubprocessFailure(stderr_regexp=stderr_regexp, exit_code=28):
            run(cmd + ' && exit 28')

    def write_app_directory(self, app_name, dxapp_str, code_filename=None, code_content="\n"):
        # Note: if called twice with the same app_name, will overwrite
        # the dxapp.json and code file (if specified) but will not
        # remove any other files that happened to be present
        try:
            os.mkdir(os.path.join(self.temp_file_path, app_name))
        except OSError as e:
            if e.errno != 17: # directory already exists
                raise e
        if dxapp_str is not None:
            with open(os.path.join(self.temp_file_path, app_name, 'dxapp.json'), 'wb') as manifest:
                manifest.write(dxapp_str.encode())
        if code_filename:
            with open(os.path.join(self.temp_file_path, app_name, code_filename), 'w') as code_file:
                code_file.write(code_content)
        return os.path.join(self.temp_file_path, app_name)

    def test_help_without_security_context(self):
        env = override_environment(DX_SECURITY_CONTEXT=None, DX_APISERVER_HOST=None,
                                  DX_APISERVER_PORT=None, DX_APISERVER_PROTOCOL=None)
        run("dx build -h", env=env)

    def test_accepts_semver(self):
        self.assertTrue(dx_build_app.APP_VERSION_RE.match('3.1.41') is not None)
        self.assertTrue(dx_build_app.APP_VERSION_RE.match('3.1.41-rc.1') is not None)
        self.assertFalse(dx_build_app.APP_VERSION_RE.match('3.1.41-rc.1.') is not None)
        self.assertFalse(dx_build_app.APP_VERSION_RE.match('3.1.41-rc..1') is not None)
        self.assertTrue(dx_build_app.APP_VERSION_RE.match('22.0.999+git.abcdef') is not None)
        self.assertFalse(dx_build_app.APP_VERSION_RE.match('22.0.999+git.abcdef$') is not None)
        self.assertFalse(dx_build_app.APP_VERSION_RE.match('22.0.999+git.abcdef.') is not None)
        self.assertTrue(dx_build_app.APP_VERSION_RE.match('22.0.999-rc.1+git.abcdef') is not None)

    def test_version_suffixes(self):
        app_spec = {
            "name": "test_versioning_åpp",
            "dxapi": "1.0.0",
            "runSpec": {"file": "code.py", "interpreter": "python2.7"},
            "inputSpec": [],
            "outputSpec": [],
            "version": "1.0.0"
            }
        app_dir = self.write_app_directory("test_versioning_app", json.dumps(app_spec), "code.py")
        self.assertTrue(dx_build_app._get_version_suffix(app_dir, '1.0.0').startswith('+build.'))
        self.assertTrue(dx_build_app._get_version_suffix(app_dir, '1.0.0+git.abcdef')
                        .startswith('.build.'))

    def test_build_applet(self):
        app_spec = {
            "name": "minimal_applet",
            "dxapi": "1.0.0",
            "runSpec": {"file": "code.py", "interpreter": "python2.7"},
            "inputSpec": [],
            "outputSpec": [],
            "version": "1.0.0"
            }
        app_dir = self.write_app_directory("minimal_åpplet", json.dumps(app_spec), "code.py")
        new_applet = json.loads(run("dx build --json " + app_dir))
        applet_describe = json.loads(run("dx describe --json " + new_applet["id"]))
        self.assertEqual(applet_describe["class"], "applet")
        self.assertEqual(applet_describe["id"], applet_describe["id"])
        self.assertEqual(applet_describe["name"], "minimal_applet")

    def test_dx_build_applet_dxapp_json_created_with_makefile(self):
        app_name = "nodxapp_applet"
        app_dir = self.write_app_directory(app_name, None, "code.py")
        app_spec = {
            "name": app_name,
            "dxapi": "1.0.0",
            "runSpec": {"file": "code.py", "interpreter": "python2.7"},
            "inputSpec": [],
            "outputSpec": [],
            "version": "1.0.0"
            }
        makefile_str = "dxapp.json:\n\tcp temp_dxapp.json dxapp.json\n"
        with open(os.path.join(app_dir, 'temp_dxapp.json'), 'wb') as manifest:
            manifest.write(json.dumps(app_spec).encode())
        with open(os.path.join(app_dir, "Makefile"), 'w') as makefile:
            makefile.write(makefile_str)
        run("dx build " + app_dir)

    def test_dx_build_applet_no_app_linting(self):
        run("dx clearenv")

        # Case: Missing title, summary, description.
        app_spec = {
            "name": "dx_build_applet_missing_fields",
            "dxapi": "1.0.0",
            "runSpec": {"file": "code.py", "interpreter": "python2.7"},
            "inputSpec": [],
            "outputSpec": [],
            "version": "1.0.0",
            "categories": ["Annotation"]
            }
        app_dir = self.write_app_directory("dx_build_applet_missing_fields", json.dumps(app_spec), "code.py")
        args = ['dx', 'build', app_dir]
        p = subprocess.Popen(args, stderr=subprocess.PIPE)
        out, err = p.communicate()
        self.assertFalse(err.startswith("WARNING"))

        # Case: Usage of period at end of summary.
        app_spec = {
            "name": "dx_build_applet_summary_with_period",
            "dxapi": "1.0.0",
            "runSpec": {"file": "code.py", "interpreter": "python2.7"},
            "inputSpec": [],
            "outputSpec": [],
            "version": "1.0.0",
            "title": "Title",
            "summary": "Summary without period",
            "description": "Description with period.",
            "categories": ["Annotation"]
            }
        app_dir = self.write_app_directory("dx_build_applet_summary_with_period", json.dumps(app_spec), "code.py")
        args = ['dx', 'build', app_dir]
        p = subprocess.Popen(args, stderr=subprocess.PIPE)
        out, err = p.communicate()
        self.assertFalse(err.startswith("WARNING"))

        # Case: Usage of unknown categories.
        unknown_category = "asdf1234"
        app_spec = {
            "name": "dx_build_applet_unknown_cat",
            "dxapi": "1.0.0",
            "runSpec": {"file": "code.py", "interpreter": "python2.7"},
            "inputSpec": [],
            "outputSpec": [],
            "version": "1.0.0",
            "title": "Title",
            "summary": "Summary without period",
            "description": "Description without period",
            "categories": [unknown_category]
            }
        app_dir = self.write_app_directory("dx_build_applet_unknown_cat", json.dumps(app_spec), "code.py")
        args = ['dx', 'build', app_dir]
        p = subprocess.Popen(args, stderr=subprocess.PIPE)
        out, err = p.communicate()
        self.assertFalse(err.startswith("WARNING"))

    def test_build_applet_dry_run(self):
        app_spec = {
            "name": "minimal_applet_dry_run",
            "dxapi": "1.0.0",
            "runSpec": {"file": "code.py", "interpreter": "python2.7"},
            "inputSpec": [],
            "outputSpec": [],
            "version": "1.0.0"
            }
        app_dir = self.write_app_directory("minimal_applet_dry_run", json.dumps(app_spec), "code.py")
        with self.assertSubprocessFailure(stderr_regexp='cannot be specified together', exit_code=2):
            run("dx build --dry-run " + app_dir + " --run -y --brief")
        run("dx build --dry-run " + app_dir)
        self.assertEqual(len(list(dxpy.find_data_objects(name="minimal_applet_dry_run"))), 0)

    @unittest.skipUnless(testutil.TEST_RUN_JOBS, 'skipping test that would run jobs')
    def test_build_applet_and_run_immediately(self):
        app_spec = {
            "name": "minimal_applet_to_run",
            "dxapi": "1.0.0",
            "runSpec": {"file": "code.py", "interpreter": "python2.7"},
            "inputSpec": [],
            "outputSpec": [],
            "version": "1.0.0"
            }
        app_dir = self.write_app_directory("minimal_åpplet_to_run", json.dumps(app_spec), "code.py")
        job_id = run("dx build " + app_dir + ' --run -y --brief').strip()
        job_desc = json.loads(run('dx describe --json ' + job_id))
        # default priority should be high for running after building
        # an applet
        self.assertEqual(job_desc['name'], 'minimal_applet_to_run')
        self.assertEqual(job_desc['priority'], 'high')

        # if priority is explicitly requested as normal, it should be
        # honored
        job_id = run("dx build -f " + app_dir + ' --run --priority normal -y --brief').strip()
        job_desc = json.loads(run('dx describe --json ' + job_id))
        self.assertEqual(job_desc['name'], 'minimal_applet_to_run')
        self.assertEqual(job_desc['priority'], 'normal')

    @unittest.skipUnless(testutil.TEST_RUN_JOBS, 'skipping test that would run jobs')
    def test_remote_build_applet_and_run_immediately(self):
        app_spec = {
            "name": "minimal_remote_build_applet_to_run",
            "dxapi": "1.0.0",
            "runSpec": {"file": "code.py", "interpreter": "python2.7"},
            "inputSpec": [],
            "outputSpec": [],
            "version": "1.0.0"
            }
        app_dir = self.write_app_directory("minimal_remote_build_åpplet_to_run", json.dumps(app_spec),
                                           "code.py")
        job_name = ("remote_build_test_run_" + str(int(time.time() * 1000)) + "_" +
                    str(random.randint(0, 1000)))
        run("dx build --remote " + app_dir + " --run -y --name=" + job_name)
        resulting_jobs = list(dxpy.find_executions(name=job_name, project=self.project, return_handler=True))
        self.assertEqual(1, len(resulting_jobs))
        self.assertEqual('minimal_remote_build_applet_to_run',
                         resulting_jobs[0].describe()['executableName'])

    @unittest.skipUnless(testutil.TEST_RUN_JOBS and testutil.TEST_ISOLATED_ENV,
                         'skipping test that would create apps and run jobs')
    def test_remote_build_app(self):
        app_spec = {
            "name": "minimal_remote_build_app",
            "dxapi": "1.0.0",
            "runSpec": {"file": "code.py", "interpreter": "python2.7"},
            "inputSpec": [],
            "outputSpec": [],
            "version": "1.0.0"
            }
        app_dir = self.write_app_directory("minimal_remote_build_åpp", json.dumps(app_spec), "code.py")
        run("dx build --remote --app " + app_dir)

    def test_remote_build_app_and_run_immediately(self):
        app_spec = {
            "name": "minimal_remote_build_app_to_run",
            "dxapi": "1.0.0",
            "runSpec": {"file": "code.py", "interpreter": "python2.7"},
            "inputSpec": [],
            "outputSpec": [],
            "version": "1.0.0"
            }
        app_dir = self.write_app_directory("minimal_remote_build_åpp_to_run", json.dumps(app_spec),
                                           "code.py")
        # Not supported yet
        with self.assertSubprocessFailure(stderr_regexp='cannot all be specified together', exit_code=2):
            run("dx build --remote --app " + app_dir + " --run --yes")

    def test_build_applet_warnings(self):
        app_spec = {
            "title": "title",
            "summary": "a summary sentence.",
            "description": "foo",
            "dxapi": "1.0.0",
            "runSpec": {"file": "code.py", "interpreter": "python2.7"},
            "inputSpec": [{"name": "34", "class": "int"}],
            "outputSpec": [{"name": "92", "class": "string"}],
            "version": "1.0.0",
            "categories": ["foo", "Import", "Export"]
            }
        app_dir = self.write_app_directory("test_build_åpplet_warnings", json.dumps(app_spec), "code.py")
        with open(os.path.join(app_dir, 'Readme.md'), 'w') as readme:
            readme.write('a readme file')
        applet_expected_warnings = ["missing a name",
                                    'input 0 has illegal name',
                                    'output 0 has illegal name']
        applet_unexpected_warnings = ["should be all lowercase",
                                      "does not match containing directory",
                                      "missing a title",
                                      "missing a summary",
                                      "should be a short phrase not ending in a period",
                                      "missing a description",
                                      '"description" field shadows file',
                                      '"description" field should be written in complete sentences',
                                      'unrecognized category',
                                      'should end in "Importer"',
                                      'should end in "Exporter"',
                                      "should be semver compliant"]
        try:
            run("dx build " + app_dir)
            self.fail("dx build invocation should have failed because of bad IO spec")
        except subprocess.CalledProcessError as err:
            for warning in applet_expected_warnings:
                self.assertIn(warning, err.stderr)
            for warning in applet_unexpected_warnings:
                self.assertNotIn(warning, err.stderr)

        # some more errors
        app_spec = {
            "dxapi": "1.0.0",
            "runSpec": {"file": "code.py"}
            }
        app_dir = self.write_app_directory("test_build_second_åpplet_warnings", json.dumps(app_spec), "code.py")
        with self.assertSubprocessFailure(stderr_regexp='interpreter field was not present'):
            run("dx build " + app_dir)

    @unittest.skipUnless(testutil.TEST_ISOLATED_ENV,
                         'skipping test that would create apps')
    def test_build_app_warnings(self):
        app_spec = {
            "name": "Foo",
            "dxapi": "1.0.0",
            "runSpec": {"file": "code.py", "interpreter": "python2.7"},
            "inputSpec": [],
            "outputSpec": [],
            "version": "foo"
            }
        app_dir = self.write_app_directory("test_build_app_warnings", json.dumps(app_spec), "code.py")
        app_unexpected_warnings = ["missing a name",
                                   "should be a short phrase not ending in a period",
                                   '"description" field shadows file',
                                   '"description" field should be written in complete sentences',
                                   'unrecognized category',
                                   'should end in "Importer"',
                                   'should end in "Exporter"',
                                   'input 0 has illegal name',
                                   'output 0 has illegal name']
        app_expected_warnings = ["should be all lowercase",
                                 "does not match containing directory",
                                 "missing a title",
                                 "missing a summary",
                                 "missing a description",
                                 "should be semver compliant"]
        try:
            # Expect "dx build" to succeed, exit with error code to
            # grab stderr.
            run("dx build --app " + app_dir + " && exit 28")
        except subprocess.CalledProcessError as err:
            self.assertEqual(err.returncode, 28)
            for warning in app_unexpected_warnings:
                self.assertNotIn(warning, err.stderr)
            for warning in app_expected_warnings:
                self.assertIn(warning, err.stderr)

    def test_get_applet(self):
        # TODO: not sure why self.assertEqual doesn't consider
        # assertEqual to pass unless the strings here are unicode strings
        app_spec = {
            "name": "get_applet",
            "dxapi": "1.0.0",
            "runSpec": {"file": "code.py", "interpreter": "python2.7"},
            "inputSpec": [{"name": "in1", "class": "file"}],
            "outputSpec": [{"name": "out1", "class": "file"}],
            "description": "Description\n",
            "developerNotes": "Developer notes\n",
            "types": ["Foo"],
            "tags": ["bar"],
            "properties": {"sample_id": "123456"},
            "details": {"key1": "value1"},
            }
        # description and developerNotes should be un-inlined back to files
        output_app_spec = dict((k, v) for (k, v) in app_spec.iteritems() if k not in ('description',
                                                                                      'developerNotes'))
        output_app_spec["runSpec"] = {"file": "src/code.py", "interpreter": "python2.7"}

        app_dir = self.write_app_directory("get_åpplet", json.dumps(app_spec), "code.py",
                                           code_content="import os\n")
        os.mkdir(os.path.join(app_dir, "resources"))
        with open(os.path.join(app_dir, "resources", "resources_file"), 'w') as f:
            f.write('content\n')
        new_applet_id = json.loads(run("dx build --json " + app_dir))["id"]
        with chdir(tempfile.mkdtemp()):
            run("dx get " + new_applet_id)
            self.assertTrue(os.path.exists("get_applet"))
            self.assertTrue(os.path.exists(os.path.join("get_applet", "dxapp.json")))

            output_json = json.load(open(os.path.join("get_applet", "dxapp.json")))
            self.assertEqual(output_app_spec, output_json)

            self.assertEqual("Description\n", open(os.path.join("get_applet", "Readme.md")).read())
            self.assertEqual("Developer notes\n",
                             open(os.path.join("get_applet", "Readme.developer.md")).read())
            self.assertEqual("import os\n", open(os.path.join("get_applet", "src", "code.py")).read())

            self.assertEqual("content\n",
                             open(os.path.join("get_applet", "resources", "resources_file")).read())

            # Target applet does not exist
            with self.assertSubprocessFailure(stderr_regexp='Unable to resolve', exit_code=3):
                run("dx get path_does_not_exist")

            # -o dest (dest does not exist yet)
            run("dx get -o dest get_applet")
            self.assertTrue(os.path.exists("dest"))
            self.assertTrue(os.path.exists(os.path.join("dest", "dxapp.json")))

            # -o -
            with self.assertSubprocessFailure(stderr_regexp='cannot be dumped to stdout', exit_code=3):
                run("dx get -o - " + new_applet_id)

            # -o dir (such that dir/applet_name is empty)
            os.mkdir('destdir')
            os.mkdir(os.path.join('destdir', 'get_applet'))
            run("dx get -o destdir get_applet") # Also tests getting by name
            self.assertTrue(os.path.exists(os.path.join("destdir", "get_applet", "dxapp.json")))

            # -o dir (such that dir/applet_name is not empty)
            os.mkdir('destdir_nonempty')
            os.mkdir(os.path.join('destdir_nonempty', 'get_applet'))
            with open(os.path.join('destdir_nonempty', 'get_applet', 'myfile'), 'w') as f:
                f.write('content')
            with self.assertSubprocessFailure(stderr_regexp='is an existing directory', exit_code=3):
                run("dx get -o destdir_nonempty get_applet")

            # -o dir (such that dir/applet_name is a file)
            os.mkdir('destdir_withfile')
            with open(os.path.join('destdir_withfile', 'get_applet'), 'w') as f:
                f.write('content')
            with self.assertSubprocessFailure(stderr_regexp='already exists', exit_code=3):
                run("dx get -o destdir_withfile get_applet")

            # -o dir --overwrite (such that dir/applet_name is a file)
            os.mkdir('destdir_withfile_force')
            with open(os.path.join('destdir_withfile_force', 'get_applet'), 'w') as f:
                f.write('content')
            run("dx get --overwrite -o destdir_withfile_force get_applet")
            self.assertTrue(os.path.exists(os.path.join("destdir_withfile_force", "get_applet",
                                                        "dxapp.json")))

            # -o file
            with open('destfile', 'w') as f:
                f.write('content')
            with self.assertSubprocessFailure(stderr_regexp='already exists', exit_code=3):
                run("dx get -o destfile get_applet")

            # -o file --overwrite
            run("dx get --overwrite -o destfile get_applet")
            self.assertTrue(os.path.exists("destfile"))
            self.assertTrue(os.path.exists(os.path.join("destfile", "dxapp.json")))

    def test_get_applet_field_cleanup(self):
        # TODO: not sure why self.assertEqual doesn't consider
        # assertEqual to pass unless the strings here are unicode strings

        # When retrieving the applet, we'll get back an empty list for
        # types, tags, etc. Those should not be written back to the
        # dxapp.json so as not to pollute it.
        app_spec = {
            "name": "get_applet_field_cleanup",
            "dxapi": "1.0.0",
            "runSpec": {"file": "code.py", "interpreter": "python2.7"},
            "inputSpec": [],
            "outputSpec": []
            }
        output_app_spec = app_spec.copy()
        output_app_spec["runSpec"] = {"file": "src/code.py", "interpreter": "python2.7"}

        app_dir = self.write_app_directory("get_åpplet_field_cleanup", json.dumps(app_spec), "code.py",
                                           code_content="import os\n")
        os.mkdir(os.path.join(app_dir, "resources"))
        with open(os.path.join(app_dir, "resources", "resources_file"), 'w') as f:
            f.write('content\n')
        new_applet_id = json.loads(run("dx build --json " + app_dir))["id"]
        with chdir(tempfile.mkdtemp()):
            run("dx get " + new_applet_id)
            self.assertTrue(os.path.exists("get_applet_field_cleanup"))
            self.assertTrue(os.path.exists(os.path.join("get_applet_field_cleanup", "dxapp.json")))
            output_json = json.load(open(os.path.join("get_applet_field_cleanup", "dxapp.json")))
            self.assertEqual(output_app_spec, output_json)
            self.assertFalse(os.path.exists(os.path.join("get_applet", "Readme.md")))
            self.assertFalse(os.path.exists(os.path.join("get_applet", "Readme.developer.md")))

    def test_build_applet_with_no_dxapp_json(self):
        app_dir = self.write_app_directory("åpplet_with_no_dxapp_json", None, "code.py")
        with self.assertSubprocessFailure(stderr_regexp='does not contain dxapp\.json', exit_code=3):
            run("dx build " + app_dir)

    def test_build_applet_with_malformed_dxapp_json(self):
        app_dir = self.write_app_directory("åpplet_with_malformed_dxapp_json", "{", "code.py")
        with self.assertSubprocessFailure(stderr_regexp='Could not parse dxapp\.json file', exit_code=3):
            run("dx build " + app_dir)

    @unittest.skipUnless(testutil.TEST_ISOLATED_ENV,
                         'skipping test that would create apps')
    def test_build_app(self):
        app_spec = {
            "name": "minimal_app",
            "dxapi": "1.0.0",
            "runSpec": {"file": "code.py", "interpreter": "python2.7"},
            "inputSpec": [],
            "outputSpec": [],
            "version": "1.0.0"
            }
        app_dir = self.write_app_directory("minimal_åpp", json.dumps(app_spec), "code.py")
        new_app = json.loads(run("dx build --create-app --json " + app_dir))
        app_describe = json.loads(run("dx describe --json " + new_app["id"]))
        self.assertEqual(app_describe["class"], "app")
        self.assertEqual(app_describe["id"], app_describe["id"])
        self.assertEqual(app_describe["version"], "1.0.0")
        self.assertEqual(app_describe["name"], "minimal_app")
        self.assertFalse("published" in app_describe)
        self.assertTrue(os.path.exists(os.path.join(app_dir, 'code.py')))
        self.assertFalse(os.path.exists(os.path.join(app_dir, 'code.pyc')))

    @unittest.skipUnless(testutil.TEST_ISOLATED_ENV, 'skipping test that would create apps')
    def test_build_app_and_pretend_to_update_devs(self):
        app_spec = {
            "name": "test_build_app_and_pretend_to_update_devs",
            "dxapi": "1.0.0",
            "runSpec": {"file": "code.py", "interpreter": "python2.7"},
            "inputSpec": [],
            "outputSpec": [],
            "version": "1.0.0",
            "developers": ['user-dnanexus']
            }
        app_dir = self.write_app_directory("test_build_app_and_pretend_to_update_devs",
                                           json.dumps(app_spec), "code.py")

        # Without --yes, the build will succeed except that it will skip
        # the developer update
        self.run_and_assert_stderr_matches('dx build --create-app --json ' + app_dir,
                                           'skipping requested change to the developer list')
        app_developers = dxpy.api.app_list_developers('app-test_build_app_and_pretend_to_update_devs')['developers']
        self.assertEqual(len(app_developers), 1) # the id of the user we are calling as

    @unittest.skipUnless(testutil.TEST_ISOLATED_ENV, 'skipping test that would create apps')
    def test_build_app_and_update_devs(self):
        app_spec = {
            "name": "test_build_app_and_update_devs",
            "dxapi": "1.0.0",
            "runSpec": {"file": "code.py", "interpreter": "python2.7"},
            "inputSpec": [],
            "outputSpec": [],
            "version": "1.0.0"
            }
        app_dir = self.write_app_directory("test_build_app_and_update_devs", json.dumps(app_spec),
                                           "code.py")

        my_userid = dxpy.whoami()

        run('dx build --create-app --json ' + app_dir)
        app_developers = dxpy.api.app_list_developers('app-test_build_app_and_update_devs')['developers']
        self.assertEqual(app_developers, [my_userid])

        # Add a developer
        app_spec['developers'] = [my_userid, 'user-eve']
        self.write_app_directory("test_build_app_and_update_devs", json.dumps(app_spec), "code.py")
        self.run_and_assert_stderr_matches('dx build --create-app --yes --json ' + app_dir,
                                           'the following developers will be added: user-eve')
        app_developers = dxpy.api.app_list_developers('app-test_build_app_and_update_devs')['developers']
        self.assertEqual(set(app_developers), set([my_userid, 'user-eve']))

        # Add and remove a developer
        app_spec['developers'] = [my_userid, 'user-000000000000000000000001']
        self.write_app_directory("test_build_app_and_update_devs", json.dumps(app_spec), "code.py")
        self.run_and_assert_stderr_matches(
            'dx build --create-app --yes --json ' + app_dir,
            'the following developers will be added: user-000000000000000000000001; and ' \
            + 'the following developers will be removed: user-eve'
        )
        app_developers = dxpy.api.app_list_developers('app-test_build_app_and_update_devs')['developers']
        self.assertEqual(set(app_developers), set([my_userid, 'user-000000000000000000000001']))

        # Remove a developer
        app_spec['developers'] = [my_userid]
        self.write_app_directory("test_build_app_and_update_devs", json.dumps(app_spec), "code.py")
        self.run_and_assert_stderr_matches('dx build --create-app --yes --json ' + app_dir,
                                           'the following developers will be removed: ' +
                                           'user-000000000000000000000001')
        app_developers = dxpy.api.app_list_developers('app-test_build_app_and_update_devs')['developers']
        self.assertEqual(app_developers, [my_userid])

    @unittest.skipUnless(testutil.TEST_ISOLATED_ENV,
                         'skipping test that would create apps')
    def test_invalid_project_context(self):
        app_spec = {
            "name": "invalid_project_context",
            "dxapi": "1.0.0",
            "runSpec": {
                "file": "code.py",
                "interpreter": "python2.7"
                },
            "inputSpec": [],
            "outputSpec": [],
            "version": "1.0.0"
            }
        app_dir = self.write_app_directory("invalid_project_context", json.dumps(app_spec), "code.py")
        # Set the project context to a nonexistent project. This
        # shouldn't have any effect since building an app is supposed to
        # be hygienic.
        env = override_environment(DX_PROJECT_CONTEXT_ID='project-B00000000000000000000000')
        run("dx build --create-app --json " + app_dir, env=env)

    def test_invalid_execdepends(self):
        app_spec = {
            "name": "invalid_execdepends",
            "dxapi": "1.0.0",
            "runSpec": {
                "file": "code.py",
                "interpreter": "python2.7",
                "execDepends": {"name": "oops"}
                },
            "inputSpec": [],
            "outputSpec": [],
            "version": "1.0.0"
            }
        app_dir = self.write_app_directory("invalid_execdepends", json.dumps(app_spec), "code.py")
        with self.assertSubprocessFailure(stderr_regexp="Expected runSpec\.execDepends to"):
            run("dx build --json " + app_dir)

    def test_invalid_authorized_users(self):
        app_spec = {
            "name": "invalid_authorized_users",
            "dxapi": "1.0.0",
            "runSpec": {"file": "code.py", "interpreter": "python2.7"},
            "inputSpec": [],
            "outputSpec": [],
            "version": "1.0.0",
            "authorizedUsers": "PUBLIC"
            }
        app_dir = self.write_app_directory("invalid_authorized_users", json.dumps(app_spec), "code.py")
        with self.assertSubprocessFailure(stderr_regexp='Expected authorizedUsers to be a list of strings'):
            run("dx build --json " + app_dir)

        app_spec["authorizedUsers"] = ["foo"]
        app_dir = self.write_app_directory("invalid_authorized_users_2", json.dumps(app_spec),
                                           "code.py")
        with self.assertSubprocessFailure(stderr_regexp='contains an entry which is not'):
            run("dx build --json " + app_dir)

    def test_duplicate_keys_in_spec(self):
        app_spec = {
            "name": "test_duplicate_keys_in_spec",
            "dxapi": "1.0.0",
            "runSpec": {
                "file": "code.py",
                "interpreter": "python2.7"
            },
            "inputSpec": [],
            "outputSpec": [],
            "version": "1.0.0"
            }
        spec = json.dumps(app_spec).replace('"file": "code.py"', '"file": "code.py", "file": "code.py"')
        app_dir = self.write_app_directory("duplicate_keys_in_spec", spec, "code.py")
        with self.assertSubprocessFailure(stderr_regexp="duplicate key: "):
            run("dx build --json " + app_dir)

    def test_deps_without_network_access(self):
        app_spec = {
            "name": "test_deps_without_network_access",
            "dxapi": "1.0.0",
            "runSpec": {
                "file": "code.py",
                "interpreter": "python2.7",
                "execDepends": [{"name": "ddd", "package_manager": "pip"}]
                },
            "inputSpec": [],
            "outputSpec": [],
            "version": "1.0.0"
            }
        app_dir = self.write_app_directory("deps_without_network_access", json.dumps(app_spec),
                                           "code.py")
        with self.assertSubprocessFailure(stderr_regexp=("runSpec.execDepends specifies non-APT " +
                                                         "dependencies, but no network access spec " +
                                                         "is given")):
            run("dx build --json " + app_dir)

    def test_overwrite_applet(self):
        app_spec = {
            "name": "applet_overwriting",
            "dxapi": "1.0.0",
            "runSpec": {"file": "code.py", "interpreter": "python2.7"},
            "inputSpec": [],
            "outputSpec": [],
            "version": "1.0.0"
            }
        app_dir = self.write_app_directory("applet_overwriting", json.dumps(app_spec), "code.py")
        applet_id = json.loads(run("dx build --json " + app_dir))["id"]
        # Verify that we can succeed by writing to a different folder.
        run("dx mkdir subfolder")
        run("dx build --destination=subfolder/applet_overwriting " + app_dir)
        with self.assertSubprocessFailure():
            run("dx build " + app_dir)
        run("dx build -f " + app_dir)
        # Verify that the original app was deleted by the previous
        # dx build -f
        with self.assertSubprocessFailure(exit_code=3):
            run("dx describe " + applet_id)

    @unittest.skipUnless(testutil.TEST_ISOLATED_ENV,
                         'skipping test that would create apps')
    def test_update_app_categories(self):
        app1_spec = {
            "name": "update_app_categories",
            "dxapi": "1.0.0",
            "runSpec": {"file": "code.py", "interpreter": "python2.7"},
            "inputSpec": [],
            "outputSpec": [],
            "version": "1.0.0",
            "categories": ["A"]
            }
        app2_spec = {
            "name": "update_app_categories",
            "dxapi": "1.0.0",
            "runSpec": {"file": "code.py", "interpreter": "python2.7"},
            "inputSpec": [],
            "outputSpec": [],
            "version": "1.0.1",
            "categories": ["B"]
            }
        app_dir = self.write_app_directory("update_app_categories", json.dumps(app1_spec), "code.py")
        app_id = json.loads(run("dx build --create-app --json " + app_dir))['id']
        self.assertEquals(json.loads(run("dx api " + app_id + " listCategories"))["categories"], ['A'])
        shutil.rmtree(app_dir)
        self.write_app_directory("update_app_categories", json.dumps(app2_spec), "code.py")
        run("dx build --create-app --json " + app_dir)
        self.assertEquals(json.loads(run("dx api " + app_id + " listCategories"))["categories"], ['B'])

    @unittest.skipUnless(testutil.TEST_ISOLATED_ENV, 'skipping test that would create apps')
    def test_update_app_authorized_users(self):
        app0_spec = {
            "name": "update_app_authorized_users",
            "dxapi": "1.0.0",
            "runSpec": {"file": "code.py", "interpreter": "python2.7"},
            "inputSpec": [],
            "outputSpec": [],
            "version": "0.0.1"
            }
        app1_spec = {
            "name": "update_app_authorized_users",
            "dxapi": "1.0.0",
            "runSpec": {"file": "code.py", "interpreter": "python2.7"},
            "inputSpec": [],
            "outputSpec": [],
            "version": "1.0.0",
            "authorizedUsers": []
            }
        app2_spec = {
            "name": "update_app_authorized_users",
            "dxapi": "1.0.0",
            "runSpec": {"file": "code.py", "interpreter": "python2.7"},
            "inputSpec": [],
            "outputSpec": [],
            "version": "1.0.1",
            "authorizedUsers": ["user-eve"]
            }
        app_dir = self.write_app_directory("update_app_authorized_users", json.dumps(app0_spec),
                                           "code.py")
        app_id = json.loads(run("dx build --create-app --json " + app_dir))['id']
        self.assertEquals(json.loads(run("dx api " + app_id +
                                         " listAuthorizedUsers"))["authorizedUsers"], [])
        shutil.rmtree(app_dir)
        self.write_app_directory("update_app_authorized_users", json.dumps(app1_spec), "code.py")
        run("dx build --create-app --json " + app_dir)
        self.assertEquals(json.loads(run("dx api " + app_id +
                                         " listAuthorizedUsers"))["authorizedUsers"], [])
        shutil.rmtree(app_dir)
        self.write_app_directory("update_app_authorized_users", json.dumps(app2_spec), "code.py")
        run("dx build --create-app --yes --json " + app_dir)
        self.assertEquals(json.loads(run("dx api " + app_id +
                                         " listAuthorizedUsers"))["authorizedUsers"], ["user-eve"])

    @unittest.skipUnless(testutil.TEST_ISOLATED_ENV,
                         'skipping test that would create apps')
    def test_dx_add_list_remove_users(self):
        '''
        This test is for some other dx subcommands, but it's in this
        test suite to take advantage of app-building methods.
        '''
        # Only create the app if it's not available already (makes
        # local testing easier)
        try:
            app_desc = dxpy.api.app_describe("app-test_dx_users", {})
            app_id = app_desc["id"]
            # reset users to empty list
            run("dx remove users app-test_dx_users " + " ".join(app_desc["authorizedUsers"]))
        except:
            app_id = None
        if app_id is None:
            app_spec = {
                "name": "test_dx_users",
                "dxapi": "1.0.0",
                "runSpec": {"file": "code.py", "interpreter": "python2.7"},
                "inputSpec": [],
                "outputSpec": [],
                "version": "0.0.1"
                }
            app_dir = self.write_app_directory("test_dx_users", json.dumps(app_spec), "code.py")
            app_id = json.loads(run("dx build --create-app --json " + app_dir))['id']
        # don't use "app-" prefix, duplicate and multiple members are fine
        run("dx add users test_dx_users eve user-eve org-piratelabs")
        users = run("dx list users app-test_dx_users").strip().split("\n")
        self.assertEqual(len(users), 2)
        self.assertIn("user-eve", users)
        self.assertIn("org-piratelabs", users)
        run("dx remove users test_dx_users eve org-piratelabs")
        # use version string
        users = run("dx list users app-test_dx_users/0.0.1").strip()

        # bad paths and exit codes
        with self.assertSubprocessFailure(stderr_regexp='could not be resolved', exit_code=3):
            run('dx add users nonexistentapp user-eve')
        with self.assertSubprocessFailure(stderr_regexp='could not be resolved', exit_code=3):
            run('dx list users app-nonexistentapp')
        with self.assertSubprocessFailure(stderr_regexp='could not be resolved', exit_code=3):
            run('dx remove users app-nonexistentapp/1.0.0 user-eve')
        with self.assertSubprocessFailure(stderr_regexp='ResourceNotFound', exit_code=3):
            run('dx add users test_dx_users org-nonexistentorg')
        with self.assertSubprocessFailure(stderr_regexp='ResourceNotFound', exit_code=3):
            run('dx add users test_dx_users nonexistentuser')
        with self.assertSubprocessFailure(stderr_regexp='ResourceNotFound', exit_code=3):
            run('dx add users test_dx_users piratelabs')

        # ResourceNotFound is not thrown when removing things
        run('dx remove users test_dx_users org-nonexistentorg')
        run('dx remove users test_dx_users nonexistentuser')
        run('dx remove users test_dx_users piratelabs')

    @unittest.skipUnless(testutil.TEST_ISOLATED_ENV,
                         'skipping test that would create apps')
    def test_dx_add_list_remove_developers(self):
        '''
        This test is for some other dx subcommands, but it's in this
        test suite to take advantage of app-building methods.
        '''
        # Only create the app if it's not available already (makes
        # local testing easier)
        try:
            app_desc = dxpy.api.app_describe("app-test_dx_developers", {})
            app_id = app_desc["id"]
            my_userid = app_desc["createdBy"]
            developers = dxpy.api.app_list_developers("app-test_dx_developers", {})["developers"]
            # reset developers to default list
            if len(developers) != 1:
                run("dx remove developers app-test_dx_developers " +
                    " ".join([dev for dev in developers if dev != my_userid]))
        except:
            app_id = None
        if app_id is None:
            app_spec = {
                "name": "test_dx_developers",
                "dxapi": "1.0.0",
                "runSpec": {"file": "code.py", "interpreter": "python2.7"},
                "inputSpec": [],
                "outputSpec": [],
                "version": "0.0.1"
                }
            app_dir = self.write_app_directory("test_dx_developers", json.dumps(app_spec), "code.py")
            app_desc = json.loads(run("dx build --create-app --json " + app_dir))
            app_id = app_desc['id']
            my_userid = app_desc["createdBy"]
        developers = run("dx list developers app-test_dx_developers").strip()
        self.assertEqual(developers, my_userid)
        # use hash ID
        run("dx add developers " + app_id + " eve")
        developers = run("dx list developers app-test_dx_developers").strip().split("\n")
        self.assertEqual(len(developers), 2)
        self.assertIn(my_userid, developers)
        # don't use "app-" prefix, duplicate, multiple, and non- members are fine
        run("dx remove developers test_dx_developers PUBLIC eve user-eve org-piratelabs")
        developers = run("dx list developers app-test_dx_developers").strip()
        self.assertEqual(developers, my_userid)
        # use version string
        run("dx list developers app-test_dx_developers/0.0.1")

        # bad paths and exit codes
        with self.assertSubprocessFailure(stderr_regexp='could not be resolved', exit_code=3):
            run('dx add developers nonexistentapp eve')
        with self.assertSubprocessFailure(stderr_regexp='could not be resolved', exit_code=3):
            run('dx list developers app-nonexistentapp')
        with self.assertSubprocessFailure(stderr_regexp='could not be resolved', exit_code=3):
            run('dx remove developers app-nonexistentapp/1.0.0 eve')
        with self.assertSubprocessFailure(stderr_regexp='ResourceNotFound', exit_code=3):
            run('dx add developers test_dx_developers nonexistentuser')
        with self.assertSubprocessFailure(stderr_regexp='ResourceNotFound', exit_code=3):
            run('dx add developers test_dx_developers piratelabs')

        # ResourceNotFound is not thrown when removing things
        run('dx remove developers test_dx_developers org-nonexistentorg')
        run('dx remove developers test_dx_developers nonexistentuser')
        run('dx remove developers test_dx_developers piratelabs')

        # Raise an error if you try to add an org developer (currently unsupported by the API)
        with self.assertSubprocessFailure(stderr_regexp='unsupported', exit_code=3):
            run('dx add developers test_dx_developers org-piratelabs')

    @unittest.skipUnless(testutil.TEST_ISOLATED_ENV,
                         'skipping test that would create apps')
    def test_build_app_autonumbering(self):
        app_spec = {
            "name": "build_app_autonumbering",
            "dxapi": "1.0.0",
            "runSpec": {"file": "code.py", "interpreter": "python2.7"},
            "inputSpec": [],
            "outputSpec": [],
            "version": "1.0.0"
            }
        app_dir = self.write_app_directory("build_app_autonumbering", json.dumps(app_spec), "code.py")
        run("dx build --create-app --json --publish " + app_dir)
        with self.assertSubprocessFailure(stderr_regexp="Could not create"):
            print(run("dx build --create-app --json --no-version-autonumbering " + app_dir))
        run("dx build --create-app --json " + app_dir) # Creates autonumbered version

    def test_build_failure(self):
        app_spec = {
            "name": "build_failure",
            "dxapi": "1.0.0",
            "runSpec": {"file": "code.py", "interpreter": "python2.7"},
            "inputSpec": [],
            "outputSpec": [],
            "version": "1.0.0"
            }
        app_dir = self.write_app_directory("build_failure", json.dumps(app_spec), "code.py")
        with open(os.path.join(app_dir, 'Makefile'), 'w') as makefile:
            makefile.write("all:\n\texit 7")
        with self.assertSubprocessFailure(stderr_regexp="make -j[0-9]+ in target directory failed with exit code"):
            run("dx build " + app_dir)
        # Somewhat indirect test of --no-parallel-build
        with self.assertSubprocessFailure(stderr_regexp="make in target directory failed with exit code"):
            run("dx build --no-parallel-build " + app_dir)

    def test_syntax_checks(self):
        app_spec = {
            "name": "syntax_checks",
            "dxapi": "1.0.0",
            "runSpec": {"file": "code.py", "interpreter": "python2.7"},
            "inputSpec": [],
            "outputSpec": [],
            "version": "1.0.0"
            }
        app_dir = self.write_app_directory("syntax_checks",
                                           json.dumps(app_spec),
                                           code_filename="code.py",
                                           code_content="def improper():\nprint 'oops'")
        with self.assertSubprocessFailure(stderr_regexp="Entry point file \\S+ has syntax errors"):
            run("dx build " + app_dir)
        run("dx build --no-check-syntax " + app_dir)

    @unittest.skipUnless(testutil.TEST_RUN_JOBS,
                         'skipping test that would run jobs')
    def test_build_and_run_applet_remote(self):
        app_spec = {
            "name": "build_applet_remote",
            "dxapi": "1.0.0",
            "runSpec": {"file": "code.py", "interpreter": "python2.7"},
            "inputSpec": [
                {"name": "in1", "class": "int"},
            ],
            "outputSpec": [
                {"name": "out1", "class": "int"}
            ],
            "version": "1.0.0"
            }
        app_code = """import dxpy
@dxpy.entry_point("main")
def main(in1):
    return {"out1": in1 + 1}
"""
        app_dir = self.write_app_directory(
            'build_applet_remote', json.dumps(app_spec), code_filename='code.py', code_content=app_code)
        remote_build_output = run('dx build --remote ' + app_dir).strip().split('\n')[-1]
        # TODO: it would be nice to have the output of dx build --remote
        # more machine readable (perhaps when --json is specified)
        build_job_id = re.search('job-[A-Za-z0-9]{24}', remote_build_output).group(0)
        build_job_describe = json.loads(run('dx describe --json ' + build_job_id))
        applet_id = build_job_describe['output']['output_applet']['$dnanexus_link']
        invocation_job_id = run('dx run --brief --yes ' + applet_id + ' -iin1=8675309').strip()
        run('dx wait ' + invocation_job_id)
        invocation_job_describe = json.loads(run('dx describe --json ' + invocation_job_id))
        self.assertEquals(invocation_job_describe['output']['out1'], 8675310)

    def test_applet_help(self):
        app_spec = {
            "name": "applet_help",
            "dxapi": "1.0.0",
            "runSpec": {"file": "code.py", "interpreter": "python2.7"},
            "inputSpec": [
                {"name": "reads", "class": "array:gtable", "type": "LetterReads", "label": "Reads",
                 "help": "One or more Reads table objects."},
                {"name": "required", "class": "file", "label": "Required", "help": "Another parameter"},
                {"name": "optional", "class": "file", "label": "Optional",
                 "help": "Optional parameter", "optional": True}
            ],
            "outputSpec": [
                {"name": "mappings", "class": "gtable", "type": "LetterMappings", "label": "Mappings",
                 "help": "The mapped reads."}
            ],
            "version": "1.0.0"
            }
        app_dir = self.write_app_directory("åpplet_help", json.dumps(app_spec),
                                           code_filename="code.py", code_content="")
        applet_id = json.loads(run("dx build --json " + app_dir))["id"]
        applet_help = run("dx run " + applet_id + " -h")
        self.assertTrue("Reads: -ireads=(gtable, type LetterReads) [-ireads=... [...]]" in applet_help)
        self.assertTrue("Required: -irequired=(file)" in applet_help)
        self.assertTrue("Optional: [-ioptional=(file)]" in applet_help)
        self.assertTrue("Mappings: mappings (gtable, type LetterMappings)" in applet_help)

    def test_upload_resources(self):
        run("dx mkdir /subfolder")
        cd("/subfolder")
        app_spec = {
            "name": "upload_resources",
            "dxapi": "1.0.0",
            "runSpec": {"file": "code.py", "interpreter": "python2.7"},
            "inputSpec": [],
            "outputSpec": [],
            "version": "1.0.0"
            }
        app_dir = self.write_app_directory("upload_åpp_resources", json.dumps(app_spec), "code.py")
        os.mkdir(os.path.join(app_dir, 'resources'))
        with open(os.path.join(app_dir, 'resources', 'test.txt'), 'w') as resources_file:
            resources_file.write('test\n')
        new_applet = json.loads(run("dx build --json " + app_dir))
        applet_describe = json.loads(run("dx describe --json " + new_applet["id"]))
        resources_file = applet_describe['runSpec']['bundledDepends'][0]['id']['$dnanexus_link']
        resources_file_describe = json.loads(run("dx describe --json " + resources_file))
        # Verify that the bundled depends appear in the same folder.
        self.assertEqual(resources_file_describe['folder'], '/subfolder')

    def test_upload_resources_advanced(self):
        app_spec = {
            "name": "upload_resources_advanced",
            "dxapi": "1.0.0",
            "runSpec": {"file": "code.py", "interpreter": "python2.7"},
            "inputSpec": [],
            "outputSpec": [],
            "version": "1.0.0"
            }
        app_dir = self.write_app_directory("upload_åpp_resources_advanced", json.dumps(app_spec), "code.py")
        os.mkdir(os.path.join(app_dir, 'resources'))

        with open(os.path.join(app_dir, 'test_file1.txt'), 'w') as file1:
            file1.write('test_file1\n')  # Not in resources folder, so will not affect checksum
        with open(os.path.join(app_dir, 'resources', 'test_file2.txt'), 'w') as resources_file2:
            resources_file2.write('test_file2\n')

        # Create symbolic link to test_file1.txt
        if 'symbolic_link' in os.listdir(os.path.join(app_dir, 'resources')):
            os.remove(os.path.join(app_dir, 'resources', 'symbolic_link'))
        os.symlink(os.path.join(app_dir, 'test_file1.txt'), os.path.join(app_dir, 'resources', 'symbolic_link'))

        new_applet = json.loads(run("dx build --json " + app_dir))
        applet_describe = dxpy.api.applet_describe(new_applet["id"])
        resources_file = applet_describe['runSpec']['bundledDepends'][0]['id']['$dnanexus_link']
        id1 = dxpy.api.file_describe(resources_file)['id']

        # Remove test_file1.txt, even though symbolic_link points to it. Removal itself will not affect checksum
        os.remove(os.path.join(app_dir, 'test_file1.txt'))

        new_applet = json.loads(run("dx build -f --json " + app_dir))
        applet_describe = dxpy.api.applet_describe(new_applet["id"])
        resources_file = applet_describe['runSpec']['bundledDepends'][0]['id']['$dnanexus_link']
        id2 = dxpy.api.file_describe(resources_file)['id']

        self.assertEqual(id1, id2)  # No upload happened

        # Make symbolic_link point to test_file2.txt, giving it a different modification time
        os.remove(os.path.join(app_dir, 'resources', 'symbolic_link'))
        os.symlink(os.path.join(app_dir, 'resources', 'test_file2.txt'),
                   os.path.join(app_dir, 'resources', 'symbolic_link'))

        new_applet = json.loads(run("dx build -f --json " + app_dir))
        applet_describe = dxpy.api.applet_describe(new_applet["id"])
        resources_file = applet_describe['runSpec']['bundledDepends'][0]['id']['$dnanexus_link']
        id3 = dxpy.api.file_describe(resources_file)['id']

        self.assertNotEqual(id2, id3)  # Upload should have happened

        new_applet = json.loads(run("dx build -f --ensure-upload --json " + app_dir))
        applet_describe = dxpy.api.applet_describe(new_applet["id"])
        resources_file = applet_describe['runSpec']['bundledDepends'][0]['id']['$dnanexus_link']
        resources_file_describe = json.loads(run("dx describe --json " + resources_file))

        id4 = resources_file_describe['id']

        self.assertNotEqual(id3, id4)  # Upload should have happened
        self.assertNotIn('resource_bundle_checksum', resources_file_describe['properties'])

    def test_archive_in_another_project(self):
        app_spec = {
            "name": "archive_in_another_project",
            "dxapi": "1.0.0",
            "runSpec": {"file": "code.py", "interpreter": "python2.7"},
            "inputSpec": [],
            "outputSpec": [],
            "version": "1.0.0"
            }
        app_dir = self.write_app_directory("archive_in_another_project", json.dumps(app_spec), "code.py")

        with temporary_project("Temporary working project", select=True) as temp_project:
            orig_applet = json.loads(run("dx build --json -d {p}: {app_dir}".format(
                p=self.project, app_dir=app_dir)))["id"]
            new_applet = json.loads(run("dx build --json --archive -d {p}: {app_dir}".format(
                p=self.project, app_dir=app_dir)))["id"]
            self.assertEqual(dxpy.DXApplet(orig_applet).describe(incl_properties=True)["properties"]["replacedWith"],
                             new_applet)

    def test_categories_propagated_to_tags(self):
        app_spec = {
            "name": "categories_propagated_to_tags",
            "dxapi": "1.0.0",
            "runSpec": {"file": "code.py", "interpreter": "python2.7"},
            "inputSpec": [],
            "outputSpec": [],
            "version": "1.0.0",
            "tags": ["mytag"],
            "categories": ["Import"]
            }
        app_dir = self.write_app_directory("categories_propagated_to_tags", json.dumps(app_spec), "code.py")
        applet_id = json.loads(run("dx build --json -d categories1 " + app_dir))["id"]
        self.assertEqual(set(dxpy.DXApplet(applet_id).describe()["tags"]),
                         set(["mytag", "Import"]))

        app_spec2 = {
            "name": "categories_propagated_to_tags",
            "dxapi": "1.0.0",
            "runSpec": {"file": "code.py", "interpreter": "python2.7"},
            "inputSpec": [],
            "outputSpec": [],
            "version": "1.0.0",
            "categories": ["Import"]
            }
        app_dir2 = self.write_app_directory("categories_propagated_to_tags", json.dumps(app_spec2), "code.py")
        applet_id2 = json.loads(run("dx build --json -d categories2 " + app_dir2))["id"]
        self.assertEqual(set(dxpy.DXApplet(applet_id2).describe()["tags"]),
                         set(["Import"]))

    def test_bundled_depends_reuse(self):
        app_spec = {
            "name": "bundled_depends_reuse",
            "dxapi": "1.0.0",
            "runSpec": {"file": "code.py", "interpreter": "python2.7"},
            "inputSpec": [],
            "outputSpec": [],
            "version": "1.0.0"
            }
        app_dir = self.write_app_directory("bundled_depends_reuse", json.dumps(app_spec), "code.py")
        os.mkdir(os.path.join(app_dir, 'resources'))
        with open(os.path.join(app_dir, 'resources', 'foo.txt'), 'w') as file_in_resources:
            file_in_resources.write('foo\n')

        first_applet = json.loads(run("dx build --json -d {p}:applet1 {app_dir}".format(
            p=self.project, app_dir=app_dir)))["id"]
        second_applet = json.loads(run("dx build --json -d {p}:applet2 {app_dir}".format(
            p=self.project, app_dir=app_dir)))["id"]

        # The second applet should reuse the bundle from the first.

        # touch foo.txt
        os.utime(os.path.join(app_dir, 'resources', 'foo.txt'), None)

        # But the third applet should not share with the first two,
        # because the resources have been touched in between.

        third_applet = json.loads(run("dx build --json -d {p}:applet3 {app_dir}".format(
            p=self.project, app_dir=app_dir)))["id"]

        self.assertEquals(
            dxpy.DXApplet(first_applet).describe()['runSpec']['bundledDepends'][0]['id']['$dnanexus_link'],
            dxpy.DXApplet(second_applet).describe()['runSpec']['bundledDepends'][0]['id']['$dnanexus_link']
        )
        self.assertNotEqual(
            dxpy.DXApplet(first_applet).describe()['runSpec']['bundledDepends'][0]['id']['$dnanexus_link'],
            dxpy.DXApplet(third_applet).describe()['runSpec']['bundledDepends'][0]['id']['$dnanexus_link']
        )

    def test_bundled_depends_reuse_with_force(self):
        app_spec = {
            "name": "bundled_depends_reuse_with_force",
            "dxapi": "1.0.0",
            "runSpec": {"file": "code.py", "interpreter": "python2.7"},
            "inputSpec": [],
            "outputSpec": [],
            "version": "1.0.0"
            }
        app_dir = self.write_app_directory("bundled_depends_reuse_with_force", json.dumps(app_spec), "code.py")
        os.mkdir(os.path.join(app_dir, 'resources'))
        with open(os.path.join(app_dir, 'resources', 'foo.txt'), 'w') as file_in_resources:
            file_in_resources.write('foo\n')

        # For this to work, "dx build" must not remove the first applet
        # until after the second applet has been built, since otherwise
        # the first applet's bundled depends will be garbage collected
        first_applet = json.loads(run("dx build --json -d {p}:applet1 {app_dir}".format(
            p=self.project, app_dir=app_dir)))["id"]
        first_bundled_resources = \
            dxpy.DXApplet(first_applet).describe()['runSpec']['bundledDepends'][0]['id']['$dnanexus_link']
        second_applet = json.loads(run("dx build --json -f -d {p}:applet1 {app_dir}".format(
            p=self.project, app_dir=app_dir)))["id"]
        second_bundled_resources = \
            dxpy.DXApplet(second_applet).describe()['runSpec']['bundledDepends'][0]['id']['$dnanexus_link']
        # Verify that the resources are shared...
        self.assertEquals(first_bundled_resources, second_bundled_resources)
        # ...and that the first applet has been removed
        with self.assertSubprocessFailure(exit_code=3):
            run("dx describe " + first_applet)

    @unittest.skipUnless(testutil.TEST_ENV, 'skipping test that would clobber your local environment')
    def test_build_without_context(self):
        app_spec = {
            "name": "applet_without_context",
            "dxapi": "1.0.0",
            "runSpec": {"file": "code.py", "interpreter": "python2.7"},
            "inputSpec": [],
            "outputSpec": [],
            "version": "1.0.0"
            }
        app_dir = self.write_app_directory("applet_without_context", json.dumps(app_spec), "code.py")

        # Without project context, cannot create new object without
        # project qualified path
        with without_project_context():
            with self.assertSubprocessFailure(stderr_regexp='expected the path to be qualified with a project',
                                              exit_code=3):
                run("dx build --json --destination foo " + app_dir)
            # Can create object with explicit project qualifier
            applet_describe = json.loads(run("dx build --json --destination " + self.project + ":foo " + app_dir))
            self.assertEqual(applet_describe["name"], "foo")


class TestDXBuildReportHtml(unittest.TestCase):
    js = "console.log('javascript');"
    css = "body {background-color: green;}"

    def setUp(self):
        self.temp_file_path = tempfile.mkdtemp()
        self.gif_base64 = "R0lGODdhAQABAIAAAAQCBAAAACwAAAAAAQABAAACAkQBADs="
        gif_file = open("{}/img.gif".format(self.temp_file_path), "wb")
        gif_file.write(base64.b64decode(self.gif_base64))
        gif_file.close()
        wiki_logo = "http://upload.wikimedia.org/wikipedia/en/thumb/8/80/Wikipedia-logo-v2.svg/200px-Wikipedia-logo-v2.svg.png"
        script_file = open("{}/index.js".format(self.temp_file_path), "w")
        script_file.write(self.js)
        script_file.close()
        css_file = open("{}/index.css".format(self.temp_file_path), "w")
        css_file.write(self.css)
        css_file.close()
        html_file = open("{}/index.html".format(self.temp_file_path), "w")
        html = "<html><head><link rel='stylesheet' href='index.css' type='text/css'/><script src='index.js'></script></head><body><a href='/'/><a href='/' target='_new'/><img src='img.gif'/><img src='{}'/></body></html>".format(wiki_logo)
        html_file.write(html)
        html_file.close()

        self.proj_id = dxpy.api.project_new({'name': 'TestDXBuildReportHtml Project'})['id']
        os.environ['DX_PROJECT_CONTEXT_ID'] = self.proj_id

    def tearDown(self):
        shutil.rmtree(self.temp_file_path)
        dxpy.api.project_destroy(self.proj_id, {'terminateJobs': True})

    def test_local_file(self):
        run("dx-build-report-html {d}/index.html --local {d}/out.html".format(d=self.temp_file_path))
        out_path = "{}/out.html".format(self.temp_file_path)
        self.assertTrue(os.path.exists(out_path))
        f = open(out_path, "r")
        html = f.read()
        f.close()
        self.assertTrue(re.search(self.gif_base64, html))
        self.assertEquals(len(re.split("src=\"data:image", html)), 3)
        self.assertEquals(len(re.split("<img", html)), 3)
        self.assertTrue(re.search("target=\"_top\"", html))
        self.assertTrue(re.search("target=\"_new\"", html))
        self.assertTrue(re.search("<style", html))
        self.assertTrue(re.search(re.escape(self.css), html))
        self.assertFalse(re.search("<link", html))
        self.assertFalse(re.search("index.css", html))
        self.assertTrue(re.search(re.escape(self.js), html))
        self.assertFalse(re.search("index.js", html))

    def test_image_only(self):
        run("dx-build-report-html {d}/img.gif --local {d}/gif.html".format(d=self.temp_file_path))
        out_path = "{}/gif.html".format(self.temp_file_path)
        self.assertTrue(os.path.exists(out_path))
        f = open(out_path, "r")
        html = f.read()
        f.close()
        self.assertTrue(re.search("<img src=\"data:", html))

    def test_remote_file(self):
        report = json.loads(run("dx-build-report-html {d}/index.html --remote /html_report -w 47 -g 63".format(d=self.temp_file_path)))
        fileId = report["fileIds"][0]
        desc = json.loads(run("dx describe {record} --details --json".format(record=report["recordId"])))
        self.assertEquals(desc["types"], ["Report", "HTMLReport"])
        self.assertEquals(desc["name"], "html_report")
        self.assertEquals(desc["details"]["files"][0]["$dnanexus_link"], fileId)
        self.assertEquals(desc["details"]["width"], "47")
        self.assertEquals(desc["details"]["height"], "63")
        desc = json.loads(run("dx describe {file} --details --json".format(file=fileId)))
        self.assertTrue(desc["hidden"])
        self.assertEquals(desc["name"], "index.html")
        run("dx rm {record} {file}".format(record=report["recordId"], file=fileId))


@unittest.skipUnless(testutil.TEST_GTABLE, 'skipping test that would create a GTable')
class TestDXBedToSpans(DXTestCase):
    def setUp(self):
        super(TestDXBedToSpans, self).setUp()
        self.bed = """chr1\t127471196\t127472363\tPos1\t0\t+\t127471196\t127472363\t255,0,0
"""
        self.expected_tsv = """chr:string\tlo:int32\thi:int32\tname:string\tscore:float\tstrand:string\tthick_start:int32\tthick_end:int32\titem_rgb:string\r
chr1\t127471196\t127472363\tPos1\t0\t+\t127471196\t127472363\t255,0,0\r
"""
        self.tempdir = tempfile.mkdtemp()
        self.genome_id = makeGenomeObject()

    def tearDown(self):
        shutil.rmtree(self.tempdir)
        super(TestDXBedToSpans, self).tearDown()

    def test_bed_to_spans_conversion(self):
        tempfile1 = os.path.join(self.tempdir, 'test1.bed')
        with open(tempfile1, 'w') as f:
            f.write(self.bed)
        output = json.loads(
            run('dx-bed-to-spans {f} {g}'.format(f=tempfile1, g=self.genome_id)).strip().split('\n')[-1]
        )
        table_id = output[0]['$dnanexus_link']
        gtable_describe = dxpy.api.gtable_describe(table_id, {})
        self.assertEquals(gtable_describe['name'], 'test1.bed')
        self.assertTrue('Spans' in gtable_describe['types'])
        run('dx wait {g}'.format(g=table_id))
        self.assertEquals(run('dx export tsv -o - {g}'.format(g=table_id)), self.expected_tsv)

    def test_bed_spans_roundtrip(self):
        round_tripped_bed = "chr1\t127471196\t127472363\tPos1\t0\t+\t127471196\t127472363\t255,0,0\n"
        tempfile1 = os.path.join(self.tempdir, 'test1.bed')
        with open(tempfile1, 'w') as f:
            f.write(self.bed)
        output = json.loads(
            run('dx-bed-to-spans {f} {g}'.format(f=tempfile1, g=self.genome_id)).strip().split('\n')[-1]
        )
        table_id = output[0]['$dnanexus_link']
        run('dx wait {g}'.format(g=table_id))
        run('dx-spans-to-bed --output {o} {g}'.format(o=os.path.join(self.tempdir, 'roundtrip.bed'), g=table_id))
        self.assertEquals(open(os.path.join(self.tempdir, 'roundtrip.bed')).read(), round_tripped_bed)


@unittest.skipUnless(testutil.TEST_GTABLE, 'skipping test that would create a GTable')
class TestDXBedToGenes(DXTestCase):
    def setUp(self):
        super(TestDXBedToGenes, self).setUp()
        self.bed = """chr1\t66999824\t67210768\tNM_032291\t0\t+\t67000041\t67208778\t0\t3\t227,64,25,\t0,91705,98928,
"""
        self.expected_tsv = """chr:string\tlo:int32\thi:int32\tname:string\tspan_id:int32\ttype:string\tstrand:string\tis_coding:boolean\tparent_id:int32\tframe:int16\tdescription:string\r
chr1\t66999824\t67000041\tNM_032291\t1\t5' UTR\t+\tFalse\t0\t-1\t\r
chr1\t66999824\t67210768\tNM_032291\t0\ttranscript\t+\tFalse\t-1\t-1\t\r
chr1\t67000041\t67000051\tNM_032291\t2\tCDS\t+\tTrue\t0\t-1\t\r
chr1\t67091529\t67091593\tNM_032291\t3\tCDS\t+\tTrue\t0\t-1\t\r
chr1\t67098752\t67098777\tNM_032291\t4\tCDS\t+\tTrue\t0\t-1\t\r
"""
        self.tempdir = tempfile.mkdtemp()
        self.genome_id = makeGenomeObject()
    def tearDown(self):
        shutil.rmtree(self.tempdir)
        super(TestDXBedToGenes, self).tearDown()
    def test_bed_to_genes_conversion(self):
        tempfile1 = os.path.join(self.tempdir, 'test1.bed')
        with open(tempfile1, 'w') as f:
            f.write(self.bed)
        output = json.loads(run('dx-bed-to-spans {f} {g}'.format(f=tempfile1, g=self.genome_id)).strip().split('\n')[-1])
        table_id = output[0]['$dnanexus_link']
        run('dx wait {g}'.format(g=table_id))
        self.assertTrue('Genes' in dxpy.api.gtable_describe(table_id, {})['types'])
        self.assertEquals(run('dx export tsv -o - {g}'.format(g=table_id)), self.expected_tsv)


@unittest.skipUnless(testutil.TEST_GTABLE, 'skipping test that would create a GTable')
class TestDXFastQToReads(DXTestCase):
    def setUp(self):
        super(TestDXFastQToReads, self).setUp()
        self.fastq = """@HWI-ST689:7:1101:1246:1986#0/1
NGGGGCCTAATTAAACTAAAGAGCTTCTGCACAGCAAAAGAAACTATGAACAGAGCAAACAGACAGAACAGGAGAAGATATTTGCAAATTATGCATCCAAC
+HWI-ST689:7:1101:1246:1986#0/1
BP\ccccceegggh]ghhhhhhhhhhhhhhhhhhhghefgedfghhhhhhhhh`eghhehhhfgfhhfggegbcdaabbbdddcbcZ`bb_bbbdcbbbb]
@HWI-ST689:7:1101:1477:1962#0/1
NGTAACTCCTCTTTGCAACACCACAGCCATCGCCCCCTACCTCCTTGCCAATCCCAGGCTCCTCTCCTGATGGTAACATTACTTTTCTCCTACTCTAAGGT
+HWI-ST689:7:1101:1477:1962#0/1
BP\ccceegfgggiiiifihhiihhihidghihfhfiiiiiiiiiihaffdghhgcgdbggfeeeedddR]bZLTZZ]bc`bccdcccccb`b`Y_BBBBB
"""
        self.expected_tsv = """name:string\tsequence:string\tquality:string\r
HWI-ST689:7:1101:1246:1986#0/1\tNGGGGCCTAATTAAACTAAAGAGCTTCTGCACAGCAAAAGAAACTATGAACAGAGCAAACAGACAGAACAGGAGAAGATATTTGCAAATTATGCATCCAAC\t#1=DDDDDFFHHHI>HIIIIIIIIIIIIIIIIIIIHIFGHFEGHIIIIIIIIIAFHIIFIIIGHGIIGHHFHCDEBBCCCEEEDCD;ACC@CCCEDCCCC>\r
HWI-ST689:7:1101:1477:1962#0/1\tNGTAACTCCTCTTTGCAACACCACAGCCATCGCCCCCTACCTCCTTGCCAATCCCAGGCTCCTCTCCTGATGGTAACATTACTTTTCTCCTACTCTAAGGT\t#1=DDDFFHGHHHJJJJGJIIJJIIJIJEHIJIGIGJJJJJJJJJJIBGGEHIIHDHECHHGFFFFEEE3>C;-5;;>CDACDDEDDDDDCACA:@#####\r
"""
        self.tempdir = tempfile.mkdtemp()

    def tearDown(self):
        shutil.rmtree(self.tempdir)
        super(TestDXFastQToReads, self).tearDown()

    def test_fastq_to_reads_conversion(self):
        tempfile1 = os.path.join(self.tempdir, 'test1.fq')
        with open(tempfile1, 'w') as f:
            f.write(self.fastq)
        output = json.loads(run('dx-fastq-to-reads {f}'.format(f=tempfile1)).strip().split('\n')[-1])
        table_id = output['table_id']
        run('dx wait {g}'.format(g=table_id))
        self.assertEquals(run('dx export tsv -o - {g}'.format(g=table_id)), self.expected_tsv)

    def test_fastq_reads_roundtrip(self):
        round_tripped_fastq = """@HWI-ST689:7:1101:1246:1986#0/1
NGGGGCCTAATTAAACTAAAGAGCTTCTGCACAGCAAAAGAAACTATGAACAGAGCAAACAGACAGAACAGGAGAAGATATTTGCAAATTATGCATCCAAC
+
#1=DDDDDFFHHHI>HIIIIIIIIIIIIIIIIIIIHIFGHFEGHIIIIIIIIIAFHIIFIIIGHGIIGHHFHCDEBBCCCEEEDCD;ACC@CCCEDCCCC>
@HWI-ST689:7:1101:1477:1962#0/1
NGTAACTCCTCTTTGCAACACCACAGCCATCGCCCCCTACCTCCTTGCCAATCCCAGGCTCCTCTCCTGATGGTAACATTACTTTTCTCCTACTCTAAGGT
+
#1=DDDFFHGHHHJJJJGJIIJJIIJIJEHIJIGIGJJJJJJJJJJIBGGEHIIHDHECHHGFFFFEEE3>C;-5;;>CDACDDEDDDDDCACA:@#####
"""
        tempfile2 = os.path.join(self.tempdir, 'test2.fq')
        with open(tempfile2, 'w') as f:
            f.write(self.fastq)
        output = json.loads(run('dx-fastq-to-reads {f}'.format(f=tempfile2)).strip().split('\n')[-1])
        table_id = output['table_id']
        run('dx wait {g}'.format(g=table_id))
        run('dx-reads-to-fastq --output {o} {g}'.format(o=os.path.join(self.tempdir, 'roundtrip.fq'), g=table_id))
        self.assertEquals(open(os.path.join(self.tempdir, 'roundtrip.fq')).read(), round_tripped_fastq)


@unittest.skipUnless(testutil.TEST_GTABLE, 'skipping test that would create a GTable')
class TestDXGtfToGenes(DXTestCase):
    def setUp(self):
        super(TestDXGtfToGenes, self).setUp()
        self.expected_gtf = """chr1\t.\texon\t101\t200\t.\t+\t.\tgene_id ""; transcript_id "mytranscript-noncoding"
chr1\t.\tCDS\t151\t200\t.\t+\t0\tgene_id "mygene-coding"; transcript_id "mytranscript-coding"
"""
        self.tempdir = tempfile.mkdtemp()
        self.genome_id = makeGenomeObject()
    def tearDown(self):
        shutil.rmtree(self.tempdir)
        super(TestDXGtfToGenes, self).tearDown()
    def test_genes_to_gtf_conversion(self):
        genes_table = dxpy.new_dxgtable([
            dxpy.DXGTable.make_column_desc("type", "string"),
            dxpy.DXGTable.make_column_desc("span_id", "int64"),
            dxpy.DXGTable.make_column_desc("name", "string"),
            dxpy.DXGTable.make_column_desc("strand", "string"),
            dxpy.DXGTable.make_column_desc("is_coding", "boolean"),
            dxpy.DXGTable.make_column_desc("parent_id", "int64"),
            dxpy.DXGTable.make_column_desc("frame", "int64"),
            dxpy.DXGTable.make_column_desc("description", "string"),
            dxpy.DXGTable.make_column_desc("chr", "string"),
            dxpy.DXGTable.make_column_desc("lo", "int64"),
            dxpy.DXGTable.make_column_desc("hi", "int64")
        ])
        genes_table.add_rows(data=[
            ["transcript", 5, "mytranscript-noncoding", "+", False, -1, -1, "my test transcript", "chr1", 100, 200],
            ["exon", 6, "", "+", False, 5, -1, "", "chr1", 100, 200],
            ["gene", 54, "mygene-coding", "+", True, -1, -1, "my test gene", "chr1", 150, 200],
            ["transcript", 55, "mytranscript-coding", "+", True, 54, -1, "my test transcript", "chr1", 150, 200],
            ["CDS", 75, "", "+", True, 55, 0, "", "chr1", 150, 200]
        ])
        genes_table.set_details({
            "original_contigset": {"$dnanexus_link": self.genome_id}
        })
        genes_table.close(block=True)

        self.assertEquals(run('dx-genes-to-gtf {g}'.format(g=genes_table.get_id())),
                          self.expected_gtf)


@unittest.skipUnless(testutil.TEST_GTABLE, 'skipping test that would create a GTable')
class TestDXSamToMappings(DXTestCase):
    def setUp(self):
        super(TestDXSamToMappings, self).setUp()
        self.tempdir = tempfile.mkdtemp()
        self.expected_sam = """@SQ\tSN:chr1\tLN:249250621
@RG\tID:0\tSM:Sample_0
FOO.12345678\t0\t1\t54932369\t60\t7M1D93M\t*\t0\t0\tTAATAAGGTTGTTGTTGTTGTT\t1:1ADDDACFHA?HGFGIIE+<\tMD:Z:1A5^A93\tRG:Z:0
"""
        self.genome_id = makeGenomeObject()

    def tearDown(self):
        shutil.rmtree(self.tempdir)
        super(TestDXSamToMappings, self).tearDown()

    def test_mappings_to_sam_conversion(self):
        mappings_table = dxpy.new_dxgtable([
            dxpy.DXGTable.make_column_desc("sequence", "string"),
            dxpy.DXGTable.make_column_desc("quality", "string"),
            dxpy.DXGTable.make_column_desc("name", "string"),
            dxpy.DXGTable.make_column_desc("status", "string"),
            dxpy.DXGTable.make_column_desc("chr", "string"),
            dxpy.DXGTable.make_column_desc("lo", "int32"),
            dxpy.DXGTable.make_column_desc("hi", "int32"),
            dxpy.DXGTable.make_column_desc("negative_strand", "boolean"),
            dxpy.DXGTable.make_column_desc("error_probability", "uint8"),
            dxpy.DXGTable.make_column_desc("qc_fail", "boolean"),
            dxpy.DXGTable.make_column_desc("duplicate", "boolean"),
            dxpy.DXGTable.make_column_desc("cigar", "string"),
            dxpy.DXGTable.make_column_desc("template_id", "int64"),
            dxpy.DXGTable.make_column_desc("read_group", "uint16"),
            dxpy.DXGTable.make_column_desc("sam_field_MD", "string"),
            dxpy.DXGTable.make_column_desc("sam_field_XN", "int32")
        ])
        mappings_table.add_rows(data=[[
            "TAATAAGGTTGTTGTTGTTGTT",
            "1:1ADDDACFHA?HGFGIIE+<",
            "FOO.12345678",
            "PRIMARY",
            "1",
            54932368,
            54932390,
            False,
            60,
            False,
            False,
            "7M1D93M",
            289090731,
            0,
            "1A5^A93",
            -2147483648
        ]], part=1)
        mappings_table.set_details({
            "read_groups": [
                {"num_singles": 1, "num_pairs": 0}
            ],
            "original_contigset": {"$dnanexus_link": self.genome_id}
        })
        mappings_table.close(block=True)

        self.assertEquals(run('dx-mappings-to-sam {g}'.format(g=mappings_table.get_id())),
                          self.expected_sam)


@unittest.skipUnless(testutil.TEST_TCSH, 'skipping tests that require tcsh to be installed')
class TestTcshEnvironment(unittest.TestCase):
    def test_tcsh_dash_c(self):
        # tcsh -c doesn't set $_, or provide any other way for us to determine the source directory, so
        # "source environment" only works from DNANEXUS_HOME
        run('cd $DNANEXUS_HOME && env - HOME=$HOME PATH=/usr/local/bin:/usr/bin:/bin tcsh -c "source /etc/csh.cshrc && source /etc/csh.login && source $DNANEXUS_HOME/environment && dx --help"')
        run('cd $DNANEXUS_HOME && env - HOME=$HOME PATH=/usr/local/bin:/usr/bin:/bin tcsh -c "source /etc/csh.cshrc && source /etc/csh.login && source $DNANEXUS_HOME/environment.csh && dx --help"')

    def test_tcsh_source_environment(self):
        tcsh = pexpect.spawn("env - HOME=$HOME PATH=/usr/local/bin:/usr/bin:/bin tcsh")
        tcsh.logfile = sys.stdout
        tcsh.setwinsize(20, 90)
        tcsh.sendline("source /etc/csh.cshrc")
        tcsh.sendline("source /etc/csh.login")
        tcsh.sendline("dx")
        tcsh.expect("Command not found")
        tcsh.sendline("source ../../../environment")
        tcsh.sendline("dx")
        tcsh.expect("dx is a command-line client")

class TestDXScripts(DXTestCase):
    def test_minimal_invocation(self):
        # For dxpy scripts that have no other tests, these dummy calls
        # ensure that the coverage report is aware of them (instead of
        # excluding them altogether from the report, which artificially
        # inflates our %covered).
        #
        # This is a hack and obviously it would be preferable to figure
        # out why the coverage generator sometimes likes to include
        # these files and sometimes likes to exclude them.
        run('dx-gff-to-genes -h')
        run('dx-gtf-to-genes -h')
        run('dx-variants-to-vcf -h')
        run('dx-genes-to-gff -h')
        run('dx-genes-to-gtf -h')
        run('dx-mappings-to-fastq -h')
        run('dx-build-applet -h')


class TestDXCp(DXTestCase):
    @classmethod
    def setUpClass(cls):
        # setup two projects
        cls.proj_id1 = create_project()
        cls.proj_id2 = create_project()
        cls.counter = 1

    @classmethod
    def tearDownClass(cls):
        rm_project(cls.proj_id1)
        rm_project(cls.proj_id2)

    @classmethod
    def gen_uniq_fname(cls):
        cls.counter += 1
        return "file_{}".format(cls.counter)

    # Make sure a folder (path) has the same contents in the two projects.
    # Note: the contents of the folders are not listed recursively.
    def verify_folders_are_equal(self, path):
        listing_proj1 = list_folder(self.proj_id1, path)
        listing_proj2 = list_folder(self.proj_id2, path)
        self.assertEqual(listing_proj1, listing_proj2)

    def verify_file_ids_are_equal(self, path1, path2=None):
        if path2 is None:
            path2 = path1
        listing_proj1 = run("dx ls {proj}:/{path} --brief".format(proj=self.proj_id1, path=path1).strip())
        listing_proj2 = run("dx ls {proj}:/{path} --brief".format(proj=self.proj_id2, path=path2).strip())
        self.assertEqual(listing_proj1, listing_proj2)

    # create new file with the same name in the target
    #    dx cp  proj-1111:/file-1111   proj-2222:/
    def test_file_with_same_name(self):
        create_folder_in_project(self.proj_id1, "/earthsea")
        create_folder_in_project(self.proj_id2, "/earthsea")
        file_id = create_file_in_project(self.gen_uniq_fname(), self.proj_id1, folder="/earthsea")
        run("dx cp {p1}:/earthsea/{f} {p2}:/earthsea/".format(f=file_id, p1=self.proj_id1, p2=self.proj_id2))
        self.verify_folders_are_equal("/earthsea")

    # copy and rename
    #   dx cp  proj-1111:/file-1111   proj-2222:/file-2222
    def test_cp_rename(self):
        basename = self.gen_uniq_fname()
        file_id = create_file_in_project(basename, self.proj_id1)
        run("dx cp {p1}:/{f1} {p2}:/{f2}".format(f1=basename, f2="AAA.txt",
                                                 p1=self.proj_id1, p2=self.proj_id2))
        self.verify_file_ids_are_equal(basename, path2="AAA.txt")

    # multiple arguments
    #   dx cp  proj-1111:/file-1111 proj-2222:/file-2222 proj-3333:/
    def test_multiple_args(self):
        fname1 = self.gen_uniq_fname()
        fname2 = self.gen_uniq_fname()
        fname3 = self.gen_uniq_fname()
        create_file_in_project(fname1, self.proj_id1)
        create_file_in_project(fname2, self.proj_id1)
        create_file_in_project(fname3, self.proj_id1)
        run("dx cp {p1}:/{f1} {p1}:/{f2} {p1}:/{f3} {p2}:/".
            format(f1=fname1, f2=fname2, f3=fname3, p1=self.proj_id1, p2=self.proj_id2))
        self.verify_file_ids_are_equal(fname1)
        self.verify_file_ids_are_equal(fname2)
        self.verify_file_ids_are_equal(fname3)

    # copy an entire directory
    def test_cp_dir(self):
        create_folder_in_project(self.proj_id1, "/foo")
        run("dx cp {p1}:/foo {p2}:/".format(p1=self.proj_id1, p2=self.proj_id2))
        self.verify_folders_are_equal("/foo")

    # Weird error code:
    #   This part makes sense:
    #     'InvalidState: If cloned, a folder would conflict with the route of an existing folder.'
    #   This does not:
    #     'Successfully cloned from project: None, code 422'
    #
    def test_copy_empty_folder_on_existing_folder(self):
        create_folder_in_project(self.proj_id1, "/bar")
        create_folder_in_project(self.proj_id2, "/bar")
        with self.assertSubprocessFailure(stderr_regexp='If cloned, a folder would conflict', exit_code=3):
            run("dx cp {p1}:/bar {p2}:/".format(p1=self.proj_id1, p2=self.proj_id2))
        self.verify_folders_are_equal("/bar")

    def test_copy_folder_on_existing_folder(self):
        create_folder_in_project(self.proj_id1, "/baz")
        create_file_in_project(self.gen_uniq_fname(), self.proj_id1, folder="/baz")
        run("dx cp {p1}:/baz {p2}:/".format(p1=self.proj_id1, p2=self.proj_id2))
        with self.assertSubprocessFailure(stderr_regexp='If cloned, a folder would conflict', exit_code=3):
            run("dx cp {p1}:/baz {p2}:/".format(p1=self.proj_id1, p2=self.proj_id2))
        self.verify_folders_are_equal("/baz")

    # PTFM-13569: This used to give a weird error message, like so:
    # dx cp project-BV80zyQ0Ffb7fj64v03fffqX:/foo/XX.txt  project-BV80vzQ0P9vk785K1GgvfZKv:/foo/XX.txt
    # The following objects already existed in the destination container and were not copied:
    #   [
    #   "
    #   f
    #   l
    #   ...
    def test_copy_overwrite(self):
        fname1 = self.gen_uniq_fname()
        file_id1 = create_file_in_project(fname1, self.proj_id1)
        run("dx cp {p1}:/{f} {p2}:/{f}".format(p1=self.proj_id1, f=fname1, p2=self.proj_id2))
        output = run("dx cp {p1}:/{f} {p2}:/{f}".format(p1=self.proj_id1,
                                                        f=fname1, p2=self.proj_id2))
        self.assertIn("destination", output)
        self.assertIn("already existed", output)
        self.assertIn(file_id1, output)

    # 'dx cp' used to give a confusing error message when source file is not found.
    # Check that this has been fixed
    def test_error_msg_for_nonexistent_folder(self):
        fname1 = self.gen_uniq_fname()
        create_file_in_project(fname1, self.proj_id1)

        # The file {proj_id1}:/{f} exists, however, {proj_id1}/{f} does not
        expected_err_msg = "ResolutionError: The specified folder could not be found in {p}".format(p=self.project)
        with self.assertSubprocessFailure(stderr_regexp=expected_err_msg, exit_code=3):
            run("dx cp {p1}/{f} {p2}:/".format(p1=self.proj_id1, f=fname1, p2=self.proj_id2))

        with self.assertSubprocessFailure(stderr_regexp="The destination folder does not exist",
                                          exit_code=3):
            run("dx cp {p1}:/{f} {p2}:/xxx/yyy/z.txt".format(p1=self.proj_id1, f=fname1, p2=self.proj_id2))

        with self.assertSubprocessFailure(
                stderr_regexp="source path and the destination path resolved to the same project",
                exit_code=3):
            run("dx cp {p1}:/{f} {p1}:/".format(p1=self.proj_id1, f=fname1))

    @unittest.skip("PTFM-11906 This doesn't work yet.")
    def test_file_in_other_project(self):
        ''' Copy a file-id, where the file is not located in the default project-id.

        Main idea: create projects A and B. Create a file in A, and copy it to project B,
        -without- specifying a source project.

        This could work, with some enhancements to the 'dx cp' implementation.
        '''
        file_id = create_file_in_project(self.gen_uniq_fname(), self.proj_id1)
        run('dx cp ' + file_id + ' ' + self.proj_id2)

    @unittest.skipUnless(testutil.TEST_ENV,
                         'skipping test that would clobber your local environment')
    # This will start working, once PTFM-11906 is addressed. The issue is
    # that you must specify a project when copying a file. In theory this
    # can be addressed, because the project can be found, given the file-id.
    def test_no_env(self):
        ''' Try to copy a file when the context is empty.
        '''
        # create a file in the current project
        #  -- how do we get the current project id?
        file_id = create_file_in_project(self.gen_uniq_fname(), self.project)

        # Copy the file to a new project.
        # This does not currently work, because the context is not set.
        proj_id = create_project()
        with self.assertSubprocessFailure(stderr_regexp='project must be specified or a current project set',
                                          exit_code=3), without_project_context():
            run('dx cp ' + file_id + ' ' + proj_id)

        #cleanup
        rm_project(proj_id)


if __name__ == '__main__':
    if 'DXTEST_FULL' not in os.environ:
        sys.stderr.write('WARNING: env var DXTEST_FULL is not set; tests that create apps or run jobs will not be run\n')
    unittest.main()<|MERGE_RESOLUTION|>--- conflicted
+++ resolved
@@ -3971,23 +3971,6 @@
 
     def test_create_new_org_negative(self):
         # No handle supplied
-<<<<<<< HEAD
-        dx_new_org = pexpect.spawn('dx new org', logfile=sys.stderr)
-        dx_new_org.expect('error: argument --handle is required')
-
-        dx_new_org = pexpect.spawn('dx new org "Test Org"', logfile=sys.stderr)
-        dx_new_org.expect('error: argument --handle is required')
-
-        dx_new_org = pexpect.spawn('dx new org --member-list-visibility MEMBER', logfile=sys.stderr)
-        dx_new_org.expect('error: argument --handle is required')
-
-        dx_new_org = pexpect.spawn('dx new org --project-transfer-ability MEMBER', logfile=sys.stderr)
-        dx_new_org.expect('error: argument --handle is required')
-
-        dx_new_org = pexpect.spawn('dx new org --member-list-visibility ADMIN --project-transfer-ability MEMBER',
-                                   logfile=sys.stderr)
-        dx_new_org.expect('error: argument --handle is required')
-=======
         with self.assertRaisesRegexp(subprocess.CalledProcessError, "error: argument --handle is required"):
             run('dx new org')
 
@@ -4006,7 +3989,6 @@
         with self.assertRaisesRegexp(subprocess.CalledProcessError,
                                      "error: argument --member-list-visibility: invalid choice"):
             run('dx new org --member-list-visibility NONE')
->>>>>>> 69cab3c6
 
     def test_create_new_org(self):
         # Basic test with only required input args; optional input arg defaults propagated properly.
@@ -4020,15 +4002,6 @@
 
         # Test --member-list-visibility flag
         org_handle = self._get_unique_org_handle()
-<<<<<<< HEAD
-        policy = "MEMBER"
-        org_id = run('dx new org "Test New Org" --handle {h} --member-list-visibility {mlv} --brief'
-                     .format(h=org_handle, mlv=policy)).strip()
-        res = dxpy.api.org_describe(org_id)
-        self.assertEqual(res['handle'], org_handle)
-        self.assertEqual(res['name'], "Test New Org")
-        self.assertEqual(res['policies']['memberListVisibility'], policy)
-=======
         policy_mlv = "MEMBER"
         org_id = run('dx new org "Test New Org" --handle {h} --member-list-visibility {mlv} --brief'
                      .format(h=org_handle, mlv=policy_mlv)).strip()
@@ -4036,39 +4009,23 @@
         self.assertEqual(res['handle'], org_handle)
         self.assertEqual(res['name'], "Test New Org")
         self.assertEqual(res['policies']['memberListVisibility'], policy_mlv)
->>>>>>> 69cab3c6
         self.assertEqual(res['policies']['restrictProjectTransfer'], "ADMIN")
 
         # Test --project-transfer-ability flag
         org_handle = self._get_unique_org_handle()
-<<<<<<< HEAD
-        policy = "MEMBER"
-        org_id = run('dx new org "Test New Org" --handle {h} --project-transfer-ability {pta} --brief'
-                     .format(h=org_handle, pta=policy)).strip()
-=======
         policy_pta = "MEMBER"
         org_id = run('dx new org "Test New Org" --handle {h} --project-transfer-ability {pta} --brief'
                      .format(h=org_handle, pta=policy_pta)).strip()
->>>>>>> 69cab3c6
         res = dxpy.api.org_describe(org_id)
         self.assertEqual(res['handle'], org_handle)
         self.assertEqual(res['name'], "Test New Org")
         self.assertEqual(res['policies']['memberListVisibility'], "ADMIN")
-<<<<<<< HEAD
-        self.assertEqual(res['policies']['restrictProjectTransfer'], policy)
-
-        # Test output format
-        org_handle = self._get_unique_org_handle()
-        org_id = run('dx new org "Test New Org" --handle {h}'.format(h=org_handle, p=policy)).strip()
-        self.assertEquals(org_id, 'Created new org called "Test New Org" (org-' + org_handle + ')')
-=======
         self.assertEqual(res['policies']['restrictProjectTransfer'], policy_pta)
 
         # Assert non-brief output format
         org_handle = self._get_unique_org_handle()
         output = run('dx new org "Test New Org" --handle {h}'.format(h=org_handle)).strip()
         self.assertEquals(output, 'Created new org called "Test New Org" (org-' + org_handle + ')')
->>>>>>> 69cab3c6
 
     def test_create_new_org_prompt(self):
         # Prompt with only handle
@@ -4084,17 +4041,10 @@
         self.assertEqual(res['policies']["memberListVisibility"], "ADMIN")
         self.assertEqual(res['policies']["restrictProjectTransfer"], "ADMIN")
 
-<<<<<<< HEAD
-        # Prompt with "--member-list-visibility"
-        org_handle = self._get_unique_org_handle()
-        dx_new_org = pexpect.spawn('dx new org --handle {h} --member-list-visibility {p}'.format(h=org_handle,
-                                   p="MEMBER"), logfile=sys.stderr)
-=======
         # Prompt with "--member-list-visibility" & "--handle"
         org_handle = self._get_unique_org_handle()
         dx_new_org = pexpect.spawn('dx new org --handle {h} --member-list-visibility {mlv}'.format(h=org_handle,
                                    mlv="MEMBER"), logfile=sys.stderr)
->>>>>>> 69cab3c6
         dx_new_org.expect('Enter descriptive name')
         dx_new_org.sendline("Test New Org Prompt")
         dx_new_org.expect('Created new org')
@@ -4106,13 +4056,8 @@
         self.assertEqual(res['policies']["restrictProjectTransfer"], "ADMIN")
 
         org_handle = self._get_unique_org_handle()
-<<<<<<< HEAD
-        dx_new_org = pexpect.spawn('dx new org --handle {h} --member-list-visibility {p}'.format(h=org_handle,
-                                   p="ADMIN"), logfile=sys.stderr)
-=======
         dx_new_org = pexpect.spawn('dx new org --handle {h} --member-list-visibility {mlv}'.format(h=org_handle,
                                    mlv="ADMIN"), logfile=sys.stderr)
->>>>>>> 69cab3c6
         dx_new_org.expect('Enter descriptive name')
         dx_new_org.sendline("Test New Org Prompt")
         dx_new_org.expect('Created new org')
@@ -4123,17 +4068,10 @@
         self.assertEqual(res['policies']["memberListVisibility"], "ADMIN")
         self.assertEqual(res['policies']["restrictProjectTransfer"], "ADMIN")
 
-<<<<<<< HEAD
-        # Prompt with "--project-transfer-ability"
-        org_handle = self._get_unique_org_handle()
-        dx_new_org = pexpect.spawn('dx new org --handle {h} --project-transfer-ability {p}'.format(h=org_handle,
-                                   p="MEMBER"), logfile=sys.stderr)
-=======
         # Prompt with "--project-transfer-ability" & "handle"
         org_handle = self._get_unique_org_handle()
         dx_new_org = pexpect.spawn('dx new org --handle {h} --project-transfer-ability {pta}'.format(h=org_handle,
                                    pta="MEMBER"), logfile=sys.stderr)
->>>>>>> 69cab3c6
         dx_new_org.expect('Enter descriptive name')
         dx_new_org.sendline("Test New Org Prompt")
         dx_new_org.expect('Created new org')
@@ -4145,13 +4083,8 @@
         self.assertEqual(res['policies']["restrictProjectTransfer"], "MEMBER")
 
         org_handle = self._get_unique_org_handle()
-<<<<<<< HEAD
-        dx_new_org = pexpect.spawn('dx new org --handle {h} --project-transfer-ability {p}'.format(h=org_handle,
-                                   p="ADMIN"), logfile=sys.stderr)
-=======
         dx_new_org = pexpect.spawn('dx new org --handle {h} --project-transfer-ability {pta}'.format(h=org_handle,
                                    pta="ADMIN"), logfile=sys.stderr)
->>>>>>> 69cab3c6
         dx_new_org.expect('Enter descriptive name')
         dx_new_org.sendline("Test New Org Prompt")
         dx_new_org.expect('Created new org')
@@ -4162,11 +4095,7 @@
         self.assertEqual(res['policies']["memberListVisibility"], "ADMIN")
         self.assertEqual(res['policies']["restrictProjectTransfer"], "ADMIN")
 
-<<<<<<< HEAD
-        # Prompt with both "--member-list-visibility" and "--project-transfer-ability"
-=======
         # Prompt with "--member-list-visibility", "--project-transfer-ability", & "--handle"
->>>>>>> 69cab3c6
         org_handle = self._get_unique_org_handle()
         dx_new_org = pexpect.spawn('dx new org --handle {h} --member-list-visibility {p} --project-transfer-ability {p}'.format(
                                    h=org_handle, p="MEMBER"), logfile=sys.stderr)
@@ -4180,7 +4109,6 @@
         self.assertEqual(res['policies']["memberListVisibility"], "MEMBER")
         self.assertEqual(res['policies']["restrictProjectTransfer"], "MEMBER")
 
-<<<<<<< HEAD
     def test_update_org(self):
         # Create new org
         org_handle = self._get_unique_org_handle()
@@ -4215,11 +4143,6 @@
         self.assertNotEqual(res["restrictProjectTransfer"], orig_policy["restrictProjectTransfer"])
 
 
-@unittest.skipUnless(testutil.TEST_WITH_AUTHSERVER,
-                     'skipping tests that require a running authserver')
-=======
-
->>>>>>> 69cab3c6
 class TestDXClientNewProject(DXTestCase):
     def test_dx_new_project_with_region(self):
         project_id = run("dx new project --brief --region aws:us-east-1 ProjectInUSEast").strip()
