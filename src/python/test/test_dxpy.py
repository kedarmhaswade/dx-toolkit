#!/usr/bin/env python
# -*- coding: utf-8 -*-
#
# Copyright (C) 2013-2015 DNAnexus, Inc.
#
# This file is part of dx-toolkit (DNAnexus platform client libraries).
#
#   Licensed under the Apache License, Version 2.0 (the "License"); you may not
#   use this file except in compliance with the License. You may obtain a copy
#   of the License at
#
#       http://www.apache.org/licenses/LICENSE-2.0
#
#   Unless required by applicable law or agreed to in writing, software
#   distributed under the License is distributed on an "AS IS" BASIS, WITHOUT
#   WARRANTIES OR CONDITIONS OF ANY KIND, either express or implied. See the
#   License for the specific language governing permissions and limitations
#   under the License.

from __future__ import print_function, unicode_literals, division, absolute_import

import os, unittest, tempfile, filecmp, time, json, sys
import requests
import string
import subprocess

import dxpy
import dxpy_testutil as testutil
from dxpy.exceptions import (DXAPIError, DXFileError, DXError, DXJobFailureError, ServiceUnavailable, InvalidInput,
                             ResourceNotFound)
from dxpy.utils import pretty_print, warn
from dxpy.utils.resolver import resolve_path, resolve_existing_path, ResolutionError, is_project_explicit

def get_objects_from_listf(listf):
    objects = []
    for result in listf["objects"]:
        objects.append(result["id"])
    return objects

def remove_all(proj_id, folder="/"):
    dxproject = dxpy.DXProject(proj_id)
    dxproject.remove_folder(folder, recurse=True)

def setUpTempProjects(thing):
    thing.old_workspace_id = dxpy.WORKSPACE_ID
    thing.proj_id = dxpy.api.project_new({'name': 'test project 1'})['id']
    thing.second_proj_id = dxpy.api.project_new({'name': 'test project 2'})['id']
    dxpy.set_workspace_id(thing.proj_id)

def tearDownTempProjects(thing):
    dxpy.api.project_destroy(thing.proj_id, {'terminateJobs': True})
    dxpy.api.project_destroy(thing.second_proj_id, {'terminateJobs': True})
    dxpy.set_workspace_id(thing.old_workspace_id)

class TestDXProject(unittest.TestCase):
    # Also test DXContainer here
    def setUp(self):
        setUpTempProjects(self)

    def tearDown(self):
        tearDownTempProjects(self)

    def test_init_and_set_id(self):
        for good_value in ["project-aB3456789012345678901234", None]:
            dxproject = dxpy.DXProject(good_value)
            dxproject.set_id(good_value)
        for bad_value in ["foo",
                          "container-123456789012345678901234",
                          3,
                          {},
                          "project-aB34567890123456789012345",
                          "project-aB345678901234567890123"]:
            with self.assertRaises(DXError):
                dxpy.DXProject(bad_value)
            with self.assertRaises(DXError):
                dxproject = dxpy.DXProject()
                dxproject.set_id(bad_value)

    def test_dxcontainer_init_and_set_id(self):
        for good_value in ["container-aB3456789012345678901234"]:
            # Note: None is actually not a valid value if the current
            # project context is a project
            dxcontainer = dxpy.DXContainer(good_value)
            dxcontainer.set_id(good_value)
        for bad_value in ["foo",
                          "project-123456789012345678901234",
                          3,
                          {},
                          "container-aB34567890123456789012345",
                          "container-aB345678901234567890123"]:
            with self.assertRaises(DXError):
                dxpy.DXContainer(bad_value)
            with self.assertRaises(DXError):
                dxcontainer = dxpy.DXContainer()
                dxcontainer.set_id(bad_value)

    @unittest.skipUnless(testutil.TEST_ISOLATED_ENV, 'skipping test that requires presence of test user')
    def test_invite_without_email(self):
        user_id = 'user-000000000000000000000001'
        dxproject = dxpy.DXProject(self.proj_id)

        # Check that user is not already invited to project
        project_members = dxpy.api.project_describe(dxproject.get_id(),
                                                    {'fields': {'permissions': True}})['permissions']
        self.assertNotIn(user_id, project_members.keys())

        dxproject.invite(user_id, 'VIEW', send_email=False)
        res = dxpy.api.project_describe(dxproject.get_id(), {'fields': {'permissions': True}})['permissions']
        self.assertEquals(res[user_id], 'VIEW')

    def test_update_describe(self):
        dxproject = dxpy.DXProject()
        dxproject.update(name="newprojname", protected=True, restricted=True, description="new description")
        desc = dxproject.describe()
        self.assertEqual(desc["id"], self.proj_id)
        self.assertEqual(desc["class"], "project")
        self.assertEqual(desc["name"], "newprojname")
        self.assertEqual(desc["protected"], True)
        self.assertEqual(desc["restricted"], True)
        self.assertEqual(desc["description"], "new description")
        self.assertTrue("created" in desc)
        dxproject.update(restricted=False)
        desc = dxproject.describe()
        self.assertEqual(desc["restricted"], False)

    def test_new_list_remove_folders(self):
        dxproject = dxpy.DXProject()
        listf = dxproject.list_folder()
        self.assertEqual(listf["folders"], [])
        self.assertEqual(listf["objects"], [])

        dxrecord = dxpy.new_dxrecord()
        dxproject.new_folder("/a/b/c/d", parents=True)
        listf = dxproject.list_folder()
        self.assertEqual(listf["folders"], ["/a"])
        self.assertEqual(listf["objects"], [{"id": dxrecord.get_id()}])
        listf = dxproject.list_folder("/a")
        self.assertEqual(listf["folders"], ["/a/b"])
        self.assertEqual(listf["objects"], [])
        listf = dxproject.list_folder("/a/b")
        self.assertEqual(listf["folders"], ["/a/b/c"])
        listf = dxproject.list_folder("/a/b/c")
        self.assertEqual(listf["folders"], ["/a/b/c/d"])
        listf = dxproject.list_folder("/a/b/c/d")
        self.assertEqual(listf["folders"], [])

        with self.assertRaises(DXAPIError):
            dxproject.remove_folder("/a")
        dxproject.remove_folder("/a/b/c/d")
        dxproject.remove_folder("/a//b////c/")
        dxproject.remove_folder("/a/b")
        dxproject.remove_folder("/a")
        dxrecord.remove()
        listf = dxproject.list_folder()
        self.assertEqual(listf["objects"], [])

    def test_move(self):
        dxproject = dxpy.DXProject()
        dxproject.new_folder("/a/b/c/d", parents=True)
        dxrecords = []
        for i in range(4):
            dxrecords.append(dxpy.new_dxrecord(name=("record-%d" % i)))
        dxproject.move(destination="/a",
                       objects=[dxrecords[0].get_id(), dxrecords[1].get_id()],
                       folders=["/a/b/c/d"])
        listf = dxproject.list_folder()
        self.assertEqual(get_objects_from_listf(listf).sort(),
                         [dxrecords[2].get_id(), dxrecords[3].get_id()].sort())
        self.assertEqual(listf["folders"], ["/a"])

        listf = dxproject.list_folder("/a")
        self.assertEqual(get_objects_from_listf(listf).sort(),
                         [dxrecords[0].get_id(), dxrecords[1].get_id()].sort())
        self.assertEqual(listf["folders"], ["/a/b", "/a/d"])

        desc = dxrecords[0].describe()
        self.assertEqual(desc["folder"], "/a")

    def test_clone(self):
        dxproject = dxpy.DXProject()
        dxproject.new_folder("/a/b/c/d", parents=True)
        dxrecords = []
        for i in range(4):
            dxrecords.append(dxpy.new_dxrecord(name=("record-%d" % i)))

        with self.assertRaises(DXAPIError):
            dxproject.clone(self.second_proj_id,
                            destination="/",
                            objects=[dxrecords[0].get_id(), dxrecords[1].get_id()],
                            folders=["/a/b/c/d"])

        dxrecords[0].close()
        dxrecords[1].close()
        dxproject.clone(self.second_proj_id,
                        destination="/",
                        objects=[dxrecords[0].get_id(), dxrecords[1].get_id()],
                        folders=["/a/b/c/d"])

        second_proj = dxpy.DXProject(self.second_proj_id)
        listf = second_proj.list_folder()
        self.assertEqual(get_objects_from_listf(listf).sort(),
                         [dxrecords[0].get_id(), dxrecords[1].get_id()].sort())
        self.assertEqual(listf["folders"], ["/d"])

    def test_remove_objects(self):
        dxproject = dxpy.DXProject()
        dxrecord = dxpy.new_dxrecord()
        listf = dxproject.list_folder()
        self.assertEqual(get_objects_from_listf(listf), [dxrecord.get_id()])
        dxproject.remove_objects([dxrecord.get_id()])
        listf = dxproject.list_folder()
        self.assertEqual(listf["objects"], [])
        with self.assertRaises(DXAPIError):
            dxrecord.describe()

class TestDXFileFunctions(unittest.TestCase):
    def test_get_buffer_size(self):
        for file_is_mmapd in (False, True):
            # This method implements its own sanity checks, so just
            # ensure that those pass for a variety of sizes.
            dxpy.bindings.dxfile_functions._get_buffer_size_for_file(0, file_is_mmapd=file_is_mmapd)
            dxpy.bindings.dxfile_functions._get_buffer_size_for_file(1, file_is_mmapd=file_is_mmapd)
            dxpy.bindings.dxfile_functions._get_buffer_size_for_file(5 * 1024 * 1024, file_is_mmapd=file_is_mmapd)
            dxpy.bindings.dxfile_functions._get_buffer_size_for_file(16 * 1024 * 1024, file_is_mmapd=file_is_mmapd)
            dxpy.bindings.dxfile_functions._get_buffer_size_for_file(160 * 1024 * 1024 * 1024, file_is_mmapd=file_is_mmapd)
            dxpy.bindings.dxfile_functions._get_buffer_size_for_file(290 * 1024 * 1024 * 1024, file_is_mmapd=file_is_mmapd)

    def test_job_detection(self):
        env = dict(os.environ, DX_JOB_ID='job-00000000000000000000')
        buffer_size = subprocess.check_output(
            "python -c 'import dxpy; print dxpy.bindings.dxfile.DEFAULT_BUFFER_SIZE'", shell=True, env=env)
        self.assertEqual(int(buffer_size), 96 * 1024 * 1024)
        del env['DX_JOB_ID']
        buffer_size = subprocess.check_output(
            "python -c 'import dxpy; print dxpy.bindings.dxfile.DEFAULT_BUFFER_SIZE'", shell=True, env=env)
        self.assertEqual(int(buffer_size), 16 * 1024 * 1024)

    def test_generate_read_requests(self):
        dxfile = dxpy.upload_string("foo", wait_on_close=True)
        with testutil.temporary_project() as p, self.assertRaises(TypeError):
            # The file doesn't exist in this project
            list(dxfile._generate_read_requests(project=p.get_id()))
        with self.assertRaises(TypeError):
            # This project doesn't even exist
            list(dxfile._generate_read_requests(project="project-012301230123012301230123"))


class TestDXFile(unittest.TestCase):

    '''
    Creates a temporary file containing "foo\n" once for all tests.
    It should not be modified by any of the tests.

    For each test, both local and remote empty file handles are
    created and are destroyed after the test, no matter if it fails.
    '''

    foo_str = "foo\n"

    @classmethod
    def setUpClass(cls):
        cls.foo_file = tempfile.NamedTemporaryFile(delete=False)
        cls.foo_file.write(cls.foo_str)
        cls.foo_file.close()

    @classmethod
    def tearDownClass(cls):
        os.remove(cls.foo_file.name)

    def setUp(self):
        setUpTempProjects(self)

        self.new_file = tempfile.NamedTemporaryFile(delete=False)
        self.new_file.close()

        self.dxfile = dxpy.DXFile()

    def tearDown(self):
        os.remove(self.new_file.name)

        tearDownTempProjects(self)

    def test_init_and_set_ids(self):
        for good_dxid, good_project in [
                ("file-aB3456789012345678901234", None),
                (None, "project-aB3456789012345678901234"),
                (None, "container-aB3456789012345678901234"),
                (None, None),
                ({"$dnanexus_link": {"id" : "file-aB3456789012345678901234"}}, None),
                ({"$dnanexus_link": {"id" : "file-aB3456789012345678901234",
                                     "project": "project-aB3456789012345678901234"}}, None),
                ({"$dnanexus_link": {"id" : "file-aB3456789012345678901234",
                                     "project": "container-aB3456789012345678901234"}}, None)
        ]:
            dxfile = dxpy.DXFile(good_dxid, project=good_project)
            dxfile.set_ids(good_dxid, project=good_project)
        for bad_dxid, bad_project in [
                ("foo", None),
                ("record-123456789012345678901234", None),
                (3, None),
                ({}, None),
                ({"$dnanexus_link": {"id": "foo"}}, None),
                ({"$dnanexus_link": {"id": "file-aB3456789012345678901234",
                                     "project": "foo"}}, None)
        ]:
            with self.assertRaises(DXError):
                dxpy.DXFile(bad_dxid, project=bad_project)
            with self.assertRaises(DXError):
                dxfile = dxpy.DXFile()
                dxfile.set_ids(bad_dxid, project=bad_project)

        # test logic
        dxfile = dxpy.DXFile({"$dnanexus_link": {"id" : "file-aB3456789012345678901234",
                                                 "project": "container-aB3456789012345678901234"}},
                             project="project-aB3456789012345678901234")
        self.assertEqual(dxfile.get_proj_id(), "project-aB3456789012345678901234")

    def test_upload_download_files_dxfile(self):
        self.dxfile = dxpy.upload_local_file(self.foo_file.name)

        self.dxfile.wait_on_close()
        self.assertTrue(self.dxfile.closed())

        self.assertEqual(self.dxfile.describe()["name"],
                         os.path.basename(self.foo_file.name))

        dxpy.download_dxfile(self.dxfile.get_id(), self.new_file.name)
        self.assertTrue(filecmp.cmp(self.foo_file.name, self.new_file.name))

        dxpy.download_dxfile(filename=self.new_file.name, dxid=self.dxfile.get_id())
        self.assertTrue(filecmp.cmp(self.foo_file.name, self.new_file.name))

        dxpy.download_dxfile(dxid=self.dxfile, filename=self.new_file.name)
        self.assertTrue(filecmp.cmp(self.foo_file.name, self.new_file.name))

        dxpy.download_dxfile(self.dxfile, filename=self.new_file.name)
        self.assertTrue(filecmp.cmp(self.foo_file.name, self.new_file.name))

    def test_upload_string_dxfile(self):
        self.dxfile = dxpy.upload_string(self.foo_str)

        self.dxfile.wait_on_close()
        self.assertTrue(self.dxfile.closed())

        dxpy.download_dxfile(self.dxfile.get_id(), self.new_file.name)

        self.assertTrue(filecmp.cmp(self.foo_file.name, self.new_file.name))

    def test_write_read_dxfile(self):
        dxid = ""
        with dxpy.new_dxfile() as self.dxfile:
            dxid = self.dxfile.get_id()
            self.dxfile.write(self.foo_str)

        with dxpy.open_dxfile(dxid) as same_dxfile:
            same_dxfile.wait_on_close()
            self.assertTrue(same_dxfile.closed())

            buf = same_dxfile.read(len(self.foo_str))
            self.assertEqual(self.foo_str, buf)

            buf = same_dxfile.read()
            self.assertEqual(len(buf), 0)

            same_dxfile.seek(1)
            buf = same_dxfile.read()
            self.assertEqual(self.foo_str[1:], buf)

            same_dxfile.seek(1, 0)
            buf = same_dxfile.read()
            self.assertEqual(self.foo_str[1:], buf)

            same_dxfile.seek(2)
            same_dxfile.seek(-1, 1)
            buf = same_dxfile.read()
            self.assertEqual(self.foo_str[1:], buf)

            same_dxfile.seek(0, 2)
            buf = same_dxfile.read()
            self.assertEqual(b"", buf)

            same_dxfile.seek(-1, 2)
            buf = same_dxfile.read()
            self.assertEqual(self.foo_str[-1:], buf)

<<<<<<< HEAD
    def test_download_project_selection(self):
        with testutil.temporary_project() as p, testutil.temporary_project() as p2:
            # Same file is available in both projects
            f = dxpy.upload_string(self.foo_str, project=p.get_id(), wait_on_close=True)
            dxpy.api.project_clone(p.get_id(), {"objects": [f.get_id()], "project": p2.get_id()})

            # Project specified in handler: bill that project for download
            tmp = tempfile.TemporaryFile()
            os.environ['_DX_DUMP_BILLED_PROJECT'] = tmp.name
            f1 = dxpy.DXFile(dxid=f.get_id(), project=p.get_id())
            f1.read(4)
            with open(tmp.name, "r") as fd:
                self.assertEqual(fd.read(), p.get_id())
            tmp.close()

            # Project specified in read() call: overrides project specified in
            # handler
            tmp = tempfile.TemporaryFile()
            os.environ['_DX_DUMP_BILLED_PROJECT'] = tmp.name
            f2 = dxpy.DXFile(dxid=f.get_id(), project=p.get_id())
            f2.read(4, project=p2.get_id())
            with open(tmp.name, "r") as fd:
                self.assertEqual(fd.read(), p2.get_id())
            tmp.close()

            # Project specified in neither handler nor read() call: set no hint
            # when making API call
            tmp = tempfile.TemporaryFile()
            os.environ['_DX_DUMP_BILLED_PROJECT'] = tmp.name
            f3 = dxpy.DXFile(dxid=f.get_id())  # project defaults to project context
            f3.read(4)
            with open(tmp.name, "r") as fd:
                self.assertEqual(fd.read(), "")
            tmp.close()

            # Project specified that doesn't contain the file. The call should
            # fail.
            dxpy.api.project_remove_objects(p2.get_id(), {"objects": [f.get_id()]})
            f3 = dxpy.DXFile(dxid=f.get_id(), project=p2.get_id())
            f3.read(4)

            del os.environ['_DX_DUMP_BILLED_PROJECT']
=======
    def test_read_with_project(self):
        dxfile = dxpy.upload_string(self.foo_str, wait_on_close=True)
        with testutil.temporary_project() as p, self.assertRaises(TypeError):
            # The file doesn't exist in this project
            dxfile.read(project=p.get_id())
        with self.assertRaises(TypeError):
            # This project doesn't even exist
            dxfile.read(project="project-012301230123012301230123")
>>>>>>> 09708687

    def test_dxfile_sequential_optimization(self):
        # Make data longer than 128k to trigger the
        # first-sequential-read optimization
        data = (string.ascii_letters + string.digits + '._+') * 2017
        previous_job_id = dxpy.JOB_ID
        # Optimization is only applied within a job environment
        dxpy.set_job_id('job-000000000000000000000000')
        try:
            file_id = dxpy.upload_string(data, wait_on_close=True).get_id()
            for first_read_length in [65498, 120001, 230001]:
                fh = dxpy.DXFile(file_id)
                first_read = fh.read(first_read_length)
                cptr = fh.tell()
                self.assertEqual(cptr, min(first_read_length, len(data)))
                next_read = fh.read(2 ** 16)
                fh.seek(cptr)
                read_after_seek = fh.read(2 ** 16)
                self.assertEqual(next_read, read_after_seek)
                self.assertEqual(next_read, data[first_read_length:first_read_length + 2 ** 16].encode('utf-8'))
        finally:
            dxpy.set_job_id(previous_job_id)

    def test_iter_dxfile(self):
        dxid = ""
        with dxpy.new_dxfile() as self.dxfile:
            dxid = self.dxfile.get_id()
            self.dxfile.write("Line 1\nLine 2\nLine 3\n")

        with dxpy.open_dxfile(dxid) as same_dxfile:
            same_dxfile.wait_on_close()
            self.assertTrue(same_dxfile.closed())

            lineno = 1
            for line in same_dxfile:
                self.assertEqual(line, "Line " + str(lineno))
                lineno += 1

    def test_dxfile_errors(self):
        self.dxfile = dxpy.new_dxfile()
        self.dxfile.write("Line 1\nLine 2\nLine 3\n")

        with self.assertRaises(DXFileError):
            self.dxfile.read(3)
        with self.assertRaises(DXFileError):
            for line in self.dxfile:
                pass

    def test_file_context_manager(self):
        with dxpy.new_dxfile(mode='w') as self.dxfile:
            file_id = self.dxfile.get_id()
            self.dxfile.write("Haha")
        file2 = dxpy.open_dxfile(file_id)
        state = file2._get_state()
        self.assertTrue(state in ['closing', 'closed'])
        file2._wait_on_close()
        self.assertEqual(file2.describe()["size"], 4)

    def test_file_context_manager_destructor(self):
        dxfile = dxpy.new_dxfile(mode='w')
        dxfile.write("Haha")
        # No assertion here, but this should print an error

    def test_download_url_helper(self):
        dxfile = dxpy.upload_string(self.foo_str, wait_on_close=True)
        for opts in {}, {"preauthenticated": True, "filename": "foo"}:
            # File download token/URL is cached
            dxfile = dxpy.open_dxfile(dxfile.get_id())
            url1 = dxfile.get_download_url(**opts)
            url2 = dxfile.get_download_url(**opts)
            self.assertEqual(url1, url2)
            # Cache is invalidated when the client knows the token has expired
            # (subject to clock skew allowance of 60s)
            dxfile = dxpy.open_dxfile(dxfile.get_id())
            url3 = dxfile.get_download_url(duration=60, **opts)
            url4 = dxfile.get_download_url(**opts)
            self.assertNotEqual(url3, url4)

    def test_download_url_rejects_invalid_project(self):
        dxfile = dxpy.upload_string(self.foo_str, wait_on_close=True)
        with testutil.temporary_project() as p, self.assertRaises(ResourceNotFound):
            # The file doesn't exist in this project
            dxfile.get_download_url(project=p.get_id())
<<<<<<< HEAD
=======
        with self.assertRaises(ResourceNotFound):
            # This project doesn't even exist
            dxfile.get_download_url(project="project-012301230123012301230123")
>>>>>>> 09708687


@unittest.skipUnless(testutil.TEST_GTABLE, 'skipping test that would create a GTable')
class TestDXGTable(unittest.TestCase):
    """
    TODO: Test iterators, gri, and other queries
    """
    def setUp(self):
        setUpTempProjects(self)

    def tearDown(self):
        try:
            self.dxgtable.flush()
        except:
            pass
        tearDownTempProjects(self)

    def test_col_desc(self):
        columns = [dxpy.DXGTable.make_column_desc("a", "string"),
                   dxpy.DXGTable.make_column_desc("b", "int32")]
        self.assertEqual(columns, [{"name": "a", "type": "string"},
                                   {"name": "b", "type": "int32"}])
        columns = [dxpy.DXGTable.make_column_desc("c", "int32"),
                   dxpy.DXGTable.make_column_desc("d", "string")]

    def test_create_table(self):
        self.dxgtable = dxpy.new_dxgtable(
            [dxpy.DXGTable.make_column_desc("a", "string"),
             dxpy.DXGTable.make_column_desc("b", "int32")])
        self.dxgtable.close(block=True)
        desc = self.dxgtable.describe()
        self.assertEqual(desc["columns"],
                         [dxpy.DXGTable.make_column_desc("a", "string"),
                          dxpy.DXGTable.make_column_desc("b", "int32")])

    def get_col_names(self):
        self.dxgtable = dxpy.new_dxgtable(
            [dxpy.DXGTable.make_column_desc("a", "string"),
             dxpy.DXGTable.make_column_desc("b", "int32")])
        self.dxgtable.close(block=True)
        col_names = self.dxgtable.get_col_names()
        self.assertEqual(col_names, ["__id__", "a", "b"])

    def test_add_rows(self):
        self.dxgtable = dxpy.new_dxgtable(
            [dxpy.DXGTable.make_column_desc("a", "string"),
             dxpy.DXGTable.make_column_desc("b", "int32")])
        self.dxgtable.add_rows(data=[], part=9999)
        # Wrong number of columns
        with self.assertRaises(ValueError):
            self.dxgtable.add_rows(data=[[]], part=9997)

        for i in range(64):
            self.dxgtable.add_rows(data=[["row"+str(i), i]], part=i+1)
        self.dxgtable.close(block=True)

        with self.assertRaises(DXAPIError):
            self.dxgtable.close(block=True)

    def test_add_rows_bad_data(self):
        self.dxgtable = dxpy.new_dxgtable([
                dxpy.DXGTable.make_column_desc("a", "string"),
                dxpy.DXGTable.make_column_desc("b", "float"),
                dxpy.DXGTable.make_column_desc("c", "int32"),
                dxpy.DXGTable.make_column_desc("d", "boolean"),
                ])
        # Wrong column types
        with self.assertRaises(ValueError):
            self.dxgtable.add_rows(data=[[303, 1.248, 123, True]], part=1) # Bad column 0
        with self.assertRaises(ValueError):
            self.dxgtable.add_rows(data=[["303", "1.248", 123, True]], part=2) # Bad column 1
        with self.assertRaises(ValueError):
            self.dxgtable.add_rows(data=[["303", 1.248, 123.5, True]], part=3) # Bad column 2
        with self.assertRaises(ValueError):
            self.dxgtable.add_rows(data=[["303", 1.248, 123, "True"]], part=4) # Bad column 3
        # Correct column types
        self.dxgtable.add_rows(data=[["303", 1.248, 123, True]], part=5)
        self.dxgtable.close(block=True)

    def test_add_rows_no_index(self):
        self.dxgtable = dxpy.new_dxgtable(
            [dxpy.DXGTable.make_column_desc("a", "string"),
             dxpy.DXGTable.make_column_desc("b", "int32")])
        for i in range(64):
            self.dxgtable.add_rows(data=[["row"+str(i), i]])

        self.dxgtable.flush()
        desc = self.dxgtable.describe()
        self.assertEqual(len(desc["parts"]), 1)

        self.dxgtable.close(block=True)

        desc = self.dxgtable.describe()
        self.assertEqual(desc["length"], 64)

    def test_table_context_manager(self):
        # Writing a new_dxgtable with parts
        with dxpy.new_dxgtable(
            [dxpy.DXGTable.make_column_desc("a", "string"),
             dxpy.DXGTable.make_column_desc("b", "int32")], mode='w') as dxgtable:
            for i in range(64):
                dxgtable.add_rows(data=[["row"+str(i), i]], part=i+1)

        # Writing a new_dxgtable without parts
        with dxpy.new_dxgtable([dxpy.DXGTable.make_column_desc("a", "string"),
                                dxpy.DXGTable.make_column_desc("b", "int32")], mode='w') as table2:
            table2_id = table2.get_id()
            for i in range(64):
                table2.add_rows(data=[["row"+str(i), i]])
        table2 = dxpy.open_dxgtable(table2_id)
        self.assertEqual(table2.describe()["length"], 64)
        table2.remove()

        # Writing an open_dxgtable
        table3_id = dxpy.new_dxgtable([dxpy.DXGTable.make_column_desc("a", "string"),
                                       dxpy.DXGTable.make_column_desc("b", "int32")]).get_id()
        with dxpy.open_dxgtable(table3_id, mode='a') as table3:
            for i in range(64):
                table3.add_rows(data=[["row"+str(i), i]])
        with dxpy.open_dxgtable(table3_id, mode='w') as table3:
            for i in range(64):
                table3.add_rows(data=[["row"+str(i), i]])
        table3 = dxpy.open_dxgtable(table3_id)
        state = table3._get_state()
        self.assertTrue(state in ['closing', 'closed'])
        table3._wait_on_close()
        self.assertEqual(table3.describe()["length"], 128)
        table3.remove()

    def test_table_context_manager_destructor(self):
        self.dxgtable = dxpy.new_dxgtable([dxpy.DXGTable.make_column_desc("a", "string"),
                                           dxpy.DXGTable.make_column_desc("b", "int32")])
        for i in range(64):
            self.dxgtable.add_rows(data=[["row"+str(i), i]])
        # No assertion here, but this should print an error

    def test_table_context_manager_error_handling(self):
        # In each case, the flush that happens at the close of the context handler should wait for
        # the asynchronous requests and then raise the resulting error.

        # Note that this test assumes that the error is a semantic error in the add_row data that
        # is NOT caught by any local error checking.

        # Use new_dxgtable
        with self.assertRaises(DXAPIError):
            with dxpy.new_dxgtable([dxpy.DXGTable.make_column_desc("a", "string"),
                                    dxpy.DXGTable.make_column_desc("b", "int32")], mode='w') as table1:
                table1.add_row(["", 68719476736]) # Not in int32 range

        # Use open_dxgtable and close table
        table2_id = dxpy.new_dxgtable([dxpy.DXGTable.make_column_desc("a", "string"),
                                       dxpy.DXGTable.make_column_desc("b", "int32")], mode='w').get_id()
        with self.assertRaises(DXAPIError):
            with dxpy.open_dxgtable(table2_id) as table2:
                table2.add_row(["", 68719476736]) # Not in int32 range
        # TODO: why does the flush in this table's destructor fail? Nothing should be getting
        # flushed then...

        # Use open_dxgtable and leave table open
        table3_id = dxpy.new_dxgtable([dxpy.DXGTable.make_column_desc("a", "string"),
                                       dxpy.DXGTable.make_column_desc("b", "int32")]).get_id()
        with self.assertRaises(DXAPIError):
            with dxpy.open_dxgtable(table3_id, mode='a') as table3:
                table3.add_row(["", 68719476736]) # Not in int32 range

    def test_create_table_with_invalid_spec(self):
        with self.assertRaises(DXAPIError):
            dxpy.new_dxgtable([dxpy.DXGTable.make_column_desc("a", "string"),
                              dxpy.DXGTable.make_column_desc("b", "muffins")])

    def test_get_rows(self):
        self.dxgtable = dxpy.new_dxgtable(
            [dxpy.DXGTable.make_column_desc("a", "string"),
             dxpy.DXGTable.make_column_desc("b", "int32")])
        for i in range(64):
            self.dxgtable.add_rows(data=[["row"+str(i), i]], part=i+1)
        with self.assertRaises(DXAPIError):
            rows = self.dxgtable.get_rows()
        self.dxgtable.close(block=True)
        rows = self.dxgtable.get_rows()['data']
        assert(len(rows) == 64)

        # TODO: test get_rows parameters, genomic range index when
        # implemented

    def test_iter_table(self):
        self.dxgtable = dxpy.new_dxgtable(
            [dxpy.DXGTable.make_column_desc("a", "string"),
             dxpy.DXGTable.make_column_desc("b", "int32")])
        for i in range(64):
            self.dxgtable.add_rows(data=[["row"+str(i), i]], part=i+1)
        self.dxgtable.close(block=True)

        counter = 0
        for row in self.dxgtable:
            self.assertEqual(row[2], counter)
            counter += 1
        self.assertEqual(counter, 64)

        counter = 0
        for row in self.dxgtable.iterate_rows(start=1):
            self.assertEqual(row[2], counter+1)
            counter += 1
        self.assertEqual(counter, 63)

        counter = 0
        for row in self.dxgtable.iterate_rows(end=2):
            self.assertEqual(row[2], counter)
            counter += 1
        self.assertEqual(counter, 2)

        counter = 0
        for row in self.dxgtable.iterate_rows(start=1, end=63):
            self.assertEqual(row[2], counter+1)
            counter += 1
        self.assertEqual(counter, 62)

        counter = 0
        for row in self.dxgtable.iterate_rows(columns=['a'], start=1, end=63):
            counter += 1
        self.assertEqual(counter, 62)

    def test_gri(self):
        data10 = [['chr2', 22, 28, 'j'],
                  ['chr1',  0,  3, 'a'],
                  ['chr1',  5,  8, 'b'],
                  ['chr1', 25, 30, 'i'],
                  ['chr1',  6, 10, 'c'],
                  ['chr1', 19, 20, 'h'],
                  ['chr1',  8,  9, 'd'],
                  ['chr1', 17, 19, 'g'],
                  ['chr1', 15, 23, 'e'],
                  ['chr1', 16, 21, 'f']];
        columns = [{ "name": 'foo', "type": 'string' },
                   { "name": 'bar', "type": 'int32' },
                   { "name": 'baz', "type": 'int32' },
                   { "name": 'quux', "type": 'string' }];
        genomic_index = dxpy.DXGTable.genomic_range_index('foo', 'bar', 'baz')
        self.assertEqual(genomic_index, {"name": "gri", "type": "genomic",
                                         "chr": "foo", "lo": "bar", "hi": "baz"})

        self.dxgtable = dxpy.new_dxgtable(columns, indices=[genomic_index])
        desc = self.dxgtable.describe()
        self.assertEqual(desc["indices"], [genomic_index]);

        self.dxgtable.add_rows(data10[:3], 1)
        self.dxgtable.add_rows(data10[3:6], 10)
        self.dxgtable.add_rows(data10[6:9], 100)
        self.dxgtable.add_rows(data10[9:], 1000)

        self.dxgtable.close(True)

        desc = self.dxgtable.describe()
        self.assertEqual(desc["length"], 10)

        # Offset + limit queries
        result = self.dxgtable.get_rows(starting=0, limit=1);
        self.assertEqual(result["data"],
                         [[0, 'chr1',  0,  3, 'a']]);
        self.assertEqual(result["next"], 1);
        self.assertEqual(result["length"], 1);

        result = self.dxgtable.get_rows(starting=4, limit=3);
        self.assertEqual(result["data"],
                         [[4, 'chr1', 15, 23, 'e'],
                          [5, 'chr1', 16, 21, 'f'],
                          [6, 'chr1', 17, 19, 'g']]);
        self.assertEqual(result["next"], 7);
        self.assertEqual(result["length"], 3);

        # Range query
        genomic_query = dxpy.DXGTable.genomic_range_query('chr1', 22, 25)
        result = self.dxgtable.get_rows(query=genomic_query)
        self.assertEqual(result["data"],
                         [[4, 'chr1', 15, 23, 'e']]);
        self.assertEqual(result["next"], None);
        self.assertEqual(result["length"], 1);

        # Range query with nonconsecutive rows in result
        genomic_query = dxpy.DXGTable.genomic_range_query('chr1', 20, 26)
        result = self.dxgtable.get_rows(query=genomic_query)
        self.assertEqual(result["data"],
                   [[4, 'chr1', 15, 23, 'e'],
                    [5, 'chr1', 16, 21, 'f'],
                    [8, 'chr1', 25, 30, 'i']]);
        self.assertEqual(result["next"], None);
        self.assertEqual(result["length"], 3);

        # Testing iterate_rows
        row_num = 5
        for row in self.dxgtable.iterate_rows(5, 8):
            self.assertEqual(row_num, row[0])
            row_num += 1
        self.assertEqual(row_num, 8)

        # Testing iterate_query_rows
        genomic_query = dxpy.DXGTable.genomic_range_query('chr1', 20, 26)
        result_num = 0
        for row in self.dxgtable.iterate_query_rows(genomic_query):
            if result_num == 0:
                self.assertEqual(4, row[0])
            elif result_num == 1:
                self.assertEqual(5, row[0])
            elif result_num == 2:
                self.assertEqual(8, row[0])
            result_num += 1
        self.assertEqual(3, result_num)

    def test_lexicographic(self):
        lex_index = dxpy.DXGTable.lexicographic_index([
                dxpy.DXGTable.lexicographic_index_column("a", case_sensitive=False),
                dxpy.DXGTable.lexicographic_index_column("b", ascending=False)
                ], "search")
        self.dxgtable = dxpy.new_dxgtable([dxpy.DXGTable.make_column_desc("a", "string"),
                                           dxpy.DXGTable.make_column_desc("b", "int32")],
                                          indices=[lex_index])
        self.dxgtable.close(block=True)
        desc = self.dxgtable.describe()
        self.assertEqual({"name": "search",
                          "type": "lexicographic",
                          "columns": [{"name": "a", "order": "asc", "caseSensitive": False},
                                       {"name": "b", "order": "desc"}]},
                         desc['indices'][0])

    # TODO: Test with > 1 index

class TestDXRecord(unittest.TestCase):
    """
    Most of these tests really are testing DXDataObject methods
    while using DXRecords as the most basic data object.
    """

    def setUp(self):
        setUpTempProjects(self)

    def tearDown(self):
        tearDownTempProjects(self)

    def test_set_id(self):
        dxrecord = dxpy.new_dxrecord()
        second_dxrecord = dxpy.DXRecord()
        second_dxrecord.set_ids(dxrecord.get_id(), dxrecord.get_proj_id())
        self.assertEqual(second_dxrecord.get_id(), dxrecord.get_id())
        self.assertEqual(second_dxrecord.get_proj_id(), self.proj_id)
        dxrecord.remove()

    def test_create_remove_dxrecord(self):
        '''Create a fresh DXRecord object and check that its ID is
        stored and that the record object has been stored.
        '''

        firstDXRecord = dxpy.new_dxrecord(details=["foo"])
        firstID = firstDXRecord.get_id()
        # test if firstDXRecord._dxid has been set to a valid ID
        try:
            self.assertRegexpMatches(firstDXRecord.get_id(), "^record-[0-9A-Za-z]{24}",
                                     'Object ID not of expected form: ' + \
                                         firstDXRecord.get_id())
        except AttributeError:
            self.fail("dxID was not stored in DXRecord creation")
        # test if firstDXRecord._proj has been set to proj_id
        self.assertEqual(firstDXRecord.get_proj_id(), self.proj_id)
        # test if details were set
        self.assertEqual(firstDXRecord.get_details(), ["foo"])

        '''Create a second DXRecord object which should use the first
        object's ID.  Check that its ID is stored and that it can be
        accessed.
        '''
        secondDXRecord = dxpy.DXRecord(firstDXRecord.get_id())
        self.assertEqual(firstDXRecord.get_id(), secondDXRecord.get_id())

        '''Create a new DXRecord object which should generate a new ID
        and in a different project.
        '''
        secondDXRecord.new(project=self.second_proj_id, details=["bar"])
        self.assertNotEqual(firstDXRecord.get_id(), secondDXRecord.get_id())
        # test if secondDXRecord._dxid has been set to a valid ID
        try:
            self.assertRegexpMatches(secondDXRecord.get_id(), "^record-[0-9A-Za-z]{24}",
                                     'Object ID not of expected form: ' + \
                                         secondDXRecord.get_id())
        except AttributeError:
            self.fail("dxID was not stored in DXRecord creation")
        # test if secondDXRecord._proj has been set to second_proj_id
        self.assertEqual(secondDXRecord.get_proj_id(), self.second_proj_id)
        # test if details were set
        self.assertEqual(secondDXRecord.get_details(), ["bar"])

        '''
        Remove the records
        '''
        try:
            firstDXRecord.remove()
        except DXError as error:
            self.fail("Unexpected error when removing record object: " +
                      str(error))

        self.assertIsNone(firstDXRecord.get_id())

        try:
            secondDXRecord.remove()
        except DXError as error:
            self.fail("Unexpected error when removing record object: " +
                      str(error))

        self.assertIsNone(secondDXRecord.get_id())

        third_record = dxpy.DXRecord(firstID)

        with self.assertRaises(DXAPIError) as cm:
            third_record.describe()
            self.assertEqual(cm.exception.name, "ResourceNotFound")

    def test_init_from(self):
        dxrecord = dxpy.new_dxrecord(details={"foo": "bar"}, types=["footype"],
                                     tags=["footag"])
        second_record = dxpy.new_dxrecord(init_from=dxrecord, types=["bartype"])
        first_desc = dxrecord.describe(incl_details=True)
        second_desc = second_record.describe(incl_details=True)
        self.assertEqual(first_desc["details"], second_desc["details"])
        self.assertEqual(first_desc["name"], second_desc["name"])
        self.assertEqual(first_desc["tags"], second_desc["tags"])
        self.assertFalse(first_desc["types"] == second_desc["types"])

    def test_describe_dxrecord(self):
        dxrecord = dxpy.new_dxrecord()
        desc = dxrecord.describe()
        self.assertEqual(desc["project"], self.proj_id)
        self.assertEqual(desc["id"], dxrecord.get_id())
        self.assertEqual(desc["class"], "record")
        self.assertEqual(desc["types"], [])
        self.assertTrue("created" in desc)
        self.assertEqual(desc["state"], "open")
        self.assertEqual(desc["hidden"], False)
        self.assertEqual(desc["links"], [])
        self.assertEqual(desc["name"], dxrecord.get_id())
        self.assertEqual(desc["folder"], "/")
        self.assertEqual(desc["tags"], [])
        self.assertTrue("modified" in desc)
        self.assertFalse("properties" in desc)
        self.assertFalse("details" in desc)

        desc = dxrecord.describe(incl_properties=True)
        self.assertEqual(desc["properties"], {})

        desc = dxrecord.describe(incl_details=True)
        self.assertEqual(desc["details"], {})

        types = ["mapping", "foo"]
        tags = ["bar", "baz"]
        properties = {"project": "cancer"}
        hidden = True
        details = {"$dnanexus_link": dxrecord.get_id()}
        folder = "/a"
        name = "Name"

        second_dxrecord = dxpy.new_dxrecord(types=types,
                                            properties=properties,
                                            hidden=hidden,
                                            details=details,
                                            tags=tags,
                                            folder=folder,
                                            parents=True,
                                            name=name)
        desc = second_dxrecord.describe(True, True)
        self.assertEqual(desc["project"], self.proj_id)
        self.assertEqual(desc["id"], second_dxrecord.get_id())
        self.assertEqual(desc["class"], "record")
        self.assertEqual(desc["types"], types)
        self.assertTrue("created" in desc)
        self.assertEqual(desc["state"], "open")
        self.assertEqual(desc["hidden"], hidden)
        self.assertEqual(desc["links"], [dxrecord.get_id()])
        self.assertEqual(desc["name"], name)
        self.assertEqual(desc["folder"], "/a")
        self.assertEqual(desc["tags"], tags)
        self.assertTrue("modified" in desc)
        self.assertEqual(desc["properties"], properties)
        self.assertEqual(desc["details"], details)

    def test_getattr_dxrecord(self):
        dxrecord = dxpy.new_dxrecord(name='foo')
        record_id = dxrecord.get_id()
        self.assertEqual(dxrecord.name, 'foo')
        with self.assertRaises(AttributeError):
            dxrecord.foo
        dxrecord.remove()
        dxrecord.set_ids(record_id)
        with self.assertRaises(DXAPIError):
            dxrecord.name

    def test_set_properties_of_dxrecord(self):
        dxrecord = dxpy.new_dxrecord()
        properties = {"project": "cancer project", "foo": "bar"}
        dxrecord.set_properties(properties)
        desc = dxrecord.describe(True)
        self.assertEqual(desc["properties"], properties)

        dxrecord.set_properties({"project": None})
        self.assertEqual(dxrecord.describe(True)["properties"], {"foo": "bar"})

    def test_types_of_dxrecord(self):
        dxrecord = dxpy.new_dxrecord()
        types = ["foo", "othertype"]
        dxrecord.add_types(types)
        self.assertEqual(dxrecord.describe()["types"], types)

        dxrecord.remove_types(["foo"])
        self.assertEqual(dxrecord.describe()["types"], ["othertype"])

    def test_tags_of_dxrecord(self):
        dxrecord = dxpy.new_dxrecord()
        tags = ["foo", "othertag"]
        dxrecord.add_tags(tags)
        self.assertEqual(dxrecord.describe()["tags"], tags)

        dxrecord.remove_tags(["foo"])
        self.assertEqual(dxrecord.describe()["tags"], ["othertag"])

    def test_visibility_of_dxrecord(self):
        dxrecord = dxpy.new_dxrecord()
        dxrecord.hide()
        self.assertEqual(dxrecord.describe()["hidden"], True)

        dxrecord.unhide()
        self.assertEqual(dxrecord.describe()["hidden"], False)

    def test_rename_dxrecord(self):
        dxrecord = dxpy.new_dxrecord()
        dxrecord.rename("newname")
        self.assertEqual(dxrecord.describe()["name"], "newname")

        dxrecord.rename("secondname")
        self.assertEqual(dxrecord.describe()["name"], "secondname")

    def test_list_projects_dxrecord(self):
        dxrecord = dxpy.new_dxrecord()
        dxrecord.close()
        second_dxrecord = dxrecord.clone(self.second_proj_id)
        self.assertTrue(self.proj_id in dxrecord.list_projects())
        self.assertTrue(self.second_proj_id in dxrecord.list_projects())

    def test_close_dxrecord(self):
        dxrecord = dxpy.new_dxrecord()
        dxrecord.close()
        with self.assertRaises(DXAPIError):
            dxrecord.hide()
        with self.assertRaises(DXAPIError):
            dxrecord.set_details(["foo"])

        self.assertEqual(dxrecord.get_details(), {})
        dxrecord.rename("newname")
        self.assertEqual(dxrecord.describe()["name"], "newname")

        dxrecord.rename("secondname")
        self.assertEqual(dxrecord.describe()["name"], "secondname")

    def test_get_set_details(self):
        details_no_link = {"foo": "bar"}

        dxrecord = dxpy.new_dxrecord()
        dxrecord.set_details(details_no_link)
        self.assertEqual(dxrecord.get_details(), details_no_link)
        self.assertEqual(dxrecord.describe()["links"], [])

        details_two_links = [{"$dnanexus_link": dxrecord.get_id()},
                             {"$dnanexus_link": dxrecord.get_id()}]

        dxrecord.set_details(details_two_links)
        self.assertEqual(dxrecord.get_details(), details_two_links)
        self.assertEqual(dxrecord.describe()["links"], [dxrecord.get_id()])

    def test_clone(self):
        dxrecord = dxpy.new_dxrecord(name="firstname", tags=["tag"])

        with self.assertRaises(DXAPIError):
            second_dxrecord = dxrecord.clone(self.second_proj_id)
        dxrecord.close()

        second_dxrecord = dxrecord.clone(self.second_proj_id)
        second_dxrecord.rename("newname")

        first_desc = dxrecord.describe()
        second_desc = second_dxrecord.describe()

        self.assertEqual(first_desc["id"], dxrecord.get_id())
        self.assertEqual(second_desc["id"], dxrecord.get_id())
        self.assertEqual(first_desc["project"], self.proj_id)
        self.assertEqual(second_desc["project"], self.second_proj_id)
        self.assertEqual(first_desc["name"], "firstname")
        self.assertEqual(second_desc["name"], "newname")
        self.assertEqual(first_desc["tags"], ["tag"])
        self.assertEqual(second_desc["tags"], ["tag"])
        self.assertEqual(first_desc["created"], second_desc["created"])
        self.assertEqual(first_desc["state"], "closed")
        self.assertEqual(second_desc["state"], "closed")

    def test_move(self):
        dxproject = dxpy.DXProject()
        dxproject.new_folder("/a/b/c/d", parents=True)
        dxrecord = dxpy.new_dxrecord()
        dxrecord.move("/a/b/c")
        listf = dxproject.list_folder()
        self.assertEqual(listf["objects"], [])
        listf = dxproject.list_folder("/a/b/c")
        self.assertEqual(get_objects_from_listf(listf), [dxrecord.get_id()])
        desc = dxrecord.describe()
        self.assertEqual(desc["folder"], "/a/b/c")

    def test_passthrough_args(self):
        dxrecord = dxpy.new_dxrecord(auth=dxpy.AUTH_HELPER)
        with self.assertRaises(TypeError):
            dxrecord = dxpy.new_dxrecord(foo=1)

    def test_custom_describe_fields(self):
        dxrecord = dxpy.new_dxrecord(name="recordname", tags=["tag"], details={}, folder="/")
        self.assertEqual(dxrecord.describe(fields={"name", "tags"}),
                         {"id": dxrecord.get_id(), "name": "recordname", "tags": ["tag"]})
        self.assertEqual(dxrecord.describe(fields={"name", "tags"}, default_fields=False),
                         {"id": dxrecord.get_id(), "name": "recordname", "tags": ["tag"]})
        describe_with_custom_fields = dxrecord.describe(fields={"name", "properties"}, default_fields=True)
        self.assertIn('name', describe_with_custom_fields)
        self.assertIn('modified', describe_with_custom_fields)
        self.assertIn('properties', describe_with_custom_fields)
        self.assertNotIn('details', describe_with_custom_fields)


@unittest.skipUnless(testutil.TEST_RUN_JOBS, 'skipping test that would run a job')
class TestDXAppletJob(unittest.TestCase):
    def setUp(self):
        setUpTempProjects(self)

    def tearDown(self):
        tearDownTempProjects(self)

    def test_dxjob_init_and_set_id(self):
        for good_value in ["job-aB3456789012345678901234",
                           "localjob-1",
                           None]:
            dxjob = dxpy.DXJob(good_value)
            dxjob.set_id(good_value)
        for bad_value in ["foo",
                          "project-123456789012345678901234",
                          3,
                          {},
                          "job-aB34567890123456789012345",
                          "job-aB345678901234567890123"]:
            with self.assertRaises(DXError):
                dxpy.DXJob(bad_value)
            with self.assertRaises(DXError):
                dxjob = dxpy.DXJob()
                dxjob.set_id(bad_value)

    def test_run_dxapplet_and_job_metadata(self):
        dxapplet = dxpy.DXApplet()
        dxapplet.new(name="test_applet",
                     dxapi="1.04",
                     inputSpec=[{"name": "chromosomes", "class": "record"},
                                {"name": "rowFetchChunk", "class": "int"}
                            ],
                     outputSpec=[{"name": "mappings", "class": "record"}],
                     runSpec={"code": '''
@dxpy.entry_point('main')
def main():
    pass
''',
                              "interpreter": "python2.7",
                              "execDepends": [{"name": "python-numpy"}]})
        dxrecord = dxpy.new_dxrecord()
        dxrecord.close()
        prog_input = {"chromosomes": {"$dnanexus_link": dxrecord.get_id()},
                      "rowFetchChunk": 100}
        dxjob = dxapplet.run(applet_input=prog_input, details={"$dnanexus_link": "hello world"},
                             tags=['foo', '$foo.bar'], properties={'$dnanexus_link.foo': 'barbaz'},
                             priority="normal")
        jobdesc = dxjob.describe()
        self.assertEqual(jobdesc["class"], "job")
        self.assertEqual(jobdesc["function"], "main")
        self.assertEqual(jobdesc["originalInput"], prog_input)
        self.assertEqual(jobdesc["originJob"], jobdesc["id"])
        self.assertEqual(jobdesc["parentJob"], None)
        self.assertEqual(jobdesc["applet"], dxapplet.get_id())
        self.assertEqual(jobdesc["project"], dxapplet.get_proj_id())
        self.assertTrue("state" in jobdesc)
        self.assertTrue("created" in jobdesc)
        self.assertTrue("modified" in jobdesc)
        self.assertTrue("launchedBy" in jobdesc)
        self.assertTrue("output" in jobdesc)
        self.assertTrue("$dnanexus_link" in jobdesc["details"])
        self.assertEqual(jobdesc["details"]["$dnanexus_link"], "hello world")
        self.assertEqual(jobdesc["tags"].sort(), ['foo', '$foo.bar'].sort())
        self.assertEqual(len(jobdesc["properties"]), 1)
        self.assertEqual(jobdesc["properties"]["$dnanexus_link.foo"], "barbaz")
        self.assertEqual(jobdesc["priority"], "normal")

        # Test setting tags and properties on job
        dxjob.add_tags(["foo", "bar", "foo"])
        dxjob.set_properties({"foo": "bar", "$dnanexus.link": "thing"})
        jobdesc = dxjob.describe()
        self.assertEqual(set(jobdesc["tags"]), set(["foo", "bar", "$foo.bar"]))
        self.assertEqual(jobdesc["properties"], {"foo": "bar",
                                                 "$dnanexus.link": "thing",
                                                 "$dnanexus_link.foo": "barbaz"})
        dxjob.remove_tags(["bar", "baz"])
        dxjob.set_properties({"$dnanexus.link": None})
        jobdesc = dxjob.describe()
        self.assertEqual(set(jobdesc["tags"]), set(["foo", "$foo.bar"]))
        self.assertEqual(jobdesc["properties"], {"foo": "bar", "$dnanexus_link.foo": "barbaz"})

        # Test with fields parameter
        smaller_jobdesc = dxjob.describe(fields={"id": True, "state": True, "parentJob": True})
        self.assertEqual(len(smaller_jobdesc), 3)
        self.assertEqual(smaller_jobdesc['id'], dxjob.get_id())
        self.assertIsInstance(smaller_jobdesc['state'], basestring)
        self.assertIsNone(smaller_jobdesc['parentJob'])

        with self.assertRaises(DXError):
            dxjob.describe(fields={"id": True}, io=False)
        with self.assertRaises(DXError):
            dxjob.describe(fields={"id": True}, io=True)

        dxjob.terminate()

class TestDXWorkflow(unittest.TestCase):
    default_inst_type = "mem2_hdd2_x2"

    def setUp(self):
        setUpTempProjects(self)

    def tearDown(self):
        tearDownTempProjects(self)

    def test_dxanalysis_init_and_set_id(self):
        for good_value in ["analysis-aB3456789012345678901234", None]:
            dxanalysis = dxpy.DXAnalysis(good_value)
            dxanalysis.set_id(good_value)
        for bad_value in ["foo",
                          "project-123456789012345678901234",
                          3,
                          {},
                          "analysis-aB34567890123456789012345",
                          "analysis-aB345678901234567890123"]:
            with self.assertRaises(DXError):
                dxpy.DXAnalysis(bad_value)
            with self.assertRaises(DXError):
                dxanalysis = dxpy.DXAnalysis()
                dxanalysis.set_id(bad_value)

    @unittest.skipUnless(testutil.TEST_RUN_JOBS,
                         'skipping test that would run a job')
    def test_run_workflow_and_analysis_metadata(self):
        dxworkflow = dxpy.DXWorkflow(dxpy.api.workflow_new({"project": self.proj_id,
                                                            "outputFolder": "/output"})['id'])
        dxapplet = dxpy.DXApplet()
        dxapplet.new(name="test_applet",
                     dxapi="1.04",
                     inputSpec=[{"name": "number", "class": "int"},
                                {"name": "othernumber", "class": "int"}],
                     outputSpec=[{"name": "number", "class": "int"}],
                     runSpec={"code": '''
@dxpy.entry_point('main')
def main(number):
    raise # Ensure that the applet fails
''',
                               "interpreter": "python2.7"})
        stage_id = dxpy.api.workflow_add_stage(dxworkflow.get_id(),
                                               {"editVersion": 0,
                                                "name": "stagename",
                                                "executable": dxapplet.get_id()})['stage']
        dxanalysis = dxworkflow.run({"0.number": 32,
                                     "stagename.othernumber": 42})
        dxanalysis.terminate()
        with self.assertRaises(DXJobFailureError):
            dxanalysis.wait_on_done(timeout=20)
        analysis_desc = dxanalysis.describe()
        self.assertEqual(analysis_desc['folder'], '/output')
        self.assertEqual(analysis_desc['input'].get(stage_id + '.number'), 32)
        self.assertEqual(analysis_desc['input'].get(stage_id + '.othernumber'), 42)
        dxjob = dxpy.DXJob(analysis_desc['stages'][0]['execution']['id'])
        self.assertEqual(dxjob.describe()['input'].get("number"), 32)

        # Test setting tags and properties on analysis
        dxanalysis.add_tags(["foo", "bar", "foo"])
        dxanalysis.set_properties({"foo": "bar", "$dnanexus.link": "thing"})
        analysis_desc = dxanalysis.describe()
        self.assertEqual(set(analysis_desc["tags"]), set(["foo", "bar"]))
        self.assertEqual(analysis_desc["properties"], {"foo": "bar", "$dnanexus.link": "thing"})
        dxanalysis.remove_tags(["bar", "baz"])
        dxanalysis.set_properties({"$dnanexus.link": None})
        analysis_desc = dxanalysis.describe()
        self.assertEqual(analysis_desc["tags"], ["foo"])
        self.assertEqual(analysis_desc["properties"], {"foo": "bar"})

    @unittest.skipUnless(testutil.TEST_RUN_JOBS, 'skipping test that would run a job')
    def test_run_workflow_with_instance_type(self):
        dxworkflow = dxpy.DXWorkflow(dxpy.api.workflow_new({"project": self.proj_id})['id'])
        dxapplet = dxpy.DXApplet()
        dxapplet.new(name="test_applet",
                     dxapi="1.04",
                     inputSpec=[],
                     outputSpec=[],
                     runSpec={"code": '',
                              "interpreter": "bash"})
        stage_id = dxpy.api.workflow_add_stage(dxworkflow.get_id(),
                                               {"editVersion": 0,
                                                "name": "stagename",
                                                "executable": dxapplet.get_id()})['stage']
        # control (no request)
        analysis_describe = testutil.analysis_describe_with_retry(dxworkflow.run({}))
        dxjob = dxpy.DXJob(analysis_describe['stages'][0]['execution']['id'])
        self.assertEqual(dxjob.describe()['instanceType'], self.default_inst_type)

        # request for all stages and all entry points
        analysis_describe = testutil.analysis_describe_with_retry(dxworkflow.run({}, instance_type="mem2_hdd2_x1"))
        dxjob = dxpy.DXJob(analysis_describe['stages'][0]['execution']['id'])
        self.assertEqual(dxjob.describe()['instanceType'], 'mem2_hdd2_x1')

        # request for all stages, overriding some entry points
        analysis_describe = testutil.analysis_describe_with_retry(
            dxworkflow.run({}, instance_type={"*": "mem2_hdd2_x1", "foo": "mem2_hdd2_x2"}))
        dxjob = dxpy.DXJob(analysis_describe['stages'][0]['execution']['id'])
        self.assertEqual(dxjob.describe()['instanceType'], 'mem2_hdd2_x1')

        # request for the stage specifically, for all entry points
        analysis_describe = testutil.analysis_describe_with_retry(
            dxworkflow.run({}, stage_instance_types={stage_id: "mem2_hdd2_x2"}))
        dxjob = dxpy.DXJob(analysis_describe['stages'][0]['execution']['id'])
        self.assertEqual(dxjob.describe()['instanceType'], 'mem2_hdd2_x2')

        # request for the stage specifically, overriding some entry points
        analysis_describe = testutil.analysis_describe_with_retry(
            dxworkflow.run({}, stage_instance_types={stage_id: {"*": "mem2_hdd2_x2", "foo": "mem2_hdd2_x1"}}))
        dxjob = dxpy.DXJob(analysis_describe['stages'][0]['execution']['id'])
        self.assertEqual(dxjob.describe()['instanceType'], 'mem2_hdd2_x2')

    @unittest.skipUnless(testutil.TEST_RUN_JOBS, 'skipping test that would run a job')
    def test_run_workflow_with_stage_folders(self):
        dxworkflow = dxpy.new_dxworkflow(output_folder="/output")
        dxapplet = dxpy.DXApplet()
        dxapplet.new(name="test_applet",
                     dxapi="1.04",
                     inputSpec=[],
                     outputSpec=[],
                     runSpec={"code": '', "interpreter": "bash"})
        dxworkflow.add_stage(dxapplet, name="stagename", folder="foo")
        second_stage_id = dxworkflow.add_stage(dxapplet, name="otherstagename", folder="/myoutput")

        # test cases; note that rerunning all stages is required since
        # changing the output folder does not constitute a good enough
        # reason to launch a new job

        # control (no request)
        control_dxanalysis = dxworkflow.run({})
        # override both options
        override_folders_dxanalysis = dxworkflow.run({},
                                                     stage_folders={"stagename": "/foo",
                                                                    1: "bar"},
                                                     rerun_stages=['*'])

        # use *
        use_default_folder_dxanalysis = dxworkflow.run({},
                                                       stage_folders={"*": "baz",
                                                                      second_stage_id: "quux"},
                                                       rerun_stages=['*'])

        desc = testutil.analysis_describe_with_retry(control_dxanalysis)
        self.assertEqual(desc['stages'][0]['execution']['folder'], '/output/foo')
        self.assertEqual(desc['stages'][1]['execution']['folder'], '/myoutput')
        desc = testutil.analysis_describe_with_retry(override_folders_dxanalysis)
        self.assertEqual(desc['stages'][0]['execution']['folder'], '/foo')
        self.assertEqual(desc['stages'][1]['execution']['folder'], '/output/bar')
        desc = testutil.analysis_describe_with_retry(use_default_folder_dxanalysis)
        self.assertEqual(desc['stages'][0]['execution']['folder'], '/output/baz')
        self.assertEqual(desc['stages'][1]['execution']['folder'], '/output/quux')

    @unittest.skipUnless(testutil.TEST_RUN_JOBS, 'skipping test that would run a job')
    def test_run_workflow_with_rerun_stages(self):
        dxworkflow = dxpy.new_dxworkflow()
        dxapplet = dxpy.DXApplet()
        dxapplet.new(name="test_applet",
                     dxapi="1.04",
                     inputSpec=[],
                     outputSpec=[],
                     runSpec={"code": '', "interpreter": "bash"})
        stage_id = dxworkflow.add_stage(dxapplet, name="stagename", folder="foo")

        # make initial analysis
        dxanalysis = dxworkflow.run({})
        job_ids = [dxanalysis.describe()['stages'][0]['execution']['id']]

        # empty rerun_stages should reuse results
        rerun_analysis = dxworkflow.run({}, rerun_stages=[])
        self.assertEqual(rerun_analysis.describe()['stages'][0]['execution']['id'],
                         job_ids[0])

        # use various identifiers to rerun the job
        for value in ['*', 0, stage_id, 'stagename']:
            rerun_analysis = dxworkflow.run({}, rerun_stages=[value])
            job_ids.append(rerun_analysis.describe()['stages'][0]['execution']['id'])
            self.assertNotIn(job_ids[-1], job_ids[:-1])

    @unittest.skipUnless(testutil.TEST_RUN_JOBS, 'skipping test that may run a job')
    def test_run_workflow_errors(self):
        dxworkflow = dxpy.DXWorkflow(dxpy.api.workflow_new({"project": self.proj_id})['id'])
        dxapplet = dxpy.DXApplet()
        dxapplet.new(name="test_applet",
                     dxapi="1.04",
                     inputSpec=[{"name": "number", "class": "int"}],
                     outputSpec=[{"name": "number", "class": "int"}],
                     runSpec={"code": '''
@dxpy.entry_point('main')
def main(number):
    raise # Ensure that the applet fails
''',
                               "interpreter": "python2.7"})
        dxworkflow.add_stage(dxapplet, name='stagename')

        # Can't specify the same input more than once (with a
        # stage-specific syntax)
        self.assertRaisesRegexp(DXError, 'more than once',
                                dxworkflow.run, {"0.number": 32, "stagename.number": 42})
        # Bad stage name
        self.assertRaisesRegexp(DXError, 'nor found as a stage name',
                                dxworkflow.run, {"nonexistentstage.number": 32})

    def test_new_dxworkflow(self):
        blankworkflow = dxpy.new_dxworkflow()
        self.assertIsInstance(blankworkflow, dxpy.DXWorkflow)
        desc = blankworkflow.describe()
        self.assertEqual(desc['title'], blankworkflow.get_id())
        self.assertEqual(desc['summary'], '')
        self.assertEqual(desc['description'], '')
        self.assertEqual(desc['outputFolder'], None)

        dxworkflow = dxpy.new_dxworkflow(title='mytitle', summary='mysummary', description='mydescription', output_folder="/foo")
        self.assertIsInstance(dxworkflow, dxpy.DXWorkflow)
        desc = dxworkflow.describe()
        self.assertEqual(desc['title'], 'mytitle')
        self.assertEqual(desc['summary'], 'mysummary')
        self.assertEqual(desc['description'], 'mydescription')
        self.assertEqual(desc['outputFolder'], '/foo')

        secondworkflow = dxpy.new_dxworkflow(init_from=dxworkflow)
        self.assertIsInstance(secondworkflow, dxpy.DXWorkflow)
        self.assertNotEqual(dxworkflow.get_id(), secondworkflow.get_id())
        desc = secondworkflow.describe()
        self.assertEqual(desc['title'], 'mytitle')
        self.assertEqual(desc['summary'], 'mysummary')
        self.assertEqual(desc['description'], 'mydescription')
        self.assertEqual(desc['outputFolder'], '/foo')

    def test_add_move_remove_stages(self):
        dxworkflow = dxpy.new_dxworkflow()
        dxapplet = dxpy.DXApplet()
        dxapplet.new(dxapi="1.0.0",
                     inputSpec=[{"name": "my_input", "class": "string"}],
                     outputSpec=[],
                     runSpec={"code": "", "interpreter": "bash"})
        # Add stages
        first_stage = dxworkflow.add_stage(dxapplet, name='stagename', folder="/outputfolder",
                                           stage_input={"my_input": "hello world"},
                                           instance_type="mem2_hdd2_x2")
        self.assertEqual(dxworkflow.editVersion, 1)
        self.assertEqual(dxworkflow.stages[0]["name"], "stagename")
        self.assertEqual(dxworkflow.stages[0]["folder"], "/outputfolder")
        self.assertEqual(dxworkflow.stages[0]["input"]["my_input"], "hello world")
        self.assertEqual(dxworkflow.stages[0]["systemRequirements"],
                         {"*": {"instanceType": "mem2_hdd2_x2"}})
        second_stage = dxworkflow.add_stage(dxapplet,
                                            name="stagename",
                                            folder="relativefolder",
                                            instance_type={"main": "mem2_hdd2_x2", "foo": "mem2_hdd2_x1"},
                                            edit_version=1)
        self.assertEqual(dxworkflow.editVersion, 2)
        self.assertEqual(len(dxworkflow.stages), 2)
        self.assertEqual(dxworkflow.stages[1]["executable"], dxapplet.get_id())
        self.assertEqual(dxworkflow.stages[1]["folder"], "relativefolder")
        self.assertEqual(dxworkflow.stages[1]["systemRequirements"],
                         {"main": {"instanceType": "mem2_hdd2_x2"},
                          "foo": {"instanceType": "mem2_hdd2_x1"}})
        with self.assertRaises(DXAPIError):
            dxworkflow.add_stage(dxapplet, edit_version=1)

        # Move stages
        dxworkflow.move_stage(0, 1)
        self.assertEqual(dxworkflow.editVersion, 3)
        self.assertEqual(dxworkflow.stages[0]["id"], second_stage)
        self.assertEqual(dxworkflow.stages[1]["id"], first_stage)
        dxworkflow.move_stage(first_stage, 0, edit_version=3)
        self.assertEqual(dxworkflow.editVersion, 4)
        self.assertEqual(dxworkflow.stages[0]["id"], first_stage)
        self.assertEqual(dxworkflow.stages[1]["id"], second_stage)

        # Remove stages

        # Removing stage by name doesn't work when there's more than
        # one of that name
        self.assertRaisesRegexp(DXError, 'more than one workflow stage was found',
                                dxworkflow.remove_stage, "stagename")

        removed_stage = dxworkflow.remove_stage(0)
        self.assertEqual(removed_stage, first_stage)
        self.assertEqual(dxworkflow.editVersion, 5)
        self.assertEqual(len(dxworkflow.stages), 1)
        self.assertEqual(dxworkflow.stages[0]["id"], second_stage)
        with self.assertRaises(DXAPIError):
            dxworkflow.remove_stage(first_stage) # should already have been removed
        removed_stage = dxworkflow.remove_stage(second_stage, edit_version=5)
        self.assertEqual(removed_stage, second_stage)
        self.assertEqual(len(dxworkflow.stages), 0)
        # bad input throws DXError
        with self.assertRaises(DXError):
            dxworkflow.remove_stage({})
        with self.assertRaises(DXError):
            dxworkflow.remove_stage(5)

    def test_get_stage(self):
        dxworkflow = dxpy.new_dxworkflow()
        dxapplet = dxpy.DXApplet()
        dxapplet.new(dxapi="1.0.0",
                     inputSpec=[{"name": "my_input", "class": "string"}],
                     outputSpec=[],
                     runSpec={"code": "", "interpreter": "bash"})
        # Add stages
        first_stage = dxworkflow.add_stage(dxapplet, name='stagename', folder="/outputfolder",
                                           stage_input={"my_input": "hello world"})
        second_stage = dxworkflow.add_stage(dxapplet, name='stagename2', folder="/outputfolder",
                                            stage_input={"my_input": "hello world"})
        # Get stages
        test_cases = [[0, first_stage],
                      [first_stage, first_stage],
                      ['stagename', first_stage],
                      [1, second_stage],
                      [second_stage, second_stage],
                      ['stagename2', second_stage]]
        for tc in test_cases:
            stage_desc = dxworkflow.get_stage(tc[0])
            self.assertEqual(stage_desc['id'], tc[1])

        # Errors
        with self.assertRaises(DXError):
            dxworkflow.get_stage(-1)
        with self.assertRaises(DXError):
            dxworkflow.get_stage(3)
        with self.assertRaises(DXError):
            dxworkflow.get_stage('foo')
        with self.assertRaises(DXError):
            dxworkflow.get_stage('stage-123456789012345678901234')

    def test_update(self):
        dxworkflow = dxpy.new_dxworkflow(title='title', summary='summary', description='description', output_folder='/foo')
        self.assertEqual(dxworkflow.editVersion, 0)
        for metadata in ['title', 'summary', 'description']:
            self.assertEqual(getattr(dxworkflow, metadata), metadata)
        self.assertEqual(dxworkflow.outputFolder, '/foo')

        # update title, summary, description, outputFolder by value
        dxworkflow.update(title='Title', summary='Summary', description='Description', output_folder='/bar/baz')
        self.assertEqual(dxworkflow.editVersion, 1)
        for metadata in ['title', 'summary', 'description']:
            self.assertEqual(getattr(dxworkflow, metadata), metadata.capitalize())
        self.assertEqual(dxworkflow.outputFolder, '/bar/baz')

        # use unset_title
        dxworkflow.update(unset_title=True, edit_version=1)
        self.assertEqual(dxworkflow.editVersion, 2)
        self.assertEqual(dxworkflow.title, dxworkflow.get_id())

        # use unset_output_folder
        dxworkflow.update(unset_output_folder=True, edit_version=2)
        self.assertEqual(dxworkflow.editVersion, 3)
        self.assertIsNone(dxworkflow.outputFolder)

        # can't provide both title and unset_title=True
        with self.assertRaises(DXError):
            dxworkflow.update(title='newtitle', unset_title=True)
        self.assertEqual(dxworkflow.editVersion, 3)

        dxapplet = dxpy.DXApplet()
        dxapplet.new(dxapi="1.0.0",
                     inputSpec=[{"name": "my_input", "class": "string"}],
                     outputSpec=[],
                     runSpec={"code": "", "interpreter": "bash"})
        stage = dxworkflow.add_stage(dxapplet, name='stagename', folder="/outputfolder",
                                     stage_input={"my_input": "hello world"})
        self.assertEqual(dxworkflow.editVersion, 4)
        self.assertEqual(dxworkflow.stages[0]["input"]["my_input"], "hello world")

        # test stage modifications using update method
        dxworkflow.update(summary='newsummary',
                          stages={stage: {"folder": "/newoutputfolder",
                                          "input": {"my_input": None}}})
        self.assertEqual(dxworkflow.editVersion, 5)
        self.assertEqual(dxworkflow.summary, 'newsummary')
        self.assertEqual(dxworkflow.stages[0]["folder"], "/newoutputfolder")
        self.assertNotIn("my_input", dxworkflow.stages[0]["input"])

        # no-op update
        dxworkflow.update()
        self.assertEqual(dxworkflow.editVersion, 5)

    def test_update_stage(self):
        dxworkflow = dxpy.new_dxworkflow()
        dxapplet = dxpy.DXApplet()
        dxapplet.new(dxapi="1.0.0",
                     inputSpec=[{"name": "my_input", "class": "string"}],
                     outputSpec=[],
                     runSpec={"code": "", "interpreter": "bash"})
        # Add a stage
        stage = dxworkflow.add_stage(dxapplet, name='stagename', folder="/outputfolder",
                                     stage_input={"my_input": "hello world"},
                                     instance_type={"main": "mem2_hdd2_x2"})
        self.assertEqual(dxworkflow.editVersion, 1)
        self.assertEqual(dxworkflow.stages[0]["executable"], dxapplet.get_id())
        self.assertEqual(dxworkflow.stages[0]["name"], "stagename")
        self.assertEqual(dxworkflow.stages[0]["folder"], "/outputfolder")
        self.assertEqual(dxworkflow.stages[0]["input"]["my_input"], "hello world")
        self.assertEqual(dxworkflow.stages[0]["systemRequirements"],
                         {"main": {"instanceType": "mem2_hdd2_x2"}})

        # Update just its metadata
        dxworkflow.update_stage(stage, unset_name=True, folder="/newoutputfolder",
                                stage_input={"my_input": None},
                                instance_type="mem2_hdd2_x1")
        self.assertEqual(dxworkflow.editVersion, 2)
        self.assertIsNone(dxworkflow.stages[0]["name"])
        self.assertEqual(dxworkflow.stages[0]["folder"], "/newoutputfolder")
        self.assertNotIn("my_input", dxworkflow.stages[0]["input"])
        self.assertEqual(dxworkflow.stages[0]["systemRequirements"],
                         {"*": {"instanceType": "mem2_hdd2_x1"}})

        # Update using stage index
        dxworkflow.update_stage(0, folder="/", stage_input={"my_input": "foo"}, edit_version=2)
        self.assertEqual(dxworkflow.editVersion, 3)
        self.assertEqual(dxworkflow.stages[0]["folder"], "/")
        self.assertEqual(dxworkflow.stages[0]["input"]["my_input"], "foo")

        # no-op update
        dxworkflow.update_stage(0)
        self.assertEqual(dxworkflow.editVersion, 3)

        # error when providing name and unset_name
        with self.assertRaises(DXError):
            dxworkflow.update_stage(0, name='foo', unset_name=True)
        self.assertEqual(dxworkflow.editVersion, 3)

        # Update its executable
        second_applet = dxpy.DXApplet()
        second_applet.new(dxapi="1.0.0",
                          inputSpec=[{"name": "my_new_input", "class": "string"}],
                          outputSpec=[],
                          runSpec={"code": "", "interpreter": "bash"})

        # Incompatible executable
        try:
            dxworkflow.update_stage(stage, executable=second_applet)
            raise Exception("expected an error for updating a stage with an incompatible executable, but it succeeded")
        except DXAPIError as e:
            self.assertIsInstance(e, DXAPIError)
            self.assertEqual(e.name, 'InvalidState')
            self.assertEqual(dxworkflow.stages[0]["executable"], dxapplet.get_id())
            self.assertEqual(dxworkflow.editVersion, 3)

        # Successful update with force
        dxworkflow.update_stage(stage, executable=second_applet, force=True)
        self.assertEqual(dxworkflow.editVersion, 4)
        self.assertEqual(dxworkflow.stages[0]["executable"], second_applet.get_id())
        self.assertNotIn("my_input", dxworkflow.stages[0]["input"])


@unittest.skipUnless(testutil.TEST_ISOLATED_ENV,
                     'skipping test that would create an app')
class TestDXApp(unittest.TestCase):
    def setUp(self):
        setUpTempProjects(self)

    def tearDown(self):
        tearDownTempProjects(self)

    def test_init_and_set_id(self):
        for good_values in [("app-aB3456789012345678901234", None, None),
                            (None, 'name', 'tag'),
                            (None, 'name', None),
                            (None, None, None)]:
            dxapp = dxpy.DXApp(*good_values)
            dxapp.set_id(*good_values)
        for bad_values in [("foo", None, None),
                           ("app-aB3456789012345678901234", 'name', None),
                           ("app-aB3456789012345678901234", None, 'tag'),
                           ("app-aB3456789012345678901234", 'name', 'tag'),
                           ("project-123456789012345678901234", None, None),
                           (3, None, None),
                           ({}, None, None),
                           ("app-aB34567890123456789012345", None, None),
                           ("app-aB345678901234567890123", None, None),
                           (None, 3, None),
                           (None, 'name', {})]:
            with self.assertRaises(DXError):
                dxpy.DXApp(*bad_values)
            with self.assertRaises(DXError):
                dxapp = dxpy.DXApp()
                dxapp.set_id(*bad_values)

    def test_create_app(self):
        dxapplet = dxpy.DXApplet()
        dxapplet.new(name="test_applet",
                     dxapi="1.04",
                     inputSpec=[{"name": "chromosomes", "class": "record"},
                                {"name": "rowFetchChunk", "class": "int"}
                            ],
                     outputSpec=[{"name": "mappings", "class": "record"}],
                     runSpec={"code": "def main(): pass",
                              "interpreter": "python2.7",
                              "execDepends": [{"name": "python-numpy"}]})
        dxapp = dxpy.DXApp()
        my_userid = dxpy.whoami()
        dxapp.new(applet=dxapplet.get_id(), version="0.0.1", bill_to=my_userid, name="app_name")
        appdesc = dxapp.describe()
        self.assertEqual(appdesc["name"], "app_name")
        self.assertEqual(appdesc["version"], "0.0.1")
        self.assertTrue("0.0.1" in appdesc["aliases"])
        self.assertTrue("default" in appdesc["aliases"])
        dxsameapp = dxpy.DXApp(name="app_name")
        sameappdesc = dxsameapp.describe()
        self.assertEqual(appdesc, sameappdesc)
        dxanothersameapp = dxpy.DXApp(name="app_name", alias="0.0.1")
        anothersameappdesc = dxanothersameapp.describe()
        self.assertEqual(appdesc, anothersameappdesc)

        # test fields parameter for describe (different cases for when
        # the handler was created different ways and therefore
        # sometimes doesn't have the _dxid field)
        smaller_desc = dxapp.describe(fields={"name": True, "version": True})
        self.assertEqual(len(smaller_desc), 2)
        self.assertEqual(smaller_desc['name'], 'app_name')
        self.assertEqual(smaller_desc['version'], '0.0.1')

        smaller_desc = dxsameapp.describe(fields={"name": True, "version": True})
        self.assertEqual(len(smaller_desc), 2)
        self.assertEqual(smaller_desc['name'], 'app_name')
        self.assertEqual(smaller_desc['version'], '0.0.1')

        smaller_desc = dxanothersameapp.describe(fields={"name": True, "version": True})
        self.assertEqual(len(smaller_desc), 2)
        self.assertEqual(smaller_desc['name'], 'app_name')
        self.assertEqual(smaller_desc['version'], '0.0.1')

    def test_add_and_remove_tags(self):
        """Test addition and removal of tags."""
        dxapplet = dxpy.DXApplet()
        dxapplet.new(name="test_add_and_remove_tags_applet",
                     dxapi="1.04",
                     inputSpec=[{"name": "chromosomes", "class": "record"},
                                {"name": "rowFetchChunk", "class": "int"}
                            ],
                     outputSpec=[{"name": "mappings", "class": "record"}],
                     runSpec={"code": "def main(): pass",
                              "interpreter": "python2.7",
                              "execDepends": [{"name": "python-numpy"}]})
        dxapp = dxpy.DXApp()
        my_userid = dxpy.whoami()
        dxapp.new(applet=dxapplet.get_id(), version="0.0.1", bill_to=my_userid, name="test_add_and_remove_tags_app")
        appdesc = dxapp.describe()

        self.assertEqual(appdesc.get("tags", []), [])

        # ResourceNotFound will be thrown if the alias cannot be found
        with self.assertRaises(DXAPIError):
            dxpy.DXApp(name="test_add_and_remove_tags_app", alias="moo").applet
        with self.assertRaises(DXAPIError):
            dxpy.DXApp(name="test_add_and_remove_tags_app", alias="oink").applet

        dxapp.add_tags(["moo", "oink"])

        self.assertEqual(dxapplet.get_id(), dxpy.DXApp(name="test_add_and_remove_tags_app", alias="moo").applet)
        self.assertEqual(dxapplet.get_id(), dxpy.DXApp(name="test_add_and_remove_tags_app", alias="oink").applet)

        dxapp.remove_tags(["moo"])

        with self.assertRaises(DXAPIError):
            dxpy.DXApp(name="test_add_and_remove_tags_app", alias="moo").applet
        self.assertEqual(dxapplet.get_id(), dxpy.DXApp(name="test_add_and_remove_tags_app", alias="oink").applet)

        dxapp.remove_tags(["oink"])

        with self.assertRaises(DXAPIError):
            dxpy.DXApp(name="test_add_and_remove_tags_app", alias="moo").applet
        with self.assertRaises(DXAPIError):
            dxpy.DXApp(name="test_add_and_remove_tags_app", alias="oink").applet


class TestDXSearch(unittest.TestCase):
    def setUp(self):
        setUpTempProjects(self)

    def tearDown(self):
        tearDownTempProjects(self)

    def test_resolve_data_objects(self):
        # If the project is provided for an object, then it will be used instead of
        # the top-level project specification
        new_proj_id = dxpy.api.project_new({'name': 'test project 1'})['id']
        dxrecord0 = dxpy.new_dxrecord(name="myrecord0", project=self.proj_id)
        dxrecord1 = dxpy.new_dxrecord(name="myrecord1", project=new_proj_id)
        dxrecord2 = dxpy.new_dxrecord(name="myrecord2", project=self.proj_id)
        dxrecord2 = dxpy.new_dxrecord(name="myrecord3", project=new_proj_id)
        records = [{"name": "myrecord0", "project": self.proj_id, "folder": "/"},
                   {"name": "myrecord1"},
                   {"name": "myrecord2"},
                   {"name": "myrecord3", "project": self.proj_id, "folder": "/"}]

        objects = list(dxpy.search.resolve_data_objects(records, project=new_proj_id))
        self.assertEqual(len(objects), 4)
        self.assertEqual(objects[0][0]["project"], self.proj_id)
        self.assertEqual(objects[0][0]["id"], dxrecord0.get_id())
        self.assertEqual(objects[1][0]["project"], new_proj_id)
        self.assertEqual(objects[1][0]["id"], dxrecord1.get_id())
        self.assertEqual(objects[2], [])
        self.assertEqual(objects[3], [])

        # Test that batching happens correctly
        record_names = []
        record_ids = []
        for i in range(1005):
            record_ids.append(dxpy.new_dxrecord(name=("record" + str(i))).get_id())
            record_names.append({"name": "record" + str(i)})
        objects = list(dxpy.search.resolve_data_objects(record_names, project=self.proj_id))
        self.assertEqual(len(objects), 1005)
        self.assertEqual(objects[200][0]["id"], record_ids[200])
        self.assertEqual(objects[1003][0]["id"], record_ids[1003])

    def test_find_data_objs(self):
        dxrecord = dxpy.new_dxrecord()
        results = list(dxpy.search.find_data_objects(state="open", project=self.proj_id))
        self.assertEqual(len(results), 1)
        self.assertEqual(results[0], {"project": self.proj_id,
                                      "id": dxrecord.get_id()})
        results = list(dxpy.search.find_data_objects(state="closed", project=self.proj_id))
        self.assertEqual(len(results), 0)
        dxrecord.close()
        results = list(dxpy.search.find_data_objects(state="closed", project=self.proj_id))
        self.assertEqual(len(results), 1)
        self.assertEqual(results[0], {"project": self.proj_id,
                                      "id": dxrecord.get_id()})
        with self.assertRaises(DXError):
            dxpy.search.find_data_objects(tag='foo', tags=['foo', 'bar'])

    def test_find_data_objs_by_time(self):
        def query(**kwargs):
            return dxpy.search.find_data_objects(name='find_by_time', project=self.proj_id, **kwargs)

        dxrecord = dxpy.new_dxrecord(name='find_by_time')
        now = int(time.time()) * 1000

        # Negative integers interpreted as offsets (in ms) to the
        # current time
        #
        # Sleep for a short time so we can formulate tests that allow us
        # to verify that negative offsets are being interpreted as ms,
        # not as seconds.
        time.sleep(2.0)
        self.assertEqual(len(list(query(modified_after=-100))), 0)
        self.assertEqual(len(list(query(modified_after=-60 * 1000))), 1)
        self.assertEqual(len(list(query(modified_before=-60 * 1000))), 0)
        self.assertEqual(len(list(query(modified_before=-100))), 1)
        self.assertEqual(len(list(query(created_after=-60 * 1000))), 1)
        self.assertEqual(len(list(query(created_after=-100))), 0)
        self.assertEqual(len(list(query(created_before=-60 * 1000))), 0)
        self.assertEqual(len(list(query(created_before=-100))), 1)

        # Nonnegative integers interpreted as ms since epoch
        self.assertEqual(len(list(query(modified_after=now - 60 * 1000))), 1)
        self.assertEqual(len(list(query(modified_after=now + 60 * 1000))), 0)
        self.assertEqual(len(list(query(modified_before=now + 60 * 1000))), 1)
        self.assertEqual(len(list(query(modified_before=now - 60 * 1000))), 0)
        self.assertEqual(len(list(query(created_after=now - 60 * 1000))), 1)
        self.assertEqual(len(list(query(created_after=now + 60 * 1000))), 0)
        self.assertEqual(len(list(query(created_before=now + 60 * 1000))), 1)
        self.assertEqual(len(list(query(created_before=now - 60 * 1000))), 0)

        # Strings with (negative int + suffix) to be interpreted as
        # offset from the current time
        self.assertEqual(len(list(query(modified_after="-60s"))), 1)
        self.assertEqual(len(list(query(modified_before="-60s"))), 0)
        self.assertEqual(len(list(query(created_after="-60s"))), 1)
        self.assertEqual(len(list(query(created_before="-60s"))), 0)
        # Positive numbers don't get the same treatment; currently, they
        # are interpreted as offsets to the Epoch
        #
        # self.assertEqual(len(list(query(modified_after="60s"))), 0)
        # self.assertEqual(len(list(query(modified_before="60s"))), 1)
        # self.assertEqual(len(list(query(created_after="60s"))), 0)
        # self.assertEqual(len(list(query(created_before="60s"))), 1)

    def test_find_data_objs_in_workspace(self):
        old_workspace = dxpy.WORKSPACE_ID
        dxpy.WORKSPACE_ID = self.proj_id
        try:
            record1 = dxpy.new_dxrecord(name="foo")
            record1.close()
            record2 = dxpy.new_dxrecord(name="bar", folder='/a', parents=True)
            record2.close()
            record3 = dxpy.new_dxrecord(name="baz", folder='/a/b', parents=True)
            record3.close()
            # find_data_objects should run search in workspace without
            # being explicitly told a project to search in.
            results1 = list(dxpy.search.find_data_objects(folder='/a', recurse=False))
            self.assertEqual(results1, [{"project": self.proj_id, "id": record2.get_id()}])
            results2 = list(dxpy.search.find_data_objects(folder='/a', recurse=True))
            self.assertEqual(set([result['id'] for result in results2]),
                             set([record2.get_id(), record3.get_id()]))
            self.assertEqual(list(dxpy.search.find_data_objects(name="foo", folder='/')),
                             [{"project": self.proj_id, "id": record1.get_id()}])
            self.assertEqual(len(list(dxpy.search.find_data_objects(name="ba*", folder='/'))), 0)
            self.assertEqual(len(list(dxpy.search.find_data_objects(name="ba*", name_mode="glob", folder='/'))), 2)
            self.assertEqual(len(list(dxpy.search.find_data_objects(name="ba.*", folder='/'))), 0)
            self.assertEqual(len(list(dxpy.search.find_data_objects(name="ba.*", name_mode="regexp", folder='/'))), 2)
        finally:
            dxpy.WORKSPACE_ID = old_workspace

    def test_find_projects(self):
        dxproject = dxpy.DXProject()
        results = list(dxpy.find_projects())
        found_proj = False;
        for result in results:
            if result["id"] == dxproject.get_id():
                self.assertEqual(result["level"], 'ADMINISTER')
                found_proj = True
            self.assertFalse('describe' in result)
        self.assertTrue(found_proj)

        results = list(dxpy.find_projects(level='VIEW', describe=True))
        found_proj = False;
        for result in results:
            if result["id"] == self.second_proj_id:
                self.assertEqual(result["level"], 'ADMINISTER')
                found_proj = True
                self.assertTrue('describe' in result)
                self.assertEqual(result['describe']['name'], 'test project 2')
                break
        self.assertTrue(found_proj)

        billed_to = dxproject.billTo
        results = list(dxpy.find_projects(billed_to=billed_to))
        found_proj = False
        for result in results:
            if result["id"] == dxproject.id:
                found_proj = True
                break
        self.assertTrue(found_proj)

        created = dxproject.created
        matching_ids = (result["id"] for result in dxpy.find_projects(created_before=created + 1000))
        self.assertIn(dxproject.id, matching_ids)

        matching_ids = (result["id"] for result in dxpy.find_projects(created_after=created - 1000))
        self.assertIn(dxproject.id, matching_ids)

        matching_ids = (result["id"] for result in
                        dxpy.find_projects(created_before=created + 1000, created_after=created - 1000))
        self.assertIn(dxproject.id, matching_ids)

        matching_ids = (result["id"] for result in dxpy.find_projects(created_before=created - 1000))
        self.assertNotIn(dxproject.id, matching_ids)

    @unittest.skipUnless(testutil.TEST_RUN_JOBS, 'skipping test that would run a job')
    def test_find_executions(self):
        dxapplet = dxpy.DXApplet()
        dxapplet.new(name="test_applet",
                     dxapi="1.0.0",
                     inputSpec=[{"name": "chromosomes", "class": "record"},
                                {"name": "rowFetchChunk", "class": "int"}
                                ],
                     outputSpec=[{"name": "mappings", "class": "record"}],
                     runSpec={"code": "def main(): pass",
                              "interpreter": "python2.7",
                              "execDepends": [{"name": "python-numpy"}]})
        dxrecord = dxpy.new_dxrecord()
        dxrecord.close()
        prog_input = {"chromosomes": {"$dnanexus_link": dxrecord.get_id()},
                      "rowFetchChunk": 100}
        dxworkflow = dxpy.new_dxworkflow(name='find_executions test workflow')
        stage = dxworkflow.add_stage(dxapplet, stage_input=prog_input)
        dxanalysis = dxworkflow.run({stage+".rowFetchChunk": 200},
                                    tags=["foo"],
                                    properties={"foo": "bar"})

        with self.assertRaises(DXError):
            dxapplet.run(applet_input=prog_input, stage_instance_types={0: "mem2_hdd2_x2"})

        dxapplet.run(applet_input=prog_input)
        dxjob = dxapplet.run(applet_input=prog_input, tags=["foo", "bar"], properties={"foo": "baz"})

        # Wait for jobs to be created
        testutil.analysis_describe_with_retry(dxanalysis)

        me = None
        common_conditions = {'executable': dxapplet,
                             'project': dxapplet.get_proj_id(),
                             'created_after': '-150s',
                             'describe': True,
                             'first_page_size': 1}
        methods = (dxpy.find_executions, dxpy.find_analyses, dxpy.find_jobs)
        queries = ({'conditions': {}, 'n_results': [4, 1, 3]},
                   {'conditions': {'include_subjobs': False}, 'n_results': [4, 1, 3]},
                   {'conditions': {'origin_job': dxjob.get_id(), 'parent_job': 'none'}, 'n_results': [1, 0, 1]},
                   {'conditions': {'origin_job': dxjob.get_id(), 'no_parent_job': True}, 'n_results': [1, 0, 1]},
                   {'conditions': {'root_execution': dxjob.get_id()}, 'n_results': [1, 0, 1]},
                   {'conditions': {'root_execution': dxanalysis.get_id()}, 'n_results': [2, 1, 1]},
                   {'conditions': {'parent_analysis': dxanalysis.get_id()}, 'n_results': [1, 0, 1]},
                   {'conditions': {'no_parent_analysis': True}, 'n_results': [3, 1, 2]},
                   {'conditions': {'name': 'test_applet'}, 'n_results': [3, 0, 3]},
                   {'conditions': {'executable': dxworkflow}, 'n_results': [1, 1, 0]},
                   {'conditions': {'name': 'find_executions test workflow'}, 'n_results': [1, 1, 0]},
                   {'conditions': {'name': '?est_apple*', 'name_mode': 'glob'}, 'n_results': [3, 0, 3]},
                   {'conditions': {'name': 'test_apples*', 'name_mode': 'glob'}, 'n_results': [0, 0, 0]},
                   {'conditions': {'name': '[t]+est_apple.+', 'name_mode': 'regexp'}, 'n_results': [3, 0, 3]},
                   {'conditions': {'name': 'test_apples.+', 'name_mode': 'regexp'}, 'n_results': [0, 0, 0]},
                   {'conditions': {'tags': ['foo']}, 'n_results': [2, 1, 1]},
                   {'conditions': {'tags': ['bar']}, 'n_results': [1, 0, 1]},
                   {'conditions': {'properties': {'foo': True}}, 'n_results': [2, 1, 1]},
                   {'conditions': {'properties': {'foo': 'baz'}}, 'n_results': [1, 0, 1]})

        for query in queries:
            for i in range(len(methods)):
                conditions = dict(common_conditions, **query['conditions'])
                conditions['launched_by'] = me
                try:
                    results = list(methods[i](**conditions))
                except:
                    print('Exception occurred when processing query: %r, method: %r' % (query, methods[i]),
                          file=sys.stderr)
                    raise
                if len(results) != query['n_results'][i]:
                    raise Exception("Query " + json.dumps(query['conditions']) + " returned " + str(len(results)) + ", but " + str(query['n_results'][i]) + " were expected")
                self.assertEqual(len(results), query['n_results'][i])
                if len(results) > 0:
                    result = results[0]
                    self.assertTrue("describe" in result)
                    if result['describe']['id'].startswith('analysis'):
                        self.assertEqual(result["id"], dxanalysis.get_id())
                    else:
                        self.assertEqual(result["describe"]["class"], "job")
                        self.assertEqual(result["describe"]["applet"], dxapplet.get_id())
                        self.assertEqual(result["describe"]["project"], dxapplet.get_proj_id())
                        self.assertEqual(result["describe"]["name"], 'test_applet')

                    me = result["describe"]["launchedBy"]

        bad_queries = [{'no_parent_job': True, 'parent_job': dxjob.get_id()},
                       {'no_parent_analysis': True, 'parent_analysis': dxanalysis.get_id()},
                       {'name': 'foo', 'name_mode': 'nonexistent'}]
        for query in bad_queries:
            for method in methods:
                with self.assertRaises(DXError):
                    method(**query)

class TestPrettyPrint(unittest.TestCase):
    def test_string_escaping(self):
        self.assertEqual(pretty_print.escape_unicode_string("a"), "a")
        self.assertEqual(pretty_print.escape_unicode_string("foo\nbar"), "foo\\nbar")
        self.assertEqual(pretty_print.escape_unicode_string("foo\x11bar"), "foo\\x11bar")
        self.assertEqual(pretty_print.escape_unicode_string("foo\n\t\rbar"), "foo\\n\\t\\rbar")
        self.assertEqual(pretty_print.escape_unicode_string("\n\\"), "\\n\\\\")
        self.assertEqual(pretty_print.escape_unicode_string("ïñtérnaçiònale"), "ïñtérnaçiònale")

class TestWarn(unittest.TestCase):
    def test_warn(self):
        warn("testing, one two three...")

class TestHTTPResponses(unittest.TestCase):
    def test_content_type_no_sniff(self):
        resp = dxpy.api.system_find_projects({'limit': 1}, want_full_response=True)
        self.assertEqual(resp.headers['x-content-type-options'], 'nosniff')

    def test_retry_after(self):
        # Do this weird dance here in case there is clock skew between
        # client and server
        start_time = int(time.time() * 1000)
        server_time = dxpy.DXHTTPRequest('/system/comeBackLater', {})['currentTime']
        dxpy.DXHTTPRequest('/system/comeBackLater', {'waitUntil': server_time + 8000})
        end_time = int(time.time() * 1000)
        time_elapsed = end_time - start_time
        self.assertTrue(8000 <= time_elapsed)
        self.assertTrue(time_elapsed <= 16000)

    def test_retry_after_exceeding_max_retries(self):
        start_time = int(time.time() * 1000)
        server_time = dxpy.DXHTTPRequest('/system/comeBackLater', {})['currentTime']
        dxpy.DXHTTPRequest('/system/comeBackLater', {'waitUntil': server_time + 20000})
        end_time = int(time.time() * 1000)
        time_elapsed = end_time - start_time
        self.assertTrue(20000 <= time_elapsed)
        self.assertTrue(time_elapsed <= 30000)

    def test_retry_after_without_header_set(self):
        start_time = int(time.time() * 1000)
        server_time = dxpy.DXHTTPRequest('/system/comeBackLater', {})['currentTime']
        dxpy.DXHTTPRequest('/system/comeBackLater', {'waitUntil': server_time + 20000, 'setRetryAfter': False})
        end_time = int(time.time() * 1000)
        time_elapsed = end_time - start_time
        self.assertTrue(50000 <= time_elapsed)
        self.assertTrue(time_elapsed <= 70000)

    def test_generic_exception_not_retryable(self):
        self.assertFalse(dxpy._is_retryable_exception(KeyError('oops')))

    def test_bad_host(self):
        # Verify that the exception raised is one that dxpy would
        # consider to be retryable, but truncate the actual retry loop
        with self.assertRaises(requests.packages.urllib3.exceptions.ProtocolError) as exception_cm:
            dxpy.DXHTTPRequest('http://doesnotresolve.dnanexus.com/', {}, prepend_srv=False, always_retry=False,
                               max_retries=1)
        self.assertTrue(dxpy._is_retryable_exception(exception_cm.exception))

    def test_connection_refused(self):
        # Verify that the exception raised is one that dxpy would
        # consider to be retryable, but truncate the actual retry loop
        with self.assertRaises(requests.packages.urllib3.exceptions.ProtocolError) as exception_cm:
            # Connecting to a port on which there is no server running
            dxpy.DXHTTPRequest('http://localhost:20406', {}, prepend_srv=False, always_retry=False, max_retries=1)
        self.assertTrue(dxpy._is_retryable_exception(exception_cm.exception))


class TestDataobjectFunctions(unittest.TestCase):
    def setUp(self):
        setUpTempProjects(self)

    def tearDown(self):
        tearDownTempProjects(self)

    def test_dxlink(self):
        # Wrap a data object in a link
        dxrecord = dxpy.new_dxrecord(project=self.proj_id)
        self.assertEqual(dxpy.dxlink(dxrecord.get_id()),
                         {"$dnanexus_link": dxrecord.get_id()})
        self.assertEqual(dxpy.dxlink(dxrecord, self.proj_id),
                         {"$dnanexus_link": {"project": self.proj_id, "id": dxrecord.get_id()}})
        self.assertEqual(dxpy.dxlink(dxrecord),
                         {"$dnanexus_link": dxrecord.get_id()})

        # Wrapping an existing link is a no-op
        self.assertEqual(dxpy.dxlink(dxpy.dxlink(dxrecord)),
                         dxpy.dxlink(dxrecord))
        dxjob = dxpy.DXJob('job-123456789012345678901234')
        self.assertEqual(dxpy.dxlink(dxjob.get_output_ref('output')),
                         dxjob.get_output_ref('output'))

        # is_dxlink works as expected
        self.assertFalse(dxpy.is_dxlink(None))
        self.assertFalse(dxpy.is_dxlink({}))
        self.assertFalse(dxpy.is_dxlink({"$dnanexus_link": None}))
        self.assertFalse(dxpy.is_dxlink({"$dnanexus_link": {}}))
        self.assertTrue(dxpy.is_dxlink({"$dnanexus_link": "x"}))
        self.assertTrue(dxpy.is_dxlink({"$dnanexus_link": {"id": None}}))
        self.assertTrue(dxpy.is_dxlink({"$dnanexus_link": {"job": None}}))

    def test_get_handler(self):
        dxpy.set_workspace_id(self.second_proj_id)

        dxrecord = dxpy.new_dxrecord(project=self.proj_id)
        # Simple DXLink
        dxlink = {'$dnanexus_link': dxrecord.get_id()}
        handler = dxpy.get_handler(dxlink)
        self.assertEqual(handler.get_id(), dxrecord.get_id())
        # Default project is not going to be the correct one
        self.assertNotEqual(handler.get_proj_id(), self.proj_id)

        # Extended DXLink
        dxlink = {'$dnanexus_link': {'id': dxrecord.get_id(),
                                     'project': self.proj_id}}
        handler = dxpy.get_handler(dxlink)
        self.assertEqual(handler.get_id(), dxrecord.get_id())
        self.assertEqual(handler.get_proj_id(), self.proj_id)

        # Handle project IDs
        handler = dxpy.get_handler(self.proj_id)
        self.assertEqual(handler._dxid, self.proj_id)

        # Handle apps
        handler = dxpy.get_handler("app-foo")
        self.assertIsNone(handler._dxid)
        self.assertEqual(handler._name, 'foo')
        self.assertEqual(handler._alias, 'default')

        handler = dxpy.get_handler("app-foo/1.0.0")
        self.assertIsNone(handler._dxid)
        self.assertEqual(handler._name, 'foo')
        self.assertEqual(handler._alias, '1.0.0')

        app_id = "app-123456789012345678901234"
        handler = dxpy.get_handler(app_id)
        self.assertEqual(handler._dxid, app_id)
        self.assertIsNone(handler._name)
        self.assertIsNone(handler._alias)

        # Test that we parse the "app" part out correctly when the app
        # name itself has a hyphen in it
        app_with_hyphen_in_name = "app-swiss-army-knife"
        handler = dxpy.get_handler(app_with_hyphen_in_name)
        self.assertIsNone(handler._dxid)
        self.assertEqual(handler._name, "swiss-army-knife")
        self.assertEqual(handler._alias, "default")

        handler = dxpy.get_handler(app_with_hyphen_in_name + "/1.0.0")
        self.assertIsNone(handler._dxid)
        self.assertEqual(handler._name, "swiss-army-knife")
        self.assertEqual(handler._alias, "1.0.0")


class TestResolver(testutil.DXTestCase):
    def setUp(self):
        super(TestResolver, self).setUp()
        setUpTempProjects(self)

    def tearDown(self):
        tearDownTempProjects(self)
        super(TestResolver, self).tearDown()

    def test_resolve_path(self):
        need_project_context_to_resolve = ("^(Cannot resolve \".*\": e|E)xpected (a project name or ID to the left of "
                                           "(a|the) colon,|the path to be qualified with a project name or ID, and a "
                                           "colon;) or for a current project to be set$")

        dxpy.WORKSPACE_ID = self.project
        temp_proj_name = 'resolve_path_' + str(time.time())
        not_a_project_name = 'doesnt_exist_' + str(time.time())
        dxpy.config['DX_CLI_WD'] = '/a'
        with testutil.temporary_project(name=temp_proj_name) as p:
            self.assertEqual(resolve_path(""),
                             (self.project, "/a", None))
            with self.assertRaisesRegexp(ResolutionError, "expected the path to be a non-empty string"):
                resolve_path("", allow_empty_string=False)
            self.assertEqual(resolve_path(":"),
                             (self.project, "/", None))

            self.assertEqual(resolve_path("project-012301230123012301230123"),
                             ("project-012301230123012301230123", "/", None))
            self.assertEqual(resolve_path("container-012301230123012301230123"),
                             ("container-012301230123012301230123", "/", None))
            self.assertEqual(resolve_path("file-111111111111111111111111"),
                             (self.project, None, "file-111111111111111111111111"))
            # TODO: this shouldn't be treated as a data object ID
            self.assertEqual(resolve_path("job-111111111111111111111111"),
                             (self.project, None, "job-111111111111111111111111"))

            with self.assertRaisesRegexp(ResolutionError, 'foo'):
                resolve_path("project-012301230123012301230123:foo:bar")
            with self.assertRaises(ResolutionError):
                resolve_path(not_a_project_name + ":")
            with self.assertRaises(ResolutionError):
                resolve_path(not_a_project_name + ":foo")

            self.assertEqual(resolve_path(":foo"),
                             (self.project, "/", "foo"))
            self.assertEqual(resolve_path(":foo/bar"),
                             (self.project, "/foo", "bar"))
            self.assertEqual(resolve_path(":/foo/bar"),
                             (self.project, "/foo", "bar"))

            self.assertEqual(resolve_path(temp_proj_name + ":"),
                             (p.get_id(), "/", None))
            self.assertEqual(resolve_path(temp_proj_name + ":foo"),
                             (p.get_id(), "/", "foo"))
            self.assertEqual(resolve_path(temp_proj_name + ":foo/bar"),
                             (p.get_id(), "/foo", "bar"))
            self.assertEqual(resolve_path(temp_proj_name + ":/foo/bar"),
                             (p.get_id(), "/foo", "bar"))
            # WD is ignored in project-qualified paths, even if the
            # project is the project context
            self.assertEqual(resolve_path(self.project + ":foo/bar"),
                             (self.project, "/foo", "bar"))

            self.assertEqual(resolve_path("job-111122223333111122223333:foo"),
                             ("job-111122223333111122223333", None, "foo"))

            self.assertEqual(resolve_path("foo"),
                             (self.project, "/a", "foo"))
            self.assertEqual(resolve_path("foo/bar"),
                             (self.project, "/a/foo", "bar"))
            self.assertEqual(resolve_path("../foo"),
                             (self.project, "/", "foo"))
            self.assertEqual(resolve_path("../../foo"),
                             (self.project, "/", "foo"))
            self.assertEqual(resolve_path("*foo"),
                             (self.project, "/a", "*foo"))
            self.assertEqual(resolve_path("/foo"),
                             (self.project, "/", "foo"))
            self.assertEqual(resolve_path("/foo/bar"),
                             (self.project, "/foo", "bar"))

            self.assertEqual(resolve_path("project-012301230123012301230123:foo"),
                             ("project-012301230123012301230123", "/", "foo"))
            self.assertEqual(resolve_path("container-012301230123012301230123:foo"),
                             ("container-012301230123012301230123", "/", "foo"))
            self.assertEqual(resolve_path("project-012301230123012301230123:foo/bar"),
                             ("project-012301230123012301230123", "/foo", "bar"))
            self.assertEqual(resolve_path("project-012301230123012301230123:/foo"),
                             ("project-012301230123012301230123", "/", "foo"))
            self.assertEqual(resolve_path("project-012301230123012301230123:/foo/bar"),
                             ("project-012301230123012301230123", "/foo", "bar"))
            self.assertEqual(resolve_path("project-012301230123012301230123:file-000011112222333344445555"),
                             ("project-012301230123012301230123", "/", "file-000011112222333344445555"))

            # JSON
            self.assertEqual(resolve_path(json.dumps({"$dnanexus_link": "file-111111111111111111111111"})),
                             (self.project, None, "file-111111111111111111111111"))
            self.assertEqual(
                resolve_path(json.dumps({"$dnanexus_link": {"project": "project-012301230123012301230123",
                                                            "id": "file-111111111111111111111111"}})),
                ("project-012301230123012301230123", "/", "file-111111111111111111111111")
            )

            # --- test some behavior when workspace is not set ---
            dxpy.WORKSPACE_ID = None
            with self.assertRaisesRegexp(ResolutionError, need_project_context_to_resolve):
                resolve_path("")
            with self.assertRaisesRegexp(ResolutionError, need_project_context_to_resolve):
                resolve_path(":")
            with self.assertRaisesRegexp(ResolutionError, need_project_context_to_resolve):
                resolve_path(":foo")
            with self.assertRaisesRegexp(ResolutionError, need_project_context_to_resolve):
                resolve_path("foo", expected="folder")
            self.assertEqual(resolve_path(temp_proj_name + ":"),
                             (p.get_id(), "/", None))
            with self.assertRaisesRegexp(ResolutionError, need_project_context_to_resolve):
                resolve_path("foo")
            with self.assertRaisesRegexp(ResolutionError, need_project_context_to_resolve):
                resolve_path("../foo")
            with self.assertRaisesRegexp(ResolutionError, need_project_context_to_resolve):
                resolve_path("../../foo")
            with self.assertRaisesRegexp(ResolutionError, need_project_context_to_resolve):
                resolve_path("/foo/bar")

            self.assertEqual(resolve_path("file-111111111111111111111111"),
                             (None, None, "file-111111111111111111111111"))
            # TODO: this shouldn't be treated as a data object ID; it
            # should be treated just like "foo" above
            self.assertEqual(resolve_path("job-111111111111111111111111"),
                             (None, None, "job-111111111111111111111111"))

            self.assertEqual(resolve_path(temp_proj_name + ":"),
                             (p.get_id(), "/", None))
            self.assertEqual(resolve_path(temp_proj_name + ":foo"),
                             (p.get_id(), "/", "foo"))
            self.assertEqual(resolve_path(temp_proj_name + ":foo/bar"),
                             (p.get_id(), "/foo", "bar"))

            self.assertEqual(resolve_path("project-012301230123012301230123"),
                             ("project-012301230123012301230123", "/", None))
            self.assertEqual(resolve_path("container-012301230123012301230123"),
                             ("container-012301230123012301230123", "/", None))
            self.assertEqual(resolve_path("project-012301230123012301230123:foo"),
                             ("project-012301230123012301230123", "/", "foo"))
            self.assertEqual(resolve_path("container-012301230123012301230123:foo"),
                             ("container-012301230123012301230123", "/", "foo"))
            self.assertEqual(resolve_path("project-012301230123012301230123:foo/bar"),
                             ("project-012301230123012301230123", "/foo", "bar"))
            self.assertEqual(resolve_path("project-012301230123012301230123:file-000011112222333344445555"),
                             ("project-012301230123012301230123", "/", "file-000011112222333344445555"))

            self.assertEqual(resolve_path("job-111122223333111122223333:foo"),
                             ("job-111122223333111122223333", None, "foo"))

            self.assertEqual(resolve_path(json.dumps({"$dnanexus_link": "file-111111111111111111111111"})),
                             (None, None, "file-111111111111111111111111"))
            self.assertEqual(
                resolve_path(json.dumps({"$dnanexus_link": {"project": "project-012301230123012301230123",
                                                            "id": "file-111111111111111111111111"}})),
                ("project-012301230123012301230123", "/", "file-111111111111111111111111")
            )

            # TODO: test multi project. This may require us to find some
            # way to disable or programmatically drive the interactive
            # prompt

    def test_resolve_existing_path(self):
        self.assertEquals(resolve_existing_path(''),
                          (dxpy.WORKSPACE_ID, "/", None))
        with self.assertRaises(ResolutionError):
            resolve_existing_path('', allow_empty_string=False)
        self.assertEquals(resolve_existing_path(':'),
                          (dxpy.WORKSPACE_ID, "/", None))

        dxpy.WORKSPACE_ID = None
        with self.assertRaises(ResolutionError):
            resolve_existing_path("foo")
        with self.assertRaises(ResolutionError):
            resolve_existing_path("/foo/bar")

    def test_clean_folder_path(self):
        from dxpy.utils.resolver import clean_folder_path as clean
        self.assertEqual(clean(""), ("/", None))
        self.assertEqual(clean("/foo"), ("/", "foo"))
        self.assertEqual(clean("/foo/bar/baz"), ("/foo/bar", "baz"))
        self.assertEqual(clean("/foo/bar////baz"), ("/foo/bar", "baz"))
        self.assertEqual(clean("/foo/bar/baz/"), ("/foo/bar/baz", None))
        self.assertEqual(clean("/foo/bar/baz///"), ("/foo/bar/baz", None))
        self.assertEqual(clean("/foo/bar/baz", expected="folder"), ("/foo/bar/baz", None))
        self.assertEqual(clean("/foo/bar/baz/."), ("/foo/bar/baz", None))
        self.assertEqual(clean("/foo/bar/baz/.."), ("/foo/bar", None))
        self.assertEqual(clean("/foo/bar/../.."), ("/", None))
        self.assertEqual(clean("/foo/bar/../../.."), ("/", None))
        self.assertEqual(clean("/foo/bar/../../../"), ("/", None))
        self.assertEqual(clean("/foo/\\/bar/\\/"), ("/foo/\\/bar", "/"))
        self.assertEqual(clean("/foo/\\//bar/\\/"), ("/foo/\\//bar", "/"))
        self.assertEqual(clean("/foo/bar/\\]/\\["), ("/foo/bar/\\]", "["))
        self.assertEqual(clean("/foo/bar/baz/../quux"), ("/foo/bar", "quux"))
        self.assertEqual(clean("/foo/bar/../baz/../quux"), ("/foo", "quux"))
        self.assertEqual(clean("/foo/././bar/../baz/../quux"), ("/foo", "quux"))
        self.assertEqual(clean("/foo/bar/../baz/../../quux"), ("/", "quux"))
        self.assertEqual(clean("/foo/bar/../../baz/../../quux"), ("/", "quux"))

    def test_resolution_batching(self):
        from dxpy.bindings.search import resolve_data_objects
        record_id0 = dxpy.api.record_new({"project": self.proj_id,
                                          "dxapi": "1.0.0",
                                          "name": "resolve_record0"})['id']
        record_id1 = dxpy.api.record_new({"project": self.proj_id,
                                          "dxapi": "1.0.0",
                                          "name": "resolve_record1"})['id']
        record_id2 = dxpy.api.record_new({"project": self.proj_id,
                                          "dxapi": "1.0.0",
                                          "name": "resolve_record2"})['id']
        results = resolve_data_objects([{"name": "resolve_record0"},
                                        {"name": "resolve_record1"},
                                        {"name": "resolve_record2"}],
                                       self.proj_id, "/", batchsize=2)
        self.assertEqual(results[0][0]["id"], record_id0)
        self.assertEqual(results[1][0]["id"], record_id1)
        self.assertEqual(results[2][0]["id"], record_id2)

        results = resolve_data_objects([{"name": "resolve_record0"},
                                        {"name": "resolve_record1"},
                                        {"name": "resolve_record2"}],
                                       self.proj_id, "/", batchsize=4)
        self.assertEqual(results[0][0]["id"], record_id0)
        self.assertEqual(results[1][0]["id"], record_id1)
        self.assertEqual(results[2][0]["id"], record_id2)

    def test_is_project_explicit(self):
        # All files specified by path are understood as explicitly indicating a
        # project, because (if they actually resolve to something) such paths
        # can only ever be understood in the context of a single project.
        self.assertTrue(is_project_explicit("./path/to/my/file"))
        self.assertTrue(is_project_explicit("myproject:./path/to/my/file"))
        self.assertTrue(is_project_explicit("project-012301230123012301230123:./path/to/my/file"))
        # Paths that specity an explicit project with a colon are understood as
        # explicitly indicating a project (even if the file is specified by ID)
        self.assertTrue(is_project_explicit("projectname:file-012301230123012301230123"))
        self.assertTrue(is_project_explicit("project-012301230123012301230123:file-012301230123012301230123"))
        # A bare file ID is NOT treated as having an explicit project. Even if
        # the user's configuration supplies a project context that contains
        # this file, that's not clear enough.
        self.assertFalse(is_project_explicit("file-012301230123012301230123"))
        # Colon without project in front of it is understood to mean the
        # current project
        self.assertTrue(is_project_explicit(":file-012301230123012301230123"))
        # Every job exists in a single project so we'll treat JBORs as being
        # identified with a single project, too
        self.assertTrue(is_project_explicit("job-012301230123012301230123:ofield"))


if __name__ == '__main__':
    if dxpy.AUTH_HELPER is None:
        sys.exit(1, 'Error: Need to be logged in to run these tests')
    if 'DXTEST_FULL' not in os.environ:
        if 'DXTEST_ISOLATED_ENV' not in os.environ:
            sys.stderr.write('WARNING: neither env var DXTEST_FULL nor DXTEST_ISOLATED_ENV are set; tests that create apps will not be run\n')
        if 'DXTEST_RUN_JOBS' not in os.environ:
            sys.stderr.write('WARNING: neither env var DXTEST_FULL nor DXTEST_RUN_JOBS are set; tests that run jobs will not be run\n')
    unittest.main()<|MERGE_RESOLUTION|>--- conflicted
+++ resolved
@@ -383,7 +383,6 @@
             buf = same_dxfile.read()
             self.assertEqual(self.foo_str[-1:], buf)
 
-<<<<<<< HEAD
     def test_download_project_selection(self):
         with testutil.temporary_project() as p, testutil.temporary_project() as p2:
             # Same file is available in both projects
@@ -426,8 +425,8 @@
             f3.read(4)
 
             del os.environ['_DX_DUMP_BILLED_PROJECT']
-=======
-    def test_read_with_project(self):
+
+    def test_read_with_invalid_project(self):
         dxfile = dxpy.upload_string(self.foo_str, wait_on_close=True)
         with testutil.temporary_project() as p, self.assertRaises(TypeError):
             # The file doesn't exist in this project
@@ -435,7 +434,6 @@
         with self.assertRaises(TypeError):
             # This project doesn't even exist
             dxfile.read(project="project-012301230123012301230123")
->>>>>>> 09708687
 
     def test_dxfile_sequential_optimization(self):
         # Make data longer than 128k to trigger the
@@ -519,12 +517,9 @@
         with testutil.temporary_project() as p, self.assertRaises(ResourceNotFound):
             # The file doesn't exist in this project
             dxfile.get_download_url(project=p.get_id())
-<<<<<<< HEAD
-=======
         with self.assertRaises(ResourceNotFound):
             # This project doesn't even exist
             dxfile.get_download_url(project="project-012301230123012301230123")
->>>>>>> 09708687
 
 
 @unittest.skipUnless(testutil.TEST_GTABLE, 'skipping test that would create a GTable')
